--- conflicted
+++ resolved
@@ -1,9 +1,5 @@
-<<<<<<< HEAD
-=======
 import { Counter } from 'prom-client'
 
-import { KAFKA_APP_METRICS_2, KAFKA_EVENTS_PLUGIN_INGESTION, KAFKA_LOG_ENTRIES } from '../../config/kafka-topics'
->>>>>>> e46ba25d
 import { runInstrumentedFunction } from '../../main/utils'
 import { AppMetric2Type, Hub, TimestampFormat } from '../../types'
 import { safeClickhouseString } from '../../utils/db/utils'
