import { CyclotronManager, CyclotronWorker, Job } from '@posthog/cyclotron'
import { captureException } from '@sentry/node'
import { Message } from 'node-rdkafka'
import { Counter, Histogram } from 'prom-client'

import { buildIntegerMatcher } from '../config/config'
import {
    KAFKA_APP_METRICS_2,
    KAFKA_CDP_FUNCTION_CALLBACKS,
    KAFKA_EVENTS_JSON,
    KAFKA_EVENTS_PLUGIN_INGESTION,
    KAFKA_LOG_ENTRIES,
} from '../config/kafka-topics'
import { BatchConsumer, startBatchConsumer } from '../kafka/batch-consumer'
import { createRdConnectionConfigFromEnvVars } from '../kafka/config'
import { addSentryBreadcrumbsEventListeners } from '../main/ingestion-queues/kafka-metrics'
import { runInstrumentedFunction } from '../main/utils'
<<<<<<< HEAD
import { AppMetric2Type, Hub, RawClickHouseEvent, TeamId, TimestampFormat, ValueMatcher } from '../types'
=======
import { AppMetric2Type, Hub, PluginServerService, RawClickHouseEvent, TeamId, TimestampFormat } from '../types'
>>>>>>> 78627d35
import { createKafkaProducerWrapper } from '../utils/db/hub'
import { KafkaProducerWrapper } from '../utils/db/kafka-producer-wrapper'
import { captureTeamEvent } from '../utils/posthog'
import { status } from '../utils/status'
import { castTimestampOrNow } from '../utils/utils'
import { RustyHook } from '../worker/rusty-hook'
import { FetchExecutor } from './fetch-executor'
import { GroupsManager } from './groups-manager'
import { HogExecutor } from './hog-executor'
import { HogFunctionManager } from './hog-function-manager'
import { HogMasker } from './hog-masker'
import { HogWatcher, HogWatcherState } from './hog-watcher'
import { CdpRedis, createCdpRedisPool } from './redis'
import {
    HogFunctionInvocation,
    HogFunctionInvocationGlobals,
    HogFunctionInvocationQueueParameters,
    HogFunctionInvocationResult,
    HogFunctionInvocationSerialized,
    HogFunctionInvocationSerializedCompressed,
    HogFunctionMessageToProduce,
    HogFunctionType,
    HogHooksFetchResponse,
} from './types'
import {
    convertToCaptureEvent,
    convertToHogFunctionInvocationGlobals,
    createInvocation,
    gzipObject,
    prepareLogEntriesForClickhouse,
    serializeHogFunctionInvocation,
    unGzipObject,
} from './utils'

// Must require as `tsc` strips unused `import` statements and just requiring this seems to init some globals
require('@sentry/tracing')

const histogramKafkaBatchSize = new Histogram({
    name: 'cdp_function_executor_batch_size',
    help: 'The size of the batches we are receiving from Kafka',
    buckets: [0, 50, 100, 250, 500, 750, 1000, 1500, 2000, 3000, Infinity],
})

const histogramKafkaBatchSizeKb = new Histogram({
    name: 'cdp_function_executor_batch_size_kb',
    help: 'The size in kb of the batches we are receiving from Kafka',
    buckets: [0, 128, 512, 1024, 5120, 10240, 20480, 51200, 102400, 204800, Infinity],
})

const counterFunctionInvocation = new Counter({
    name: 'cdp_function_invocation',
    help: 'A function invocation was evaluated with an outcome',
    labelNames: ['outcome'], // One of 'failed', 'succeeded', 'overflowed', 'disabled', 'filtered'
})

export interface TeamIDWithConfig {
    teamId: TeamId | null
    consoleLogIngestionEnabled: boolean
}

abstract class CdpConsumerBase {
    batchConsumer?: BatchConsumer
    hogFunctionManager: HogFunctionManager
    fetchExecutor: FetchExecutor
    hogExecutor: HogExecutor
    hogWatcher: HogWatcher
    hogMasker: HogMasker
    groupsManager: GroupsManager
    isStopping = false
    messagesToProduce: HogFunctionMessageToProduce[] = []
    redis: CdpRedis

    protected kafkaProducer?: KafkaProducerWrapper
    protected abstract name: string

    protected heartbeat = () => {}

    constructor(protected hub: Hub) {
        this.redis = createCdpRedisPool(hub)
        this.hogFunctionManager = new HogFunctionManager(hub.postgres, hub)
        this.hogWatcher = new HogWatcher(hub, this.redis, (id, state) => {
            void this.captureInternalPostHogEvent(id, 'hog function state changed', { state })
        })
        this.hogMasker = new HogMasker(this.redis)
        this.hogExecutor = new HogExecutor(this.hogFunctionManager)
        const rustyHook = this.hub?.rustyHook ?? new RustyHook(this.hub)
        this.fetchExecutor = new FetchExecutor(this.hub, rustyHook)
        this.groupsManager = new GroupsManager(this.hub)
    }

    public get service(): PluginServerService {
        return {
            id: this.consumerGroupId,
            onShutdown: async () => await this.stop(),
            healthcheck: () => this.isHealthy() ?? false,
            batchConsumer: this.batchConsumer,
        }
    }

    private async captureInternalPostHogEvent(
        hogFunctionId: HogFunctionType['id'],
        event: string,
        properties: any = {}
    ) {
        const hogFunction = this.hogFunctionManager.getHogFunction(hogFunctionId)
        if (!hogFunction) {
            return
        }
        const team = await this.hub.teamManager.fetchTeam(hogFunction.team_id)

        if (!team) {
            return
        }

        captureTeamEvent(team, event, {
            ...properties,
            hog_function_id: hogFunctionId,
            hog_function_url: `${this.hub.SITE_URL}/project/${team.id}/pipeline/destinations/hog-${hogFunctionId}`,
        })
    }

    protected async runWithHeartbeat<T>(func: () => Promise<T> | T): Promise<T> {
        // Helper function to ensure that looping over lots of hog functions doesn't block up the thread, killing the consumer
        const res = await func()
        this.heartbeat()
        await new Promise((resolve) => process.nextTick(resolve))

        return res
    }

    protected async runManyWithHeartbeat<T, R>(items: T[], func: (item: T) => Promise<R> | R): Promise<R[]> {
        // Helper function to ensure that looping over lots of hog functions doesn't block up the thread, killing the consumer
        const results = []

        for (const item of items) {
            results.push(await this.runWithHeartbeat(() => func(item)))
        }
        return results
    }

    protected async produceQueuedMessages() {
        const messages = [...this.messagesToProduce]
        this.messagesToProduce = []
        await Promise.all(
            messages.map((x) =>
                this.kafkaProducer!.produce({
                    topic: x.topic,
                    value: Buffer.from(JSON.stringify(x.value)),
                    key: x.key,
                    waitForAck: true,
                }).catch((reason) => {
                    status.error('⚠️', `failed to produce message: ${reason}`)
                })
            )
        )
    }

    protected produceAppMetric(
        metric: Pick<AppMetric2Type, 'team_id' | 'app_source_id' | 'metric_kind' | 'metric_name' | 'count'>
    ) {
        const appMetric: AppMetric2Type = {
            app_source: 'hog_function',
            ...metric,
            timestamp: castTimestampOrNow(null, TimestampFormat.ClickHouse),
        }

        this.messagesToProduce.push({
            topic: KAFKA_APP_METRICS_2,
            value: appMetric,
            key: appMetric.app_source_id,
        })

        counterFunctionInvocation.inc({ outcome: appMetric.metric_name }, appMetric.count)
    }

    protected produceLogs(result: HogFunctionInvocationResult) {
        const logs = prepareLogEntriesForClickhouse(result)

        logs.forEach((logEntry) => {
            this.messagesToProduce.push({
                topic: KAFKA_LOG_ENTRIES,
                value: logEntry,
                key: logEntry.instance_id,
            })
        })
    }

    // NOTE: These will be removed once we are only on Cyclotron
    protected async queueInvocationsToKafka(invocation: HogFunctionInvocation[]) {
        await Promise.all(
            invocation.map(async (item) => {
                await this.queueInvocationToKafka(item)
            })
        )
    }

    protected async queueInvocationToKafka(invocation: HogFunctionInvocation) {
        // TODO: Add cyclotron check here and enqueue that way
        // For now we just enqueue to kafka
        // For kafka style this is overkill to enqueue this way but it simplifies migrating to the new system

        const serializedInvocation = serializeHogFunctionInvocation(invocation)

        const request: HogFunctionInvocationSerializedCompressed = {
            state: await gzipObject(serializedInvocation),
        }

        // NOTE: This is very temporary as it is producing the response. the response will actually be produced by the 3rd party service
        // Later this will actually be the _request_ which we will push to the async function topic if we make one
        this.messagesToProduce.push({
            topic: KAFKA_CDP_FUNCTION_CALLBACKS,
            value: request,
            key: invocation.hogFunction.id,
        })
    }

    protected async processInvocationResults(results: HogFunctionInvocationResult[]): Promise<void> {
        return await runInstrumentedFunction({
            statsKey: `cdpConsumer.handleEachBatch.produceResults`,
            func: async () => {
                await this.hogWatcher.observeResults(results)

                await Promise.all(
                    results.map(async (result) => {
                        // Tricky: We want to pull all the logs out as we don't want them to be passed around to any subsequent functions
                        if (result.finished || result.error) {
                            this.produceAppMetric({
                                team_id: result.invocation.teamId,
                                app_source_id: result.invocation.hogFunction.id,
                                metric_kind: result.error ? 'failure' : 'success',
                                metric_name: result.error ? 'failed' : 'succeeded',
                                count: 1,
                            })
                        }

                        this.produceLogs(result)

                        // PostHog capture events
                        const capturedEvents = result.capturedPostHogEvents
                        delete result.capturedPostHogEvents

                        for (const event of capturedEvents ?? []) {
                            const team = await this.hub.teamManager.fetchTeam(event.team_id)
                            if (!team) {
                                continue
                            }
                            this.messagesToProduce.push({
                                topic: KAFKA_EVENTS_PLUGIN_INGESTION,
                                value: convertToCaptureEvent(event, team),
                                key: `${team!.api_token}:${event.distinct_id}`,
                            })
                        }
                    })
                )
            },
        })
    }

    protected async startKafkaConsumer(options: {
        topic: string
        groupId: string
        handleBatch: (messages: Message[]) => Promise<void>
    }): Promise<void> {
        this.batchConsumer = await startBatchConsumer({
            ...options,
            connectionConfig: createRdConnectionConfigFromEnvVars(this.hub),
            autoCommit: true,
            sessionTimeout: this.hub.KAFKA_CONSUMPTION_SESSION_TIMEOUT_MS,
            maxPollIntervalMs: this.hub.KAFKA_CONSUMPTION_MAX_POLL_INTERVAL_MS,
            // the largest size of a message that can be fetched by the consumer.
            // the largest size our MSK cluster allows is 20MB
            // we only use 9 or 10MB but there's no reason to limit this 🤷️
            consumerMaxBytes: this.hub.KAFKA_CONSUMPTION_MAX_BYTES,
            consumerMaxBytesPerPartition: this.hub.KAFKA_CONSUMPTION_MAX_BYTES_PER_PARTITION,
            // our messages are very big, so we don't want to buffer too many
            // queuedMinMessages: this.hub.KAFKA_QUEUE_SIZE,
            consumerMaxWaitMs: this.hub.KAFKA_CONSUMPTION_MAX_WAIT_MS,
            consumerErrorBackoffMs: this.hub.KAFKA_CONSUMPTION_ERROR_BACKOFF_MS,
            fetchBatchSize: this.hub.INGESTION_BATCH_SIZE,
            batchingTimeoutMs: this.hub.KAFKA_CONSUMPTION_BATCHING_TIMEOUT_MS,
            topicCreationTimeoutMs: this.hub.KAFKA_TOPIC_CREATION_TIMEOUT_MS,
            topicMetadataRefreshInterval: this.hub.KAFKA_TOPIC_METADATA_REFRESH_INTERVAL_MS,
            eachBatch: async (messages, { heartbeat }) => {
                status.info('🔁', `${this.name} - handling batch`, {
                    size: messages.length,
                })

                this.heartbeat = heartbeat

                histogramKafkaBatchSize.observe(messages.length)
                histogramKafkaBatchSizeKb.observe(messages.reduce((acc, m) => (m.value?.length ?? 0) + acc, 0) / 1024)

                return await runInstrumentedFunction({
                    statsKey: `cdpConsumer.handleEachBatch`,
                    sendTimeoutGuardToSentry: false,
                    func: async () => {
                        await options.handleBatch(messages)
                    },
                })
            },
            callEachBatchWhenEmpty: false,
        })

        addSentryBreadcrumbsEventListeners(this.batchConsumer.consumer)

        this.batchConsumer.consumer.on('disconnected', async (err) => {
            if (!this.isStopping) {
                return
            }
            // since we can't be guaranteed that the consumer will be stopped before some other code calls disconnect
            // we need to listen to disconnect and make sure we're stopped
            status.info('🔁', `${this.name} batch consumer disconnected, cleaning up`, { err })
            await this.stop()
        })
    }

    public async start(): Promise<void> {
        // NOTE: This is only for starting shared services
        await Promise.all([
            this.hogFunctionManager.start(),
            createKafkaProducerWrapper(this.hub).then((producer) => {
                this.kafkaProducer = producer
                this.kafkaProducer.producer.connect()
            }),
        ])
    }

    public async stop(): Promise<void> {
        status.info('🔁', `${this.name} - stopping`)
        this.isStopping = true

        // Mark as stopping so that we don't actually process any more incoming messages, but still keep the process alive
        status.info('🔁', `${this.name} - stopping batch consumer`)
        await this.batchConsumer?.stop()
        status.info('🔁', `${this.name} - stopping kafka producer`)
        await this.kafkaProducer?.disconnect()
        status.info('🔁', `${this.name} - stopping hog function manager and hog watcher`)
        await Promise.all([this.hogFunctionManager.stop()])

        status.info('👍', `${this.name} - stopped!`)
    }

    public isHealthy() {
        // TODO: Check either kafka consumer or cyclotron worker exists
        // and that whatever exists is healthy
        return this.batchConsumer?.isHealthy()
    }
}

/**
 * This consumer handles incoming events from the main clickhouse topic
 * Currently it produces to both kafka and Cyclotron based on the team
 */
export class CdpProcessedEventsConsumer extends CdpConsumerBase {
    protected name = 'CdpProcessedEventsConsumer'
    private cyclotronMatcher: ValueMatcher<number>
    private cyclotronManager?: CyclotronManager

    constructor(hub: Hub) {
        super(hub)
        this.cyclotronMatcher = buildIntegerMatcher(hub.CDP_CYCLOTRON_ENABLED_TEAMS, true)
    }

    private cyclotronEnabled(invocation: HogFunctionInvocation): boolean {
        return !!(this.cyclotronManager && this.cyclotronMatcher(invocation.globals.project.id))
    }

    public async processBatch(invocationGlobals: HogFunctionInvocationGlobals[]): Promise<HogFunctionInvocation[]> {
        if (!invocationGlobals.length) {
            return []
        }

        const invocationsToBeQueued = await this.runWithHeartbeat(() =>
            this.createHogFunctionInvocations(invocationGlobals)
        )

        // Split out the cyclotron invocations
        const [cyclotronInvocations, kafkaInvocations] = invocationsToBeQueued.reduce(
            (acc, item) => {
                if (this.cyclotronEnabled(item)) {
                    acc[0].push(item)
                } else {
                    acc[1].push(item)
                }

                return acc
            },
            [[], []] as [HogFunctionInvocation[], HogFunctionInvocation[]]
        )

        // For the cyclotron ones we simply create the jobs
        await Promise.all(
            cyclotronInvocations.map((item) =>
                this.cyclotronManager?.createJob({
                    teamId: item.globals.project.id,
                    functionId: item.hogFunction.id,
                    queueName: 'hog',
                    priority: item.priority,
                    vmState: serializeHogFunctionInvocation(item),
                })
            )
        )

        if (kafkaInvocations.length) {
            // As we don't want to over-produce to kafka we invoke the hog functions and then queue the results
            const invocationResults = await runInstrumentedFunction({
                statsKey: `cdpConsumer.handleEachBatch.executeInvocations`,
                func: async () => {
                    const hogResults = await this.runManyWithHeartbeat(invocationsToBeQueued, (item) =>
                        this.hogExecutor.execute(item)
                    )
                    return [...hogResults]
                },
            })

            await this.processInvocationResults(invocationResults)
            const newInvocations = invocationResults.filter((r) => !r.finished).map((r) => r.invocation)
            await this.queueInvocationsToKafka(newInvocations)
        }

        await this.produceQueuedMessages()

        return invocationsToBeQueued
    }

    /**
     * Finds all matching hog functions for the given globals.
     * Filters them for their disabled state as well as masking configs
     */
    protected async createHogFunctionInvocations(
        invocationGlobals: HogFunctionInvocationGlobals[]
    ): Promise<HogFunctionInvocation[]> {
        return await runInstrumentedFunction({
            statsKey: `cdpConsumer.handleEachBatch.queueMatchingFunctions`,
            func: async () => {
                const possibleInvocations: HogFunctionInvocation[] = []

                // TODO: Add a helper to hog functions to determine if they require groups or not and then only load those
                await this.groupsManager.enrichGroups(invocationGlobals)

                // Find all functions that could need running
                invocationGlobals.forEach((globals) => {
                    const { matchingFunctions, nonMatchingFunctions } = this.hogExecutor.findMatchingFunctions(globals)

                    possibleInvocations.push(
                        ...matchingFunctions.map((hogFunction) => createInvocation(globals, hogFunction))
                    )

                    nonMatchingFunctions.forEach((item) =>
                        this.produceAppMetric({
                            team_id: item.team_id,
                            app_source_id: item.id,
                            metric_kind: 'other',
                            metric_name: 'filtered',
                            count: 1,
                        })
                    )
                })

                const states = await this.hogWatcher.getStates(possibleInvocations.map((x) => x.hogFunction.id))
                const validInvocations: HogFunctionInvocation[] = []

                // Iterate over adding them to the list and updating their priority
                possibleInvocations.forEach((item) => {
                    const state = states[item.hogFunction.id].state
                    if (state >= HogWatcherState.disabledForPeriod) {
                        this.produceAppMetric({
                            team_id: item.globals.project.id,
                            app_source_id: item.hogFunction.id,
                            metric_kind: 'failure',
                            metric_name:
                                state === HogWatcherState.disabledForPeriod
                                    ? 'disabled_temporarily'
                                    : 'disabled_permanently',
                            count: 1,
                        })
                        return
                    }

                    if (state === HogWatcherState.degraded) {
                        item.priority = 2
                    }

                    validInvocations.push(item)
                })

                // Now we can filter by masking configs
                const { masked, notMasked: notMaskedInvocations } = await this.hogMasker.filterByMasking(
                    validInvocations
                )

                masked.forEach((item) => {
                    this.produceAppMetric({
                        team_id: item.globals.project.id,
                        app_source_id: item.hogFunction.id,
                        metric_kind: 'other',
                        metric_name: 'masked',
                        count: 1,
                    })
                })

                return notMaskedInvocations
            },
        })
    }

    // This consumer always parses from kafka
    public async _handleKafkaBatch(messages: Message[]): Promise<void> {
        const invocationGlobals = await this.runWithHeartbeat(() =>
            runInstrumentedFunction({
                statsKey: `cdpConsumer.handleEachBatch.parseKafkaMessages`,
                func: async () => {
                    const events: HogFunctionInvocationGlobals[] = []
                    await Promise.all(
                        messages.map(async (message) => {
                            try {
                                const clickHouseEvent = JSON.parse(message.value!.toString()) as RawClickHouseEvent

                                if (!this.hogFunctionManager.teamHasHogFunctions(clickHouseEvent.team_id)) {
                                    // No need to continue if the team doesn't have any functions
                                    return
                                }

                                const team = await this.hub.teamManager.fetchTeam(clickHouseEvent.team_id)
                                if (!team) {
                                    return
                                }
                                events.push(
                                    convertToHogFunctionInvocationGlobals(
                                        clickHouseEvent,
                                        team,
                                        this.hub.SITE_URL ?? 'http://localhost:8000'
                                    )
                                )
                            } catch (e) {
                                status.error('Error parsing message', e)
                            }
                        })
                    )

                    return events
                },
            })
        )

        await this.processBatch(invocationGlobals)
    }

    public async start(): Promise<void> {
        await super.start()
        await this.startKafkaConsumer({
            topic: KAFKA_EVENTS_JSON,
            groupId: 'cdp-processed-events-consumer',
            handleBatch: (messages) => this._handleKafkaBatch(messages),
        })

        this.cyclotronManager = this.hub.CYCLOTRON_DATABASE_URL
            ? new CyclotronManager({ shards: [{ dbUrl: this.hub.CYCLOTRON_DATABASE_URL }] })
            : undefined

        await this.cyclotronManager?.connect()
    }
}

/**
 * This consumer only deals with kafka messages and will eventually be replaced by the Cyclotron worker
 */
export class CdpFunctionCallbackConsumer extends CdpConsumerBase {
    protected name = 'CdpFunctionCallbackConsumer'

    public async processBatch(invocations: HogFunctionInvocation[]): Promise<void> {
        if (!invocations.length) {
            return
        }

        const invocationResults = await runInstrumentedFunction({
            statsKey: `cdpConsumer.handleEachBatch.executeInvocations`,
            func: async () => {
                // NOTE: In the future this service will never do fetching (unless we decide we want to do it in node at some point)
                // This is just "for now" to support the transition to cyclotron
                const fetchQueue = invocations.filter((item) => item.queue === 'fetch')
                const fetchResults = await this.runManyWithHeartbeat(fetchQueue, (item) =>
                    this.fetchExecutor.execute(item)
                )

                const hogQueue = invocations.filter((item) => item.queue === 'hog')
                const hogResults = await this.runManyWithHeartbeat(hogQueue, (item) => this.hogExecutor.execute(item))
                return [...hogResults, ...(fetchResults.filter(Boolean) as HogFunctionInvocationResult[])]
            },
        })

        await this.processInvocationResults(invocationResults)
        const newInvocations = invocationResults.filter((r) => !r.finished).map((r) => r.invocation)
        await this.queueInvocationsToKafka(newInvocations)
        await this.produceQueuedMessages()
    }

    public async _handleKafkaBatch(messages: Message[]): Promise<void> {
        const events = await this.runWithHeartbeat(() =>
            runInstrumentedFunction({
                statsKey: `cdpConsumer.handleEachBatch.parseKafkaMessages`,
                func: async () => {
                    // TRICKY: In the future we won't use kafka. For now though we need to parse messages as Cyclotron style jobs
                    // or hoghooks async callbacks

                    const invocations: HogFunctionInvocation[] = []

                    // Parse the base message value
                    const entries: (HogHooksFetchResponse | HogFunctionInvocationSerializedCompressed)[] = messages
                        .map((message) => {
                            try {
                                return JSON.parse(message.value!.toString())
                            } catch (e) {
                                status.error('Error parsing message', e)
                            }

                            return undefined
                        })
                        .filter(Boolean)

                    // Deserialize the compressed data
                    await Promise.all(
                        entries.map(async (item) => {
                            try {
                                const invocationSerialized = await unGzipObject<HogFunctionInvocationSerialized>(
                                    item.state
                                )

                                if ('asyncFunctionResponse' in item) {
                                    // This means it is a callback from hoghooks so we need to add the response to the invocation
                                    invocationSerialized.queue = 'hog'
                                    invocationSerialized.queueParameters = item.asyncFunctionResponse
                                }

                                const hogFunction = this.hogFunctionManager.getHogFunction(
                                    invocationSerialized.hogFunctionId
                                )
                                if (!hogFunction) {
                                    status.error('Error finding hog function', {
                                        id: invocationSerialized.hogFunctionId,
                                    })
                                    return
                                }

                                const invocation: HogFunctionInvocation = {
                                    ...invocationSerialized,
                                    hogFunction,
                                }

                                delete (invocation as any).hogFunctionId

                                invocations.push(invocation)
                            } catch (e) {
                                status.error('Error unzipping message', e, item.state)
                                captureException(e)
                            }
                        })
                    )

                    invocations.forEach((item) => {
                        if (!item.hogFunction?.id) {
                            console.error('No hog function id', item)
                        }
                    })

                    return invocations
                },
            })
        )

        await this.processBatch(events)
    }

    public async start(): Promise<void> {
        await super.start()
        await this.startKafkaConsumer({
            topic: KAFKA_CDP_FUNCTION_CALLBACKS,
            groupId: 'cdp-function-callback-consumer',
            handleBatch: (messages) => this._handleKafkaBatch(messages),
        })
    }
}

/**
 * The future of the CDP consumer. This will be the main consumer that will handle all hog jobs from Cyclotron
 */
export class CdpCyclotronWorker extends CdpConsumerBase {
    protected name = 'CdpCyclotronWorker'
    private cyclotronWorker?: CyclotronWorker
    private runningWorker: Promise<void> | undefined
    protected queue: 'hog' | 'fetch' = 'hog'
    protected limit = 100

    public async processBatch(invocations: HogFunctionInvocation[]): Promise<void> {
        if (!invocations.length) {
            return
        }

        const invocationResults = await runInstrumentedFunction({
            statsKey: `cdpConsumer.handleEachBatch.executeInvocations`,
            func: async () => {
                // NOTE: In the future this service will never do fetching (unless we decide we want to do it in node at some point)
                // This is just "for now" to support the transition to cyclotron
                const fetchQueue = invocations.filter((item) => item.queue === 'fetch')
                const fetchResults = await this.runManyWithHeartbeat(fetchQueue, (item) =>
                    this.fetchExecutor.execute(item)
                )

                const hogQueue = invocations.filter((item) => item.queue === 'hog')
                const hogResults = await this.runManyWithHeartbeat(hogQueue, (item) => this.hogExecutor.execute(item))
                return [...hogResults, ...(fetchResults.filter(Boolean) as HogFunctionInvocationResult[])]
            },
        })

        await this.processInvocationResults(invocationResults)
        await this.updateJobs(invocationResults)
        await this.produceQueuedMessages()
    }

    private async updateJobs(invocations: HogFunctionInvocationResult[]) {
        await Promise.all(
            invocations.map(async (item) => {
                const id = item.invocation.id
                if (item.finished) {
                    status.debug('⚡️', 'Updating job to completed', id)
                    this.cyclotronWorker?.updateJob(id, 'completed')
                } else if (item.error) {
                    status.debug('⚡️', 'Updating job to failed', id)
                    this.cyclotronWorker?.updateJob(id, 'failed')
                } else {
                    status.debug('⚡️', 'Updating job to available', id)
                    this.cyclotronWorker?.updateJob(id, 'available', {
                        priority: item.invocation.priority,
                        vmState: serializeHogFunctionInvocation(item.invocation),
                        queueName: item.invocation.queue,
                        parameters: item.invocation.queueParameters ?? null,
                    })
                }
                await this.cyclotronWorker?.flushJob(id)
            })
        )
    }

    private async handleJobBatch(jobs: Job[]) {
        console.log('RECEIVED JOBS', jobs)
        const invocations: HogFunctionInvocation[] = []

        for (const job of jobs) {
            // NOTE: This is all a bit messy and might be better to refactor into a helper
            if (!job.functionId) {
                throw new Error('Bad job: ' + JSON.stringify(job))
            }
            const hogFunction = this.hogFunctionManager.getHogFunction(job.functionId)

            if (!hogFunction) {
                // Here we need to mark the job as failed

                status.error('Error finding hog function', {
                    id: job.functionId,
                })
                this.cyclotronWorker?.updateJob(job.id, 'failed')
                await this.cyclotronWorker?.flushJob(job.id)
                continue
            }

            const parsedState = job.vmState as HogFunctionInvocationSerialized

            // TODO: Should ID come from the job or the state?
            invocations.push({
                id: job.id,
                globals: parsedState.globals,
                teamId: hogFunction.team_id,
                hogFunction,
                priority: job.priority,
                queue: (job.queueName as any) ?? 'hog',
                queueParameters: job.parameters as HogFunctionInvocationQueueParameters | undefined,
                vmState: parsedState.vmState,
                timings: parsedState.timings,
            })
        }

        await this.processBatch(invocations)
    }

    public async start() {
        await super.start()

        this.cyclotronWorker = new CyclotronWorker({
            pool: { dbUrl: this.hub.CYCLOTRON_DATABASE_URL },
            queueName: this.queue,
            includeVmState: true,
        })
        await this.cyclotronWorker.connect((jobs) => this.handleJobBatch(jobs))
    }

    public async stop() {
        await super.stop()
        await this.cyclotronWorker?.disconnect()
        await this.runningWorker
    }

    public isHealthy() {
        return this.cyclotronWorker?.isHealthy() ?? false
    }
}

// Mostly used for testing
export class CdpCyclotronWorkerFetch extends CdpCyclotronWorker {
    protected name = 'CdpCyclotronWorkerFetch'
    protected queue = 'fetch' as const
}<|MERGE_RESOLUTION|>--- conflicted
+++ resolved
@@ -15,11 +15,15 @@
 import { createRdConnectionConfigFromEnvVars } from '../kafka/config'
 import { addSentryBreadcrumbsEventListeners } from '../main/ingestion-queues/kafka-metrics'
 import { runInstrumentedFunction } from '../main/utils'
-<<<<<<< HEAD
-import { AppMetric2Type, Hub, RawClickHouseEvent, TeamId, TimestampFormat, ValueMatcher } from '../types'
-=======
-import { AppMetric2Type, Hub, PluginServerService, RawClickHouseEvent, TeamId, TimestampFormat } from '../types'
->>>>>>> 78627d35
+import {
+    AppMetric2Type,
+    Hub,
+    PluginServerService,
+    RawClickHouseEvent,
+    TeamId,
+    TimestampFormat,
+    ValueMatcher,
+} from '../types'
 import { createKafkaProducerWrapper } from '../utils/db/hub'
 import { KafkaProducerWrapper } from '../utils/db/kafka-producer-wrapper'
 import { captureTeamEvent } from '../utils/posthog'
@@ -112,7 +116,7 @@
 
     public get service(): PluginServerService {
         return {
-            id: this.consumerGroupId,
+            id: this.name,
             onShutdown: async () => await this.stop(),
             healthcheck: () => this.isHealthy() ?? false,
             batchConsumer: this.batchConsumer,
