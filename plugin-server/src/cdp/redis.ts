--- conflicted
+++ resolved
@@ -1,22 +1,10 @@
-<<<<<<< HEAD
-import { captureException } from '@sentry/node'
 import { createPool } from 'generic-pool'
 import { Pipeline, Redis } from 'ioredis'
 
 import { timeoutGuard } from '../ingestion/event-pipeline-runner/utils/utils'
 import { Config } from '../types'
+import { captureException } from '../utils/posthog'
 import { createRedisClient } from '../utils/redis'
-=======
-// NOTE: PostIngestionEvent is our context event - it should never be sent directly to an output, but rather transformed into a lightweight schema
-
-import { createPool } from 'generic-pool'
-import { Pipeline, Redis } from 'ioredis'
-
-import { PluginsServerConfig } from '../types'
-import { createRedisClient } from '../utils/db/redis'
-import { timeoutGuard } from '../utils/db/utils'
-import { captureException } from '../utils/posthog'
->>>>>>> f12d1608
 import { status } from '../utils/status'
 
 type WithCheckRateLimit<T> = {
