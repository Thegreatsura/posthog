import { ReaderModel } from '@maxmind/geoip2-node'
import ClickHouse from '@posthog/clickhouse'
import {
    Element,
    PluginAttachment,
    PluginConfigSchema,
    PluginEvent,
    PluginSettings,
    PostHogEvent,
    ProcessedPluginEvent,
    Properties,
    Webhook,
} from '@posthog/plugin-scaffold'
import { Pool as GenericPool } from 'generic-pool'
import { Redis } from 'ioredis'
import { Kafka } from 'kafkajs'
import { DateTime } from 'luxon'
import { VM } from 'vm2'

import { EncryptedFields } from './cdp/encryption-utils'
<<<<<<< HEAD
import { BatchConsumer } from './kafka/batch-consumer'
=======
>>>>>>> f62e86c1
import { KafkaProducerWrapper } from './kafka/producer'
import { ObjectStorage } from './main/services/object_storage'
import { Celery } from './utils/db/celery'
import { DB } from './utils/db/db'
import { PostgresRouter } from './utils/db/postgres'
import { UUID } from './utils/utils'
import { ActionManager } from './worker/ingestion/action-manager'
import { ActionMatcher } from './worker/ingestion/action-matcher'
import { AppMetrics } from './worker/ingestion/app-metrics'
import { GroupTypeManager } from './worker/ingestion/group-type-manager'
import { OrganizationManager } from './worker/ingestion/organization-manager'
import { TeamManager } from './worker/ingestion/team-manager'
import { RustyHook } from './worker/rusty-hook'
import { PluginsApiKeyManager } from './worker/vm/extensions/helpers/api-key-manager'
import { RootAccessManager } from './worker/vm/extensions/helpers/root-acess-manager'
import { PluginInstance } from './worker/vm/lazy'

export { Element } from '@posthog/plugin-scaffold' // Re-export Element from scaffolding, for backwards compat.

type Brand<K, T> = K & { __brand: T }

export enum LogLevel {
    None = 'none',
    Debug = 'debug',
    Info = 'info',
    Log = 'log',
    Warn = 'warn',
    Error = 'error',
}

export const logLevelToNumber: Record<LogLevel, number> = {
    [LogLevel.None]: 0,
    [LogLevel.Debug]: 10,
    [LogLevel.Info]: 20,
    [LogLevel.Log]: 30,
    [LogLevel.Warn]: 40,
    [LogLevel.Error]: 50,
}

export enum KafkaSecurityProtocol {
    Plaintext = 'PLAINTEXT',
    SaslPlaintext = 'SASL_PLAINTEXT',
    Ssl = 'SSL',
    SaslSsl = 'SASL_SSL',
}

export enum KafkaSaslMechanism {
    Plain = 'plain',
    ScramSha256 = 'scram-sha-256',
    ScramSha512 = 'scram-sha-512',
}

export enum PluginServerMode {
    all_v2 = 'all-v2',
    ingestion = 'ingestion',
    ingestion_v2 = 'ingestion-v2',
    ingestion_overflow = 'ingestion-overflow',
    ingestion_historical = 'ingestion-historical',
    events_ingestion = 'events-ingestion',
    async_onevent = 'async-onevent',
    async_webhooks = 'async-webhooks',
    jobs = 'jobs',
    scheduler = 'scheduler',
    analytics_ingestion = 'analytics-ingestion',
    recordings_blob_ingestion = 'recordings-blob-ingestion',
    recordings_blob_ingestion_overflow = 'recordings-blob-ingestion-overflow',
    recordings_blob_ingestion_v2 = 'recordings-blob-ingestion-v2',
    recordings_blob_ingestion_v2_overflow = 'recordings-blob-ingestion-v2-overflow',
    cdp_processed_events = 'cdp-processed-events',
    cdp_internal_events = 'cdp-internal-events',
    cdp_function_callbacks = 'cdp-function-callbacks',
    cdp_cyclotron_worker = 'cdp-cyclotron-worker',
    functional_tests = 'functional-tests',
}

export const stringToPluginServerMode = Object.fromEntries(
    Object.entries(PluginServerMode).map(([key, value]) => [
        value,
        PluginServerMode[key as keyof typeof PluginServerMode],
    ])
) as Record<string, PluginServerMode>

export type PluginServerService = {
    id: string
    onShutdown: () => Promise<any>
    healthcheck: () => boolean | Promise<boolean>
    batchConsumer?: BatchConsumer
}

export type CdpConfig = {
    CDP_WATCHER_COST_ERROR: number // The max cost of an erroring function
    CDP_WATCHER_COST_TIMING: number // The max cost of a slow function
    CDP_WATCHER_COST_TIMING_LOWER_MS: number // The lower bound in ms where the timing cost is not incurred
    CDP_WATCHER_COST_TIMING_UPPER_MS: number // The upper bound in ms where the timing cost is fully incurred
    CDP_WATCHER_THRESHOLD_DEGRADED: number // Percentage of the bucket where we count it as degraded
    CDP_WATCHER_BUCKET_SIZE: number // The total bucket size
    CDP_WATCHER_TTL: number // The expiry for the rate limit key
    CDP_WATCHER_REFILL_RATE: number // The number of tokens to be refilled per second
    CDP_WATCHER_DISABLED_TEMPORARY_TTL: number // How long a function should be temporarily disabled for
    CDP_WATCHER_DISABLED_TEMPORARY_MAX_COUNT: number // How many times a function can be disabled before it is disabled permanently
    CDP_ASYNC_FUNCTIONS_RUSTY_HOOK_TEAMS: string
    CDP_HOG_FILTERS_TELEMETRY_TEAMS: string
    CDP_CYCLOTRON_ENABLED_TEAMS: string
    CDP_CYCLOTRON_BATCH_SIZE: number
    CDP_CYCLOTRON_BATCH_DELAY_MS: number
    CDP_REDIS_HOST: string
    CDP_REDIS_PORT: number
    CDP_REDIS_PASSWORD: string
    CDP_EVENT_PROCESSOR_EXECUTE_FIRST_STEP: boolean
    CDP_GOOGLE_ADWORDS_DEVELOPER_TOKEN: string
}

export type IngestionConsumerConfig = {
    // New config variables used by the new IngestionConsumer
    INGESTION_CONSUMER_GROUP_ID: string
    INGESTION_CONSUMER_CONSUME_TOPIC: string
    INGESTION_CONSUMER_DLQ_TOPIC: string
    /** If set then overflow routing is enabled and the topic is used for overflow events */
    INGESTION_CONSUMER_OVERFLOW_TOPIC?: string
}

export interface PluginsServerConfig extends CdpConfig, IngestionConsumerConfig {
    TASKS_PER_WORKER: number // number of parallel tasks per worker thread
    INGESTION_CONCURRENCY: number // number of parallel event ingestion queues per batch
    INGESTION_BATCH_SIZE: number // kafka consumer batch size
    INGESTION_OVERFLOW_ENABLED: boolean // whether or not overflow rerouting is enabled (only used by analytics-ingestion)
    INGESTION_OVERFLOW_PRESERVE_PARTITION_LOCALITY: boolean // whether or not Kafka message keys should be preserved or discarded when messages are rerouted to overflow
    TASK_TIMEOUT: number // how many seconds until tasks are timed out
    DATABASE_URL: string // Postgres database URL
    DATABASE_READONLY_URL: string // Optional read-only replica to the main Postgres database
    PLUGIN_STORAGE_DATABASE_URL: string // Optional read-write Postgres database for plugin storage
    POSTGRES_CONNECTION_POOL_SIZE: number
    POSTHOG_DB_NAME: string | null
    POSTHOG_DB_USER: string
    POSTHOG_DB_PASSWORD: string
    POSTHOG_POSTGRES_HOST: string
    POSTHOG_POSTGRES_PORT: number
    CLICKHOUSE_HOST: string
    CLICKHOUSE_OFFLINE_CLUSTER_HOST: string | null
    CLICKHOUSE_DATABASE: string
    CLICKHOUSE_USER: string
    CLICKHOUSE_PASSWORD: string | null
    CLICKHOUSE_CA: string | null // ClickHouse CA certs
    CLICKHOUSE_SECURE: boolean // whether to secure ClickHouse connection
    CLICKHOUSE_JSON_EVENTS_KAFKA_TOPIC: string // (advanced) topic to send events for clickhouse ingestion
    CLICKHOUSE_HEATMAPS_KAFKA_TOPIC: string // (advanced) topic to send heatmap data for clickhouse ingestion
    EXCEPTIONS_SYMBOLIFICATION_KAFKA_TOPIC: string // (advanced) topic to send exception event data for stack trace processing
    // Redis url pretty much only used locally / self hosted
    REDIS_URL: string
    // Redis params for the ingestion services
    INGESTION_REDIS_HOST: string
    INGESTION_REDIS_PORT: number
    // Redis params for the core posthog (django+celery) services
    POSTHOG_REDIS_PASSWORD: string
    POSTHOG_REDIS_HOST: string
    POSTHOG_REDIS_PORT: number
    // Common redis params
    REDIS_POOL_MIN_SIZE: number // minimum number of Redis connections to use per thread
    REDIS_POOL_MAX_SIZE: number // maximum number of Redis connections to use per thread
    // Kafka params - identical for client and producer
    KAFKA_HOSTS: string // comma-delimited Kafka hosts
    KAFKA_PRODUCER_HOSTS?: string // If specified - different hosts to produce to (useful for migrating between kafka clusters)
    KAFKA_SECURITY_PROTOCOL: KafkaSecurityProtocol | undefined
    KAFKA_PRODUCER_SECURITY_PROTOCOL?: KafkaSecurityProtocol // If specified - different security protocol to produce to (useful for migrating between kafka clusters)
    KAFKA_CLIENT_ID: string | undefined
    KAFKA_PRODUCER_CLIENT_ID?: string // If specified - different client ID to produce to (useful for migrating between kafka clusters)

    // Other methods that are generally only used by self-hosted users
    KAFKA_CLIENT_CERT_B64: string | undefined
    KAFKA_CLIENT_CERT_KEY_B64: string | undefined
    KAFKA_TRUSTED_CERT_B64: string | undefined
    KAFKA_SASL_MECHANISM: KafkaSaslMechanism | undefined
    KAFKA_SASL_USER: string | undefined
    KAFKA_SASL_PASSWORD: string | undefined

    // Consumer specific settings
    KAFKA_CLIENT_RACK: string | undefined
    KAFKA_CONSUMPTION_MAX_BYTES: number
    KAFKA_CONSUMPTION_MAX_BYTES_PER_PARTITION: number
    KAFKA_CONSUMPTION_MAX_WAIT_MS: number // fetch.wait.max.ms rdkafka parameter
    KAFKA_CONSUMPTION_ERROR_BACKOFF_MS: number // fetch.error.backoff.ms rdkafka parameter
    KAFKA_CONSUMPTION_BATCHING_TIMEOUT_MS: number
    KAFKA_CONSUMPTION_TOPIC: string | null
    KAFKA_CONSUMPTION_OVERFLOW_TOPIC: string | null
    KAFKA_CONSUMPTION_REBALANCE_TIMEOUT_MS: number | null
    KAFKA_CONSUMPTION_SESSION_TIMEOUT_MS: number
    KAFKA_CONSUMPTION_MAX_POLL_INTERVAL_MS: number
    KAFKA_TOPIC_CREATION_TIMEOUT_MS: number
    KAFKA_TOPIC_METADATA_REFRESH_INTERVAL_MS: number | undefined
    KAFKA_PRODUCER_LINGER_MS: number // linger.ms rdkafka parameter
    KAFKA_PRODUCER_BATCH_SIZE: number // batch.size rdkafka parameter
    KAFKA_PRODUCER_QUEUE_BUFFERING_MAX_MESSAGES: number // queue.buffering.max.messages rdkafka parameter
    KAFKA_FLUSH_FREQUENCY_MS: number
    APP_METRICS_FLUSH_FREQUENCY_MS: number
    APP_METRICS_FLUSH_MAX_QUEUE_SIZE: number
    BASE_DIR: string // base path for resolving local plugins
    PLUGINS_RELOAD_PUBSUB_CHANNEL: string // Redis channel for reload events'
    PLUGINS_DEFAULT_LOG_LEVEL: PluginLogLevel
    LOG_LEVEL: LogLevel
    SENTRY_DSN: string | null
    SENTRY_PLUGIN_SERVER_TRACING_SAMPLE_RATE: number // Rate of tracing in plugin server (between 0 and 1)
    SENTRY_PLUGIN_SERVER_PROFILING_SAMPLE_RATE: number // Rate of profiling in plugin server (between 0 and 1)
    HTTP_SERVER_PORT: number
    SCHEDULE_LOCK_TTL: number // how many seconds to hold the lock for the schedule
    DISABLE_MMDB: boolean // whether to disable fetching MaxMind database for IP location
    DISTINCT_ID_LRU_SIZE: number
    EVENT_PROPERTY_LRU_SIZE: number // size of the event property tracker's LRU cache (keyed by [team.id, event])
    JOB_QUEUES: string // retry queue engine and fallback queues
    JOB_QUEUE_GRAPHILE_URL: string // use a different postgres connection in the graphile worker
    JOB_QUEUE_GRAPHILE_SCHEMA: string // the postgres schema that the graphile worker
    JOB_QUEUE_GRAPHILE_PREPARED_STATEMENTS: boolean // enable this to increase job queue throughput if not using pgbouncer
    JOB_QUEUE_GRAPHILE_CONCURRENCY: number // concurrent jobs per pod
    JOB_QUEUE_S3_AWS_ACCESS_KEY: string
    JOB_QUEUE_S3_AWS_SECRET_ACCESS_KEY: string
    JOB_QUEUE_S3_AWS_REGION: string
    JOB_QUEUE_S3_BUCKET_NAME: string
    JOB_QUEUE_S3_PREFIX: string // S3 filename prefix for the S3 job queue
    CRASH_IF_NO_PERSISTENT_JOB_QUEUE: boolean // refuse to start unless there is a properly configured persistent job queue (e.g. graphile)
    HEALTHCHECK_MAX_STALE_SECONDS: number // maximum number of seconds the plugin server can go without ingesting events before the healthcheck fails
    SITE_URL: string | null
    KAFKA_PARTITIONS_CONSUMED_CONCURRENTLY: number // (advanced) how many kafka partitions the plugin server should consume from concurrently
    PERSON_INFO_CACHE_TTL: number
    KAFKA_HEALTHCHECK_SECONDS: number
    OBJECT_STORAGE_ENABLED: boolean // Disables or enables the use of object storage. It will become mandatory to use object storage
    OBJECT_STORAGE_REGION: string // s3 region
    OBJECT_STORAGE_ENDPOINT: string // s3 endpoint
    OBJECT_STORAGE_ACCESS_KEY_ID: string
    OBJECT_STORAGE_SECRET_ACCESS_KEY: string
    OBJECT_STORAGE_BUCKET: string // the object storage bucket name
    PLUGIN_SERVER_MODE: PluginServerMode | null
    PLUGIN_SERVER_EVENTS_INGESTION_PIPELINE: string | null // TODO: shouldn't be a string probably
    PLUGIN_LOAD_SEQUENTIALLY: boolean // could help with reducing memory usage spikes on startup
    KAFKAJS_LOG_LEVEL: 'NOTHING' | 'DEBUG' | 'INFO' | 'WARN' | 'ERROR'
    MAX_TEAM_ID_TO_BUFFER_ANONYMOUS_EVENTS_FOR: number
    USE_KAFKA_FOR_SCHEDULED_TASKS: boolean // distribute scheduled tasks across the scheduler workers
    EVENT_OVERFLOW_BUCKET_CAPACITY: number
    EVENT_OVERFLOW_BUCKET_REPLENISH_RATE: number
    /** Label of the PostHog Cloud environment. Null if not running PostHog Cloud. @example 'US' */
    CLOUD_DEPLOYMENT: string | null
    EXTERNAL_REQUEST_TIMEOUT_MS: number
    DROP_EVENTS_BY_TOKEN_DISTINCT_ID: string
    DROP_EVENTS_BY_TOKEN: string
    RELOAD_PLUGIN_JITTER_MAX_MS: number
    RUSTY_HOOK_FOR_TEAMS: string
    RUSTY_HOOK_ROLLOUT_PERCENTAGE: number
    RUSTY_HOOK_URL: string
    HOG_HOOK_URL: string
    SKIP_UPDATE_EVENT_AND_PROPERTIES_STEP: boolean
    PIPELINE_STEP_STALLED_LOG_TIMEOUT: number
    CAPTURE_CONFIG_REDIS_HOST: string | null // Redis cluster to use to coordinate with capture (overflow, routing)

    // dump profiles to disk, covering the first N seconds of runtime
    STARTUP_PROFILE_DURATION_SECONDS: number
    STARTUP_PROFILE_CPU: boolean
    STARTUP_PROFILE_HEAP: boolean
    STARTUP_PROFILE_HEAP_INTERVAL: number
    STARTUP_PROFILE_HEAP_DEPTH: number

    // local directory might be a volume mount or a directory on disk (e.g. in local dev)
    SESSION_RECORDING_LOCAL_DIRECTORY: string
    SESSION_RECORDING_MAX_BUFFER_AGE_SECONDS: number
    SESSION_RECORDING_MAX_BUFFER_SIZE_KB: number
    SESSION_RECORDING_BUFFER_AGE_IN_MEMORY_MULTIPLIER: number
    SESSION_RECORDING_BUFFER_AGE_JITTER: number
    SESSION_RECORDING_REMOTE_FOLDER: string
    SESSION_RECORDING_REDIS_PREFIX: string
    SESSION_RECORDING_PARTITION_REVOKE_OPTIMIZATION: boolean
    SESSION_RECORDING_PARALLEL_CONSUMPTION: boolean
    SESSION_RECORDING_CONSOLE_LOGS_INGESTION_ENABLED: boolean
    SESSION_RECORDING_REPLAY_EVENTS_INGESTION_ENABLED: boolean
    // a single partition which will output many more log messages to the console
    // useful when that partition is lagging unexpectedly
    // allows comma separated list of partition numbers or '*' for all
    SESSION_RECORDING_DEBUG_PARTITION: string | undefined
    // overflow detection, updating Redis for capture to move the traffic away
    SESSION_RECORDING_OVERFLOW_ENABLED: boolean
    SESSION_RECORDING_OVERFLOW_BUCKET_CAPACITY: number
    SESSION_RECORDING_OVERFLOW_BUCKET_REPLENISH_RATE: number
    SESSION_RECORDING_OVERFLOW_MIN_PER_BATCH: number

    // Dedicated infra values
    SESSION_RECORDING_KAFKA_HOSTS: string | undefined
    SESSION_RECORDING_KAFKA_SECURITY_PROTOCOL: KafkaSecurityProtocol | undefined
    SESSION_RECORDING_KAFKA_BATCH_SIZE: number
    SESSION_RECORDING_KAFKA_QUEUE_SIZE: number
    SESSION_RECORDING_KAFKA_QUEUE_SIZE_KB: number | undefined
    SESSION_RECORDING_KAFKA_DEBUG: string | undefined
    SESSION_RECORDING_MAX_PARALLEL_FLUSHES: number
    SESSION_RECORDING_KAFKA_FETCH_MIN_BYTES: number

    POSTHOG_SESSION_RECORDING_REDIS_HOST: string | undefined
    POSTHOG_SESSION_RECORDING_REDIS_PORT: number | undefined

    // kafka debug stats interval
    SESSION_RECORDING_KAFKA_CONSUMPTION_STATISTICS_EVENT_INTERVAL_MS: number

    ENCRYPTION_SALT_KEYS: string

    CYCLOTRON_DATABASE_URL: string
    CYCLOTRON_SHARD_DEPTH_LIMIT: number
}

export interface Hub extends PluginsServerConfig {
    instanceId: UUID
    // what tasks this server will tackle - e.g. ingestion, scheduled plugins or others.
    capabilities: PluginServerCapabilities
    // active connections to Postgres, Redis, ClickHouse, Kafka
    db: DB
    postgres: PostgresRouter
    redisPool: GenericPool<Redis>
    clickhouse: ClickHouse
    kafka: Kafka
    kafkaProducer: KafkaProducerWrapper
    objectStorage?: ObjectStorage
    // currently enabled plugin status
    plugins: Map<PluginId, Plugin>
    pluginConfigs: Map<PluginConfigId, PluginConfig>
    pluginConfigsPerTeam: Map<TeamId, PluginConfig[]>
    pluginSchedule: Record<string, PluginConfigId[]> | null
    // unique hash for each plugin config; used to verify IDs caught on stack traces for unhandled promise rejections
    pluginConfigSecrets: Map<PluginConfigId, string>
    pluginConfigSecretLookup: Map<string, PluginConfigId>
    // tools
    teamManager: TeamManager
    organizationManager: OrganizationManager
    pluginsApiKeyManager: PluginsApiKeyManager
    rootAccessManager: RootAccessManager
    actionManager: ActionManager
    actionMatcher: ActionMatcher
    appMetrics: AppMetrics
    rustyHook: RustyHook
    groupTypeManager: GroupTypeManager
    celery: Celery
    // geoip database, setup in workers
    mmdb?: ReaderModel
    // functions
    enqueuePluginJob: (job: EnqueuedPluginJob) => Promise<void>
    // ValueMatchers used for various opt-in/out features
    pluginConfigsToSkipElementsParsing: ValueMatcher<number>
    // lookups
    eventsToDropByToken: Map<string, string[]>
    encryptedFields: EncryptedFields
}

export interface PluginServerCapabilities {
    // Warning: when adding more entries, make sure to update worker/vm/capabilities.ts
    // and the shouldSetupPluginInServer() test accordingly.
    ingestion?: boolean
    ingestionOverflow?: boolean
    ingestionHistorical?: boolean
    eventsIngestionPipelines?: boolean
    ingestionV2Combined?: boolean
    ingestionV2?: boolean
    pluginScheduledTasks?: boolean
    processPluginJobs?: boolean
    processAsyncOnEventHandlers?: boolean
    processAsyncWebhooksHandlers?: boolean
    sessionRecordingBlobIngestion?: boolean
    sessionRecordingBlobOverflowIngestion?: boolean
    sessionRecordingBlobIngestionV2?: boolean
    sessionRecordingBlobIngestionV2Overflow?: boolean
    cdpProcessedEvents?: boolean
    cdpInternalEvents?: boolean
    cdpFunctionCallbacks?: boolean
    cdpCyclotronWorker?: boolean
    appManagementSingleton?: boolean
    preflightSchedules?: boolean // Used for instance health checks on hobby deploy, not useful on cloud
    http?: boolean
    mmdb?: boolean
    syncInlinePlugins?: boolean
}

export type EnqueuedJob = EnqueuedPluginJob | GraphileWorkerCronScheduleJob
export interface EnqueuedPluginJob {
    type: string
    payload: Record<string, any>
    timestamp: number
    pluginConfigId: number
    pluginConfigTeam: number
    jobKey?: string
}

export interface GraphileWorkerCronScheduleJob {
    timestamp?: number
    jobKey?: string
}

export enum JobName {
    PLUGIN_JOB = 'pluginJob',
    BUFFER_JOB = 'bufferJob',
}

export type PluginId = Plugin['id']
export type PluginConfigId = PluginConfig['id']
export type TeamId = Team['id']
/**
 * An integer, just like team ID. In fact project ID = ID of its first team, the one was created along with the project.
 * A branded type here so that we don't accidentally pass a team ID as a project ID, or vice versa.
 */
export type ProjectId = Team['id'] & { __brand: 'ProjectId' }

export enum MetricMathOperations {
    Increment = 'increment',
    Max = 'max',
    Min = 'min',
}

export type StoredMetricMathOperations = 'max' | 'min' | 'sum'
export type StoredPluginMetrics = Record<string, StoredMetricMathOperations> | null
export type PluginMetricsVmResponse = Record<string, string> | null

export interface JobPayloadFieldOptions {
    type: 'string' | 'boolean' | 'json' | 'number' | 'date' | 'daterange'
    title?: string
    required?: boolean
    default?: any
    staff_only?: boolean
}

export interface JobSpec {
    payload?: Record<string, JobPayloadFieldOptions>
}

export interface Plugin {
    id: number
    organization_id?: string
    name: string
    plugin_type: 'local' | 'respository' | 'custom' | 'source' | 'inline'
    description?: string
    is_global: boolean
    is_preinstalled?: boolean
    url?: string
    config_schema?: Record<string, PluginConfigSchema> | PluginConfigSchema[]
    tag?: string
    /** Cached source for plugin.json from a joined PluginSourceFile query */
    source__plugin_json?: string
    /** Cached source for index.ts from a joined PluginSourceFile query */
    source__index_ts?: string
    /** Cached source for frontend.tsx from a joined PluginSourceFile query */
    source__frontend_tsx?: string
    /** Cached source for site.ts from a joined PluginSourceFile query */
    source__site_ts?: string
    error?: PluginError
    from_json?: boolean
    from_web?: boolean
    created_at?: string
    updated_at?: string
    capabilities?: PluginCapabilities
    metrics?: StoredPluginMetrics
    is_stateless?: boolean
    public_jobs?: Record<string, JobSpec>
    log_level?: PluginLogLevel
}

export interface PluginCapabilities {
    jobs?: string[]
    scheduled_tasks?: string[]
    methods?: string[]
}

export enum PluginMethod {
    onEvent = 'onEvent',
    composeWebhook = 'composeWebhook',
}

export interface PluginConfig {
    id: number
    team_id: TeamId
    plugin?: Plugin
    plugin_id: PluginId
    enabled: boolean
    order: number
    config: Record<string, unknown>
    attachments?: Record<string, PluginAttachment>
    instance?: PluginInstance | null
    created_at: string
    updated_at?: string
    // We're migrating to a new functions that take PostHogEvent instead of PluginEvent
    // we'll need to know which method this plugin is using to call it the right way
    // undefined for old plugins with multiple or deprecated methods
    method?: PluginMethod
}

export interface PluginJsonConfig {
    name?: string
    description?: string
    url?: string
    main?: string
    lib?: string
    config?: Record<string, PluginConfigSchema> | PluginConfigSchema[]
}

export interface PluginError {
    message: string
    time: string
    name?: string
    stack?: string
    event?: PluginEvent | ProcessedPluginEvent | PostHogEvent | null
}

export interface PluginAttachmentDB {
    id: number
    team_id: TeamId | null
    plugin_config_id: PluginConfigId | null
    key: string
    content_type: string
    file_size: number | null
    file_name: string
    contents: Buffer | null
}

export enum PluginLogEntrySource {
    System = 'SYSTEM',
    Plugin = 'PLUGIN',
    Console = 'CONSOLE',
}

export enum PluginLogEntryType {
    Debug = 'DEBUG',
    Log = 'LOG',
    Info = 'INFO',
    Warn = 'WARN',
    Error = 'ERROR',
}

export enum PluginLogLevel {
    Full = 0, // all logs
    Log = 1, // all except debug
    Info = 2, // all expect log and debug
    Warn = 3, // all except log, debug and info
    Critical = 4, // only error type and system source
}

export enum CookielessServerHashMode {
    Disabled = 0,
    Stateless = 1,
    Stateful = 2,
}

export interface PluginLogEntry {
    id: string
    team_id: number
    plugin_id: number
    plugin_config_id: number
    timestamp: string
    source: PluginLogEntrySource
    type: PluginLogEntryType
    message: string
    instance_id: string
}

export enum PluginTaskType {
    Job = 'job',
    Schedule = 'schedule',
}

export interface PluginTask {
    name: string
    type: PluginTaskType
    exec: (payload?: Record<string, any>) => Promise<any>

    __ignoreForAppMetrics?: boolean
}

export type PluginMethods = {
    setupPlugin?: () => Promise<void>
    teardownPlugin?: () => Promise<void>
    getSettings?: () => PluginSettings
    onEvent?: (event: ProcessedPluginEvent) => Promise<void>
    composeWebhook?: (event: PostHogEvent) => Webhook | null
    processEvent?: (event: PluginEvent) => Promise<PluginEvent>
}

// Helper when ensuring that a required method is implemented
export type PluginMethodsConcrete = Required<PluginMethods>

export enum AlertLevel {
    P0 = 0,
    P1 = 1,
    P2 = 2,
    P3 = 3,
    P4 = 4,
}

export enum Service {
    PluginServer = 'plugin_server',
    DjangoServer = 'django_server',
    Redis = 'redis',
    Postgres = 'postgres',
    ClickHouse = 'clickhouse',
    Kafka = 'kafka',
}
export interface Alert {
    id: string
    level: AlertLevel
    key: string
    description?: string
    trigger_location: Service
}
export interface PluginConfigVMResponse {
    vm: VM
    methods: PluginMethods
    tasks: Record<PluginTaskType, Record<string, PluginTask>>
    vmResponseVariable: string
    usedImports: Set<string>
}

export interface EventUsage {
    event: string
    usage_count: number | null
    volume: number | null
}

export interface PropertyUsage {
    key: string
    usage_count: number | null
    volume: number | null
}

export interface ProductFeature {
    key: string
    name: string
}

/** Raw Organization row from database. */
export interface RawOrganization {
    id: string
    name: string
    created_at: string
    updated_at: string
    available_product_features: ProductFeature[]
}

/** Usable Team model. */
export interface Team {
    id: number
    project_id: ProjectId
    uuid: string
    organization_id: string
    name: string
    anonymize_ips: boolean
    api_token: string
    slack_incoming_webhook: string | null
    session_recording_opt_in: boolean
    person_processing_opt_out: boolean | null
    heatmaps_opt_in: boolean | null
    ingested_event: boolean
    person_display_name_properties: string[] | null
    test_account_filters:
        | (EventPropertyFilter | PersonPropertyFilter | ElementPropertyFilter | CohortPropertyFilter)[]
        | null
    cookieless_server_hash_mode: CookielessServerHashMode | null
    timezone: string
}

/** Properties shared by RawEventMessage and EventMessage. */
export interface BaseEventMessage {
    distinct_id: string
    ip: string
    site_url: string
    team_id: number
    uuid: string
}

/** Raw event message as received via Kafka. */
export interface RawEventMessage extends BaseEventMessage {
    /** JSON-encoded object. */
    data: string
    /** ISO-formatted datetime. */
    now: string
    /** ISO-formatted datetime. May be empty! */
    sent_at: string
    /** JSON-encoded number. */
    kafka_offset: string
    /** Messages may have a token instead of a team_id, to be used e.g. to
     * resolve to a team_id */
    token?: string
}

/** Usable event message. */
export interface EventMessage extends BaseEventMessage {
    data: PluginEvent
    now: DateTime
    sent_at: DateTime | null
}

/** Properties shared by RawClickHouseEvent and ClickHouseEvent. */
interface BaseEvent {
    uuid: string
    event: string
    team_id: TeamId
    distinct_id: string
    /** Person UUID. */
    person_id?: string
}

export type ISOTimestamp = Brand<string, 'ISOTimestamp'>
export type ClickHouseTimestamp = Brand<string, 'ClickHouseTimestamp'>
export type ClickHouseTimestampSecondPrecision = Brand<string, 'ClickHouseTimestamp'>
export type PersonMode = 'full' | 'propertyless' | 'force_upgrade'

/** Raw event row from ClickHouse. */
export interface RawClickHouseEvent extends BaseEvent {
    timestamp: ClickHouseTimestamp
    created_at: ClickHouseTimestamp
    properties?: string
    elements_chain: string
    person_created_at?: ClickHouseTimestamp
    person_properties?: string
    group0_properties?: string
    group1_properties?: string
    group2_properties?: string
    group3_properties?: string
    group4_properties?: string
    group0_created_at?: ClickHouseTimestamp
    group1_created_at?: ClickHouseTimestamp
    group2_created_at?: ClickHouseTimestamp
    group3_created_at?: ClickHouseTimestamp
    group4_created_at?: ClickHouseTimestamp
    person_mode: PersonMode
}

export interface RawKafkaEvent extends RawClickHouseEvent {
    /**
     * The project ID field is only included in the `clickhouse_events_json` topic, not present in ClickHouse.
     * That's because we need it in `property-defs-rs` and not elsewhere.
     */
    project_id: ProjectId
}

/** Parsed event row from ClickHouse. */
export interface ClickHouseEvent extends BaseEvent {
    timestamp: DateTime
    created_at: DateTime
    properties: Record<string, any>
    elements_chain: Element[] | null
    person_created_at: DateTime | null
    person_properties: Record<string, any>
    group0_properties: Record<string, any>
    group1_properties: Record<string, any>
    group2_properties: Record<string, any>
    group3_properties: Record<string, any>
    group4_properties: Record<string, any>
    group0_created_at?: DateTime | null
    group1_created_at?: DateTime | null
    group2_created_at?: DateTime | null
    group3_created_at?: DateTime | null
    group4_created_at?: DateTime | null
    person_mode: PersonMode
}

/** Event structure before initial ingestion.
 * This is what is used for all ingestion steps that run _before_ the clickhouse events topic.
 */
export interface PreIngestionEvent {
    eventUuid: string
    event: string
    teamId: TeamId
    projectId: ProjectId
    distinctId: string
    properties: Properties
    timestamp: ISOTimestamp
}

/** Parsed event structure after initial ingestion.
 * This is what is used for all ingestion steps that run _after_ the clickhouse events topic.
 */

export interface PostIngestionEvent extends PreIngestionEvent {
    elementsList?: Element[]
    person_id?: string // This is not optional, but BaseEvent needs to be fixed first
    person_created_at: ISOTimestamp | null
    person_properties: Properties

    groups?: Record<
        string,
        {
            key: string
            type: string
            index: number
            properties: Properties
        }
    >
}

export interface DeadLetterQueueEvent {
    id: string
    event_uuid: string
    event: string
    properties: string
    distinct_id: string
    team_id: number
    elements_chain: string
    created_at: string
    ip: string
    site_url: string
    now: string
    raw_payload: string
    error_timestamp: string
    error_location: string
    error: string
    tags: string[]
    _timestamp: string
    _offset: number
}

export type PropertiesLastUpdatedAt = Record<string, string>
export type PropertiesLastOperation = Record<string, PropertyUpdateOperation>

/** Properties shared by RawPerson and Person. */
export interface BasePerson {
    id: number
    team_id: number
    properties: Properties
    is_user_id: number
    is_identified: boolean
    uuid: string
    properties_last_updated_at: PropertiesLastUpdatedAt
    properties_last_operation: PropertiesLastOperation | null
}

/** Raw Person row from database. */
export interface RawPerson extends BasePerson {
    created_at: string
    version: string | null
}

/** Usable Person model. */
export interface InternalPerson extends BasePerson {
    created_at: DateTime
    version: number
}

/** Person model exposed outside of person-specific DB logic. */
export interface Person {
    team_id: number
    properties: Properties
    uuid: string
    created_at: DateTime

    // Set to `true` when an existing person row was found for this `distinct_id`, but the event was
    // sent with `$process_person_profile=false`. This is an unexpected branch that we want to flag
    // for debugging and billing purposes, and typically means a misconfigured SDK.
    force_upgrade?: boolean
}

/** Clickhouse Person model. */
export interface ClickHousePerson {
    id: string
    created_at: string
    team_id: number
    properties: string
    is_identified: number
    is_deleted: number
    timestamp: string
}

export type GroupTypeIndex = 0 | 1 | 2 | 3 | 4

interface BaseGroup {
    id: number
    team_id: number
    group_type_index: GroupTypeIndex
    group_key: string
    group_properties: Properties
    properties_last_updated_at: PropertiesLastUpdatedAt
    properties_last_operation: PropertiesLastOperation
}

/** Raw Group row from database. */
export interface RawGroup extends BaseGroup {
    created_at: string
    version: string
}

/** Usable Group model. */
export interface Group extends BaseGroup {
    created_at: DateTime
    version: number
}

export type GroupKey = string
/** Clickhouse Group model */
export interface ClickhouseGroup {
    group_type_index: GroupTypeIndex
    group_key: GroupKey
    created_at: string
    team_id: number
    group_properties: string
}

/** Usable PersonDistinctId model. */
export interface PersonDistinctId {
    id: number
    team_id: number
    person_id: number
    distinct_id: string
    version: string | null
}

/** ClickHouse PersonDistinctId model. (person_distinct_id2 table) */
export interface ClickHousePersonDistinctId2 {
    team_id: number
    person_id: string
    distinct_id: string
    is_deleted: 0 | 1
    version: number
}

/** Usable Cohort model. */
export interface Cohort {
    id: number
    name: string
    description: string
    deleted: boolean
    groups: any[]
    team_id: Team['id']
    created_at: string
    created_by_id: number
    is_calculating: boolean
    last_calculation: string
    errors_calculating: number
    is_static: boolean
    version: number | null
    pending_version: number
}

/** Usable CohortPeople model. */
export interface CohortPeople {
    id: number
    cohort_id: number
    person_id: number
}

/** Usable Hook model. */
export interface Hook {
    id: string
    team_id: number
    user_id: number
    resource_id: number | null
    event: string
    target: string
    created: string
    updated: string
}

/** Sync with posthog/frontend/src/types.ts */
export enum PropertyOperator {
    Exact = 'exact',
    IsNot = 'is_not',
    IContains = 'icontains',
    NotIContains = 'not_icontains',
    Regex = 'regex',
    NotRegex = 'not_regex',
    GreaterThan = 'gt',
    LessThan = 'lt',
    IsSet = 'is_set',
    IsNotSet = 'is_not_set',
    IsDateBefore = 'is_date_before',
    IsDateAfter = 'is_date_after',
}

/** Sync with posthog/frontend/src/types.ts */
interface PropertyFilterBase {
    key: string
    value?: string | number | Array<string | number> | null
    label?: string
}

/** Sync with posthog/frontend/src/types.ts */
export interface PropertyFilterWithOperator extends PropertyFilterBase {
    operator?: PropertyOperator
}

/** Sync with posthog/frontend/src/types.ts */
export interface EventPropertyFilter extends PropertyFilterWithOperator {
    type: 'event'
}

/** Sync with posthog/frontend/src/types.ts */
export interface PersonPropertyFilter extends PropertyFilterWithOperator {
    type: 'person'
}

export interface DataWarehousePropertyFilter extends PropertyFilterWithOperator {
    type: 'data_warehouse'
}

export interface DataWarehousePersonPropertyFilter extends PropertyFilterWithOperator {
    type: 'data_warehouse_person_property'
}

/** Sync with posthog/frontend/src/types.ts */
export interface ElementPropertyFilter extends PropertyFilterWithOperator {
    type: 'element'
    key: 'tag_name' | 'text' | 'href' | 'selector'
    value: string | string[]
}

/** Sync with posthog/frontend/src/types.ts */
export interface CohortPropertyFilter extends PropertyFilterBase {
    type: 'cohort'
    key: 'id'
    value: number | string
}

/** Sync with posthog/frontend/src/types.ts */
export type PropertyFilter =
    | EventPropertyFilter
    | PersonPropertyFilter
    | ElementPropertyFilter
    | CohortPropertyFilter
    | DataWarehousePropertyFilter
    | DataWarehousePersonPropertyFilter

/** Sync with posthog/frontend/src/types.ts */
export enum StringMatching {
    Contains = 'contains',
    Regex = 'regex',
    Exact = 'exact',
}

export interface ActionStep {
    tag_name: string | null
    text: string | null
    /** @default StringMatching.Exact */
    text_matching: StringMatching | null
    href: string | null
    /** @default StringMatching.Exact */
    href_matching: StringMatching | null
    selector: string | null
    url: string | null
    /** @default StringMatching.Contains */
    url_matching: StringMatching | null
    event: string | null
    properties: PropertyFilter[] | null
}

/** Raw Action row from database. */
export interface RawAction {
    id: number
    team_id: TeamId
    name: string | null
    description: string
    created_at: string
    created_by_id: number | null
    deleted: boolean
    post_to_slack: boolean
    slack_message_format: string
    is_calculating: boolean
    updated_at: string
    last_calculated_at: string
    steps_json: ActionStep[] | null
    bytecode: any[] | null
    bytecode_error: string | null
    pinned_at: string | null
}

/** Usable Action model. */
export interface Action extends Omit<RawAction, 'steps_json'> {
    steps: ActionStep[]
    hooks: Hook[]
}

/** Raw session recording event row from ClickHouse. */
export interface RawSessionRecordingEvent {
    uuid: string
    timestamp: string
    team_id: number
    distinct_id: string
    session_id: string
    window_id: string
    snapshot_data: string
    created_at: string
}

/** Raw session replay event row from ClickHouse. */
export interface RawSessionReplayEvent {
    min_first_timestamp: string
    team_id: number
    distinct_id: string
    session_id: string
    /* TODO what columns do we need */
}

export enum TimestampFormat {
    ClickHouseSecondPrecision = 'clickhouse-second-precision',
    ClickHouse = 'clickhouse',
    ISO = 'iso',
}

export enum Database {
    ClickHouse = 'clickhouse',
    Postgres = 'postgres',
}

export interface PluginScheduleControl {
    stopSchedule: () => Promise<void>
    reloadSchedule: () => Promise<void>
}

export interface JobsConsumerControl {
    stop: () => Promise<void>
    resume: () => Promise<void>
}

export type IngestEventResponse =
    | { success: true; actionMatches: Action[]; preIngestionEvent: PreIngestionEvent | null }
    | { success: false; error: string }

export interface EventDefinitionType {
    id: string
    name: string
    volume_30_day: number | null
    query_usage_30_day: number | null
    team_id: number
    project_id: number | null
    last_seen_at: string // DateTime
    created_at: string // DateTime
}

export enum UnixTimestampPropertyTypeFormat {
    UNIX_TIMESTAMP = 'unix_timestamp',
    UNIX_TIMESTAMP_MILLISECONDS = 'unix_timestamp_milliseconds',
}

export enum DateTimePropertyTypeFormat {
    ISO8601_DATE = 'YYYY-MM-DDThh:mm:ssZ',
    FULL_DATE = 'YYYY-MM-DD hh:mm:ss',
    FULL_DATE_INCREASING = 'DD-MM-YYYY hh:mm:ss',
    DATE = 'YYYY-MM-DD',
    RFC_822 = 'rfc_822',
    WITH_SLASHES = 'YYYY/MM/DD hh:mm:ss',
    WITH_SLASHES_INCREASING = 'DD/MM/YYYY hh:mm:ss',
}

export enum PropertyType {
    DateTime = 'DateTime',
    String = 'String',
    Numeric = 'Numeric',
    Boolean = 'Boolean',
}

export enum PropertyDefinitionTypeEnum {
    Event = 1,
    Person = 2,
    Group = 3,
}

export interface PropertyDefinitionType {
    id: string
    name: string
    is_numerical: boolean
    volume_30_day: number | null
    query_usage_30_day: number | null
    team_id: number
    project_id: number | null
    property_type?: PropertyType
    type: PropertyDefinitionTypeEnum
    group_type_index: number | null
}

export interface EventPropertyType {
    id: string
    event: string
    property: string
    team_id: number
    project_id: number | null
}

export type PluginFunction = 'onEvent' | 'processEvent' | 'pluginTask'

export type GroupTypeToColumnIndex = Record<string, GroupTypeIndex>

export enum PropertyUpdateOperation {
    Set = 'set',
    SetOnce = 'set_once',
}

export type StatelessInstanceMap = Record<PluginId, PluginInstance>

export enum OrganizationPluginsAccessLevel {
    NONE = 0,
    CONFIG = 3,
    INSTALL = 6,
    ROOT = 9,
}

export enum OrganizationMembershipLevel {
    Member = 1,
    Admin = 8,
    Owner = 15,
}

export interface PipelineEvent extends Omit<PluginEvent, 'team_id'> {
    team_id?: number | null
    token?: string
}

export type RedisPool = GenericPool<Redis>

export type RRWebEvent = Record<string, any> & {
    timestamp: number
    type: number
    data: any
}

export interface ValueMatcher<T> {
    (value: T): boolean
}

export type RawClickhouseHeatmapEvent = {
    /**
     * session id lets us offer example recordings on high traffic parts of the page,
     * and could let us offer more advanced filtering of heatmap data
     * we will break the relationship between particular sessions and clicks in aggregating this data
     * it should always be treated as an exemplar and not as concrete values
     */
    session_id: string
    distinct_id: string
    viewport_width: number
    viewport_height: number
    pointer_target_fixed: boolean
    current_url: string
    // x is the x with resolution applied, the resolution converts high fidelity mouse positions into an NxN grid
    x: number
    // y is the y with resolution applied, the resolution converts high fidelity mouse positions into an NxN grid
    y: number
    scale_factor: 16 // in the future we may support other values
    timestamp: string
    type: string
    team_id: number
}

export interface HookPayload {
    hook: Pick<Hook, 'id' | 'event' | 'target'>

    data: {
        eventUuid: string
        event: string
        teamId: TeamId
        distinctId: string
        properties: Properties
        timestamp: ISOTimestamp
        elementsList?: Element[]

        person: {
            uuid: string
            properties: Properties
            created_at: ISOTimestamp | null
        }
    }
}

export type AppMetric2Type = {
    team_id: number
    timestamp: ClickHouseTimestamp
    app_source: string
    app_source_id: string
    instance_id?: string
    metric_kind: 'failure' | 'success' | 'other'
    metric_name:
        | 'succeeded'
        | 'failed'
        | 'filtered'
        | 'disabled_temporarily'
        | 'disabled_permanently'
        | 'masked'
        | 'filtering_failed'
        | 'inputs_failed'
        | 'fetch'
    count: number
}

interface TextOperator {
    operator: 'equals' | 'startsWith' | 'includes'
    value: string
}

export interface ModelDetails {
    matches: string[]
    searchTerms: string[]
    info: {
        releaseDate: string
        maxTokens?: number
        description: string
        tradeOffs: string[]
        benchmarks: {
            [key: string]: number
        }
        capabilities: string[]
        strengths: string[]
        weaknesses: string[]
        recommendations: string[]
    }
}

export type ModelDetailsMap = {
    [key: string]: ModelDetails
}

export interface ModelRow {
    model: TextOperator
    cost: {
        prompt_token: number
        completion_token: number
    }
    showInPlayground?: boolean
    targetUrl?: string
    dateRange?: {
        start: string
        end: string
    }
}

export interface ModelRow {
    model: TextOperator
    cost: {
        prompt_token: number
        completion_token: number
    }
    showInPlayground?: boolean
    targetUrl?: string
    dateRange?: {
        start: string
        end: string
    }
}<|MERGE_RESOLUTION|>--- conflicted
+++ resolved
@@ -18,10 +18,7 @@
 import { VM } from 'vm2'
 
 import { EncryptedFields } from './cdp/encryption-utils'
-<<<<<<< HEAD
 import { BatchConsumer } from './kafka/batch-consumer'
-=======
->>>>>>> f62e86c1
 import { KafkaProducerWrapper } from './kafka/producer'
 import { ObjectStorage } from './main/services/object_storage'
 import { Celery } from './utils/db/celery'
