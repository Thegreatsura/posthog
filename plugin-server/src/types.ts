--- conflicted
+++ resolved
@@ -113,13 +113,10 @@
     CLICKHOUSE_DISABLE_EXTERNAL_SCHEMAS: boolean
     CLICKHOUSE_DISABLE_EXTERNAL_SCHEMAS_TEAMS: string
     CLICKHOUSE_JSON_EVENTS_KAFKA_TOPIC: string
-<<<<<<< HEAD
     CONVERSION_BUFFER_ENABLED: boolean
     BUFFER_CONVERSION_SECONDS: number
-=======
     PERSON_INFO_TO_REDIS_TEAMS: string
     PERSON_INFO_CACHE_TTL: number
->>>>>>> e6333ca7
 }
 
 export interface Hub extends PluginsServerConfig {
