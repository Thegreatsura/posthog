from unittest.mock import patch, MagicMock

from langchain_core.messages import (
    AIMessage as LangchainAIMessage,
    HumanMessage as LangchainHumanMessage,
    ToolMessage as LangchainToolMessage,
)
from parameterized import parameterized

from ee.hogai.graph.root.nodes import RootNode, RootNodeTools
from ee.hogai.utils.tests import FakeChatOpenAI
from ee.hogai.utils.types import AssistantState, PartialAssistantState
<<<<<<< HEAD
from ee.hogai.utils.ui_context_types import (
    ActionContextForMax,
    DashboardContextForMax,
    EventContextForMax,
=======
from ee.models.assistant import CoreMemory
from posthog.schema import (
    AssistantMessage,
    AssistantToolCall,
    AssistantToolCallMessage,
    DashboardContextForMax,
    EntityType,
    EventsNode,
    FunnelsQuery,
>>>>>>> db706daa
    GlobalInfo,
    HogQLQuery,
    HumanMessage,
    InsightContextForMax,
    LifecycleQuery,
    MaxContextShape,
    MaxNavigationContext,
    RetentionEntity,
    RetentionFilter,
    RetentionQuery,
    TrendsQuery,
)
from posthog.test.base import BaseTest, ClickhouseTestMixin


class TestRootNode(ClickhouseTestMixin, BaseTest):
    def test_node_handles_plain_chat_response(self):
        with patch(
            "ee.hogai.graph.root.nodes.RootNode._get_model",
            return_value=FakeChatOpenAI(
                responses=[LangchainAIMessage(content="Why did the chicken cross the road? To get to the other side!")]
            ),
        ):
            node = RootNode(self.team)
            state_1 = AssistantState(messages=[HumanMessage(content="Tell me a joke")])
            next_state = node.run(state_1, {})
            self.assertIsInstance(next_state, PartialAssistantState)
            self.assertEqual(len(next_state.messages), 1)
            self.assertIsInstance(next_state.messages[0], AssistantMessage)
            assistant_message = next_state.messages[0]
            assert isinstance(assistant_message, AssistantMessage)
            self.assertEqual(assistant_message.content, "Why did the chicken cross the road? To get to the other side!")

    @parameterized.expand(
        [
            ["trends"],
            ["funnel"],
            ["retention"],
        ]
    )
    def test_node_handles_insight_tool_call(self, insight_type):
        with patch(
            "ee.hogai.graph.root.nodes.RootNode._get_model",
            return_value=FakeChatOpenAI(
                responses=[
                    LangchainAIMessage(
                        content="Hang tight while I check this.",
                        tool_calls=[
                            {
                                "id": "xyz",
                                "name": "create_and_query_insight",
                                "args": {"query_description": "Foobar", "query_kind": insight_type},
                            }
                        ],
                    )
                ],
            ),
        ):
            node = RootNode(self.team)
            state_1 = AssistantState(messages=[HumanMessage(content=f"generate {insight_type}")])
            next_state = node.run(state_1, {})
            self.assertIsInstance(next_state, PartialAssistantState)
            self.assertEqual(len(next_state.messages), 1)
            assistant_message = next_state.messages[0]
            self.assertIsInstance(assistant_message, AssistantMessage)
            assert isinstance(assistant_message, AssistantMessage)
            self.assertEqual(assistant_message.content, "Hang tight while I check this.")
            self.assertIsNotNone(assistant_message.id)
            self.assertIsNotNone(assistant_message.tool_calls)
            assert assistant_message.tool_calls is not None
            self.assertEqual(len(assistant_message.tool_calls), 1)
            self.assertEqual(
                assistant_message.tool_calls[0],
                AssistantToolCall(
                    id="xyz",
                    name="create_and_query_insight",
                    args={"query_description": "Foobar", "query_kind": insight_type},
                ),
            )

    @parameterized.expand(
        [
            ["trends"],
            ["funnel"],
            ["retention"],
        ]
    )
    def test_node_handles_insight_tool_call_without_message(self, insight_type):
        with patch(
            "ee.hogai.graph.root.nodes.RootNode._get_model",
            return_value=FakeChatOpenAI(
                responses=[
                    LangchainAIMessage(
                        content="",
                        tool_calls=[
                            {
                                "id": "xyz",
                                "name": "create_and_query_insight",
                                "args": {"query_description": "Foobar", "query_kind": insight_type},
                            }
                        ],
                    )
                ],
            ),
        ):
            node = RootNode(self.team)
            state_1 = AssistantState(messages=[HumanMessage(content=f"generate {insight_type}")])
            next_state = node.run(state_1, {})
            self.assertIsInstance(next_state, PartialAssistantState)
            self.assertEqual(len(next_state.messages), 1)
            assistant_message = next_state.messages[0]
            self.assertIsInstance(assistant_message, AssistantMessage)
            assert isinstance(assistant_message, AssistantMessage)
            self.assertEqual(assistant_message.content, "")
            self.assertIsNotNone(assistant_message.id)
            self.assertIsNotNone(assistant_message.tool_calls)
            assert assistant_message.tool_calls is not None
            self.assertEqual(len(assistant_message.tool_calls), 1)
            self.assertEqual(
                assistant_message.tool_calls[0],
                AssistantToolCall(
                    id="xyz",
                    name="create_and_query_insight",
                    args={"query_description": "Foobar", "query_kind": insight_type},
                ),
            )

    @patch("ee.hogai.graph.root.nodes.RootNode._get_model", return_value=FakeChatOpenAI(responses=[]))
    def test_node_reconstructs_conversation(self, mock_model):
        node = RootNode(self.team)
        state_1 = AssistantState(messages=[HumanMessage(content="Hello")])
        self.assertEqual(
            node._construct_and_update_messages_window(state_1, {})[0], [LangchainHumanMessage(content="Hello")]
        )

        # We want full access to message history in root
        state_2 = AssistantState(
            messages=[
                HumanMessage(content="Hello"),
                AssistantMessage(content="Welcome!"),
                HumanMessage(content="Generate trends"),
            ]
        )
        self.assertEqual(
            node._construct_and_update_messages_window(state_2, {})[0],
            [
                LangchainHumanMessage(content="Hello"),
                LangchainAIMessage(content="Welcome!"),
                LangchainHumanMessage(content="Generate trends"),
            ],
        )

    @patch("ee.hogai.graph.root.nodes.RootNode._get_model", return_value=FakeChatOpenAI(responses=[]))
    def test_node_reconstructs_conversation_with_tool_calls(self, mock_model):
        node = RootNode(self.team)
        state = AssistantState(
            messages=[
                HumanMessage(content="Hello"),
                AssistantMessage(
                    content="Welcome!",
                    tool_calls=[
                        AssistantToolCall(
                            id="xyz",
                            name="create_and_query_insight",
                            args={},
                        )
                    ],
                ),
                AssistantMessage(content="Follow-up"),
                AssistantToolCallMessage(content="Answer", tool_call_id="xyz"),
                HumanMessage(content="Answer"),
            ]
        )
        self.assertEqual(
            node._construct_and_update_messages_window(state, {})[0],
            [
                LangchainHumanMessage(content="Hello"),
                LangchainAIMessage(
                    content="Welcome!",
                    tool_calls=[
                        {
                            "id": "xyz",
                            "name": "create_and_query_insight",
                            "args": {},
                        }
                    ],
                ),
                LangchainToolMessage(content="Answer", tool_call_id="xyz"),
                LangchainAIMessage(content="Follow-up"),
                LangchainHumanMessage(content="Answer"),
            ],
        )

    @patch("ee.hogai.graph.root.nodes.RootNode._get_model", return_value=FakeChatOpenAI(responses=[]))
    def test_node_filters_tool_calls_without_responses(self, mock_model):
        node = RootNode(self.team)
        state = AssistantState(
            messages=[
                HumanMessage(content="Hello"),
                AssistantMessage(
                    content="Welcome!",
                    tool_calls=[
                        # This tool call has a response
                        AssistantToolCall(
                            id="xyz1",
                            name="create_and_query_insight",
                            args={},
                        ),
                        # This tool call has no response and should be filtered out
                        AssistantToolCall(
                            id="xyz2",
                            name="create_and_query_insight",
                            args={},
                        ),
                    ],
                ),
                AssistantToolCallMessage(content="Answer for xyz1", tool_call_id="xyz1"),
            ]
        )
        messages, _ = node._construct_and_update_messages_window(state, {})

        # Verify we get exactly 3 messages
        self.assertEqual(len(messages), 3)

        # Verify the messages are in correct order and format
        self.assertEqual(messages[0], LangchainHumanMessage(content="Hello"))

        # Verify the assistant message only includes the tool call that has a response
        assistant_message = messages[1]
        self.assertIsInstance(assistant_message, LangchainAIMessage)
        assert isinstance(assistant_message, LangchainAIMessage)
        self.assertEqual(assistant_message.content, "Welcome!")
        self.assertEqual(len(assistant_message.tool_calls), 1)
        self.assertEqual(assistant_message.tool_calls[0]["id"], "xyz1")

        # Verify the tool response is included
        tool_message = messages[2]
        self.assertIsInstance(tool_message, LangchainToolMessage)
        assert isinstance(tool_message, LangchainToolMessage)
        self.assertEqual(tool_message.content, "Answer for xyz1")
        self.assertEqual(tool_message.tool_call_id, "xyz1")

    def test_hard_limit_removes_tools(self):
        mock_with_tokens = MagicMock()
        mock_with_tokens.side_effect = lambda _: LangchainAIMessage(content="I can't help with that anymore.")
        mock_with_tokens.get_num_tokens_from_messages = MagicMock(return_value=1)

        with patch(
            "ee.hogai.graph.root.nodes.ChatOpenAI",
            return_value=mock_with_tokens,
        ):
            node = RootNode(self.team)

            # Create a state that has hit the hard limit (4 tool calls)
            state = AssistantState(messages=[HumanMessage(content="Hello")], root_tool_calls_count=4)

            # Run the node
            next_state = node.run(state, {})

            # Verify the response doesn't contain any tool calls
            self.assertIsInstance(next_state, PartialAssistantState)
            self.assertEqual(len(next_state.messages), 1)
            message = next_state.messages[0]
            self.assertIsInstance(message, AssistantMessage)
            assert isinstance(message, AssistantMessage)
            self.assertEqual(message.content, "I can't help with that anymore.")
            self.assertEqual(message.tool_calls, [])

            # Verify the hard limit message was added to the conversation
            messages, _ = node._construct_and_update_messages_window(state, {})
            self.assertIn("iterations", messages[-1].content)

    @patch("ee.hogai.graph.root.nodes.RootNode._get_model", return_value=FakeChatOpenAI(responses=[]))
    def test_token_limit_is_respected(self, mock_model):
        # Trims after 64k
        node = RootNode(self.team)
        state = AssistantState(
            messages=[
                HumanMessage(content="Hi" * 64100, id="1"),
                AssistantMessage(content="Bar", id="2"),
                HumanMessage(content="Foo", id="3"),
            ]
        )
        messages, window_id = node._construct_and_update_messages_window(state, {})
        self.assertEqual(len(messages), 1)
        self.assertIn("Foo", messages[0].content)
        self.assertEqual(window_id, "3")

        # Trims for 32k limit after 64k is hit
        state = AssistantState(
            messages=[
                HumanMessage(content="Hi" * 48000, id="1"),
                AssistantMessage(content="Hi" * 24000, id="2"),
                HumanMessage(content="The" * 31000, id="3"),
            ]
        )
        messages, window_id = node._construct_and_update_messages_window(state, {})
        self.assertEqual(len(messages), 1)
        self.assertIn("The", messages[0].content)
        self.assertEqual(window_id, "3")

        # Beyond limit should still return messages.
        state = AssistantState(
            messages=[
                HumanMessage(content="Hi" * 48000, id="1"),
                AssistantMessage(
                    content="Hi" * 24000,
                    id="2",
                    tool_calls=[AssistantToolCall(id="xyz", name="create_and_query_insight", args={})],
                ),
                AssistantToolCallMessage(content="The" * 48000, id="3", tool_call_id="xyz"),
            ]
        )
        messages, window_id = node._construct_and_update_messages_window(state, {})
        self.assertEqual(len(messages), 2)
        self.assertIn("Hi", messages[0].content)
        self.assertIn("The", messages[1].content)
        self.assertEqual(window_id, "2")

        state = AssistantState(
            messages=[
                HumanMessage(content="Hi" * 48000, id="1"),
                AssistantMessage(
                    content="Hi" * 24000,
                    id="2",
                ),
                HumanMessage(content="The" * 48000, id="3"),
            ]
        )
        messages, window_id = node._construct_and_update_messages_window(state, {})
        self.assertEqual(len(messages), 1)
        self.assertIn("The", messages[0].content)
        self.assertEqual(window_id, "3")

        # Tool responses are not removed
        state = AssistantState(
            messages=[
                HumanMessage(content="Foo", id="1"),
                AssistantMessage(
                    content="Bar",
                    id="2",
                    tool_calls=[AssistantToolCall(id="xyz", name="create_and_query_insight", args={})],
                ),
                AssistantToolCallMessage(content="The" * 65000, id="3", tool_call_id="xyz"),
            ]
        )
        messages, window_id = node._construct_and_update_messages_window(state, {})
        self.assertEqual(len(messages), 2)
        self.assertIn("Bar", messages[0].content)
        self.assertIn("The", messages[1].content)
        self.assertEqual(window_id, "2")

        state = AssistantState(
            messages=[
                HumanMessage(content="Foo", id="1"),
                AssistantMessage(
                    content="Bar",
                    id="2",
                    tool_calls=[AssistantToolCall(id="xyz", name="create_and_query_insight", args={})],
                ),
                AssistantToolCallMessage(content="Result", id="3", tool_call_id="xyz"),
                HumanMessage(content="Baz", id="4"),
            ]
        )
        messages, window_id = node._construct_and_update_messages_window(state, {})
        self.assertEqual(len(messages), 4)
        self.assertIsNone(window_id)

    @patch(
        "ee.hogai.graph.root.nodes.RootNode._get_model",
        return_value=FakeChatOpenAI(responses=[LangchainAIMessage(content="Simple response")]),
    )
    def test_run_updates_conversation_window(self, mock_model):
        # Mock the model to return a simple response
        node = RootNode(self.team)

        # Create initial state with a large conversation
        initial_state = AssistantState(
            messages=[
                HumanMessage(content="Foo", id="1"),
                AssistantMessage(content="Bar" * 65000, id="2"),  # Large message to exceed token limit
                HumanMessage(content="Question", id="3"),
            ]
        )

        # First run should set a new window ID
        result_1 = node.run(initial_state, {})
        self.assertIsNotNone(result_1.root_conversation_start_id)
        self.assertEqual(result_1.root_conversation_start_id, "3")  # Should start from last human message

        # Create a new state using the window ID from previous run
        state_2 = AssistantState(
            messages=[*initial_state.messages, *result_1.messages, HumanMessage(content="Follow-up", id="4")],
            root_conversation_start_id=result_1.root_conversation_start_id,
        )

        # Second run should maintain the window
        result_2 = node.run(state_2, {})
        self.assertIsNone(result_2.root_conversation_start_id)  # No new window needed
        self.assertEqual(len(result_2.messages), 1)

        state_3 = AssistantState(
            messages=[*state_2.messages, *result_2.messages],
            root_conversation_start_id=result_2.root_conversation_start_id,
        )

        # Verify the full conversation flow by checking the messages that would be sent to the model
        messages, _ = node._construct_and_update_messages_window(state_3, {})
        self.assertEqual(len(messages), 4)  # Question + Response + Follow-up + New Response
        self.assertEqual(messages[0].content, "Question")  # Starts from the window ID message

    def test_node_gets_contextual_tool(self):
        with patch("ee.hogai.graph.root.nodes.ChatOpenAI") as mock_chat_openai:
            mock_model = MagicMock()
            mock_model.get_num_tokens_from_messages.return_value = 100
            mock_model.bind_tools.return_value = mock_model
            mock_chat_openai.return_value = mock_model

            node = RootNode(self.team)

            node._get_model(
                AssistantState(messages=[HumanMessage(content="show me long recordings")]),
                {
                    "configurable": {
                        "contextual_tools": {"search_session_recordings": {"current_filters": {"duration": ">"}}}
                    }
                },
            )

            # Verify bind_tools was called (contextual tools were processed)
            mock_model.bind_tools.assert_called_once()
            tools = mock_model.bind_tools.call_args[0][0]
            # Verify the search_session_recordings tool was included
            tool_names = [getattr(tool, "name", None) or tool.__name__ for tool in tools]
            self.assertIn("search_session_recordings", tool_names)

    def test_node_does_not_get_contextual_tool_if_not_configured(self):
        with (
            patch(
                "ee.hogai.graph.root.nodes.RootNode._get_model",
                return_value=FakeChatOpenAI(responses=[LangchainAIMessage(content="Simple response")]),
            ),
            patch("ee.hogai.utils.tests.FakeChatOpenAI.bind_tools", return_value=MagicMock()) as mock_bind_tools,
            patch(
                "products.replay.backend.max_tools.SearchSessionRecordingsTool._run_impl",
                return_value=("Success", {}),
            ),
        ):
            node = RootNode(self.team)
            state = AssistantState(messages=[HumanMessage(content="show me long recordings")])

            next_state = node.run(state, {})

            self.assertIsInstance(next_state, PartialAssistantState)
            self.assertEqual(len(next_state.messages), 1)
            assistant_message = next_state.messages[0]
            self.assertIsInstance(assistant_message, AssistantMessage)
            assert isinstance(assistant_message, AssistantMessage)
            self.assertEqual(assistant_message.content, "Simple response")
            self.assertEqual(assistant_message.tool_calls, [])
            mock_bind_tools.assert_not_called()

    def test_node_injects_contextual_tool_prompts(self):
        with patch("ee.hogai.graph.root.nodes.RootNode._get_model") as mock_get_model:
            # Use FakeChatOpenAI like other tests
            fake_model = FakeChatOpenAI(responses=[LangchainAIMessage(content="I'll help with recordings")])
            mock_get_model.return_value = fake_model

            node = RootNode(self.team)
            state = AssistantState(messages=[HumanMessage(content="show me long recordings")])

            # Test with contextual tools
            result = node.run(
                state,
                {
                    "configurable": {
                        "contextual_tools": {"search_session_recordings": {"current_filters": {"duration": ">"}}}
                    }
                },
            )

            # Verify the node ran successfully and returned a message
            self.assertIsInstance(result, PartialAssistantState)
            self.assertEqual(len(result.messages), 1)
            self.assertEqual(result.messages[0].content, "I'll help with recordings")

            # Verify _get_model was called with contextual tools config
            mock_get_model.assert_called()
            config_arg = mock_get_model.call_args[0][1]
            self.assertIn("contextual_tools", config_arg["configurable"])
            self.assertIn("search_session_recordings", config_arg["configurable"]["contextual_tools"])


class TestRootNodeTools(BaseTest):
    def test_node_tools_router(self):
        node = RootNodeTools(self.team)

        # Test case 1: Last message is AssistantToolCallMessage - should return "root"
        state_1 = AssistantState(
            messages=[
                HumanMessage(content="Hello"),
                AssistantToolCallMessage(content="Tool result", tool_call_id="xyz"),
            ]
        )
        self.assertEqual(node.router(state_1), "root")

        # Test case 2: Has root tool call with query_kind - should return that query_kind
        # If the user has not completed the onboarding, it should return memory_onboarding instead
        state_2 = AssistantState(
            messages=[AssistantMessage(content="Hello")],
            root_tool_call_id="xyz",
            root_tool_insight_plan="Foobar",
            root_tool_insight_type="trends",
        )
        self.assertEqual(node.router(state_2), "memory_onboarding")
        core_memory = CoreMemory.objects.create(team=self.team)
        core_memory.change_status_to_skipped()
        self.assertEqual(node.router(state_2), "insights")

        # Test case 3: No tool call message or root tool call - should return "end"
        state_3 = AssistantState(messages=[AssistantMessage(content="Hello")])
        self.assertEqual(node.router(state_3), "end")

        # Test case 4: Has contextual tool call result - should go back to root
        state_4 = AssistantState(
            messages=[
                AssistantMessage(content="Hello"),
                AssistantToolCallMessage(content="Tool result", tool_call_id="xyz"),
            ]
        )
        self.assertEqual(node.router(state_4), "root")

    def test_run_no_assistant_message(self):
        node = RootNodeTools(self.team)
        state = AssistantState(messages=[HumanMessage(content="Hello")])
        self.assertEqual(node.run(state, {}), PartialAssistantState(root_tool_calls_count=0))

    def test_run_valid_tool_call(self):
        node = RootNodeTools(self.team)
        state = AssistantState(
            messages=[
                AssistantMessage(
                    content="Hello",
                    id="test-id",
                    tool_calls=[
                        AssistantToolCall(
                            id="xyz",
                            name="create_and_query_insight",
                            args={"query_kind": "trends", "query_description": "test query"},
                        )
                    ],
                )
            ]
        )
        result = node.run(state, {})
        self.assertIsInstance(result, PartialAssistantState)
        self.assertEqual(result.root_tool_call_id, "xyz")
        self.assertEqual(result.root_tool_insight_plan, "test query")
        self.assertEqual(result.root_tool_insight_type, "trends")

    def test_run_valid_contextual_tool_call(self):
        node = RootNodeTools(self.team)
        state = AssistantState(
            messages=[
                AssistantMessage(
                    content="Hello",
                    id="test-id",
                    tool_calls=[
                        AssistantToolCall(
                            id="xyz",
                            name="search_session_recordings",
                            args={"change": "Add duration > 5min filter"},
                        )
                    ],
                )
            ]
        )

        with patch(
            "products.replay.backend.max_tools.SearchSessionRecordingsTool._run_impl",
            return_value=("Success", {}),
        ):
            result = node.run(
                state, {"configurable": {"contextual_tools": {"search_session_recordings": {"current_filters": {}}}}}
            )

        self.assertIsInstance(result, PartialAssistantState)
        self.assertEqual(result.root_tool_call_id, None)  # Tool was fully handled by the node
        self.assertIsNone(result.root_tool_insight_plan)  # No insight plan for contextual tools
        self.assertIsNone(result.root_tool_insight_type)  # No insight type for contextual tools

    def test_run_multiple_tool_calls_raises(self):
        node = RootNodeTools(self.team)
        state = AssistantState(
            messages=[
                AssistantMessage(
                    content="Hello",
                    id="test-id",
                    tool_calls=[
                        AssistantToolCall(
                            id="xyz1",
                            name="create_and_query_insight",
                            args={"query_kind": "trends", "query_description": "test query 1"},
                        ),
                        AssistantToolCall(
                            id="xyz2",
                            name="create_and_query_insight",
                            args={"query_kind": "funnel", "query_description": "test query 2"},
                        ),
                    ],
                )
            ]
        )
        with self.assertRaises(ValueError) as cm:
            node.run(state, {})
        self.assertEqual(str(cm.exception), "Expected exactly one tool call.")

    def test_run_increments_tool_count(self):
        node = RootNodeTools(self.team)
        state = AssistantState(
            messages=[
                AssistantMessage(
                    content="Hello",
                    id="test-id",
                    tool_calls=[
                        AssistantToolCall(
                            id="xyz",
                            name="create_and_query_insight",
                            args={"query_kind": "trends", "query_description": "test query"},
                        )
                    ],
                )
            ],
            root_tool_calls_count=2,  # Starting count
        )
        result = node.run(state, {})
        self.assertEqual(result.root_tool_calls_count, 3)  # Should increment by 1

    def test_run_resets_tool_count(self):
        node = RootNodeTools(self.team)

        # Test reset when no tool calls in AssistantMessage
        state_1 = AssistantState(messages=[AssistantMessage(content="Hello", tool_calls=[])], root_tool_calls_count=3)
        result = node.run(state_1, {})
        self.assertEqual(result.root_tool_calls_count, 0)

        # Test reset when last message is HumanMessage
        state_2 = AssistantState(messages=[HumanMessage(content="Hello")], root_tool_calls_count=3)
        result = node.run(state_2, {})
        self.assertEqual(result.root_tool_calls_count, 0)


class TestRootNodeUIContextMixin(ClickhouseTestMixin, BaseTest):
    def setUp(self):
        super().setUp()
        self.mixin = RootNode(self.team)  # Using RootNode since it inherits from RootNodeUIContextMixin

    @patch("ee.hogai.graph.root.nodes.QueryRunner")
    def test_run_and_format_insight_trends_query(self, mock_query_runner_class):
        mock_query_runner = mock_query_runner_class.return_value
        mock_query_runner.run_and_format_query.return_value = "Trend results: 100 users"

        insight = InsightContextForMax(
            id=123,
            name="User Trends",
            description="Daily active users",
            query=TrendsQuery(series=[EventsNode(event="pageview")]),
        )

        result = self.mixin._run_and_format_insight(insight, mock_query_runner)

        expected = """## User Trends: Daily active users
Query: {'aggregation_group_type_index': None, 'breakdownFilter': None, 'compareFilter': None, 'conversionGoal': None, 'dataColorTheme': None, 'dateRange': None, 'filterTestAccounts': False, 'interval': 'day', 'kind': 'TrendsQuery', 'modifiers': None, 'properties': [], 'response': None, 'samplingFactor': None, 'series': [{'custom_name': None, 'event': 'pageview', 'fixedProperties': None, 'kind': 'EventsNode', 'limit': None, 'math': None, 'math_group_type_index': None, 'math_hogql': None, 'math_property': None, 'math_property_revenue_currency': None, 'math_property_type': None, 'name': None, 'orderBy': None, 'properties': None, 'response': None}], 'trendsFilter': None}

Results:
Trend results: 100 users"""
        self.assertEqual(result, expected)
        mock_query_runner.run_and_format_query.assert_called_once()

    @patch("ee.hogai.graph.root.nodes.QueryRunner")
    def test_run_and_format_insight_funnel_query(self, mock_query_runner_class):
        mock_query_runner = mock_query_runner_class.return_value
        mock_query_runner.run_and_format_query.return_value = "Funnel results: 50% conversion"

        insight = InsightContextForMax(
            id=456,
            name="Conversion Funnel",
            description=None,
            query=FunnelsQuery(series=[EventsNode(event="sign_up"), EventsNode(event="purchase")]),
        )

        result = self.mixin._run_and_format_insight(insight, mock_query_runner)

        expected = """## Conversion Funnel
Query: {'aggregation_group_type_index': None, 'breakdownFilter': None, 'dataColorTheme': None, 'dateRange': None, 'filterTestAccounts': False, 'funnelsFilter': None, 'interval': None, 'kind': 'FunnelsQuery', 'modifiers': None, 'properties': [], 'response': None, 'samplingFactor': None, 'series': [{'custom_name': None, 'event': 'sign_up', 'fixedProperties': None, 'kind': 'EventsNode', 'limit': None, 'math': None, 'math_group_type_index': None, 'math_hogql': None, 'math_property': None, 'math_property_revenue_currency': None, 'math_property_type': None, 'name': None, 'orderBy': None, 'properties': None, 'response': None}, {'custom_name': None, 'event': 'purchase', 'fixedProperties': None, 'kind': 'EventsNode', 'limit': None, 'math': None, 'math_group_type_index': None, 'math_hogql': None, 'math_property': None, 'math_property_revenue_currency': None, 'math_property_type': None, 'name': None, 'orderBy': None, 'properties': None, 'response': None}]}

Results:
Funnel results: 50% conversion"""
        self.assertEqual(result, expected)

    @patch("ee.hogai.graph.root.nodes.QueryRunner")
    def test_run_and_format_insight_retention_query(self, mock_query_runner_class):
        mock_query_runner = mock_query_runner_class.return_value
        mock_query_runner.run_and_format_query.return_value = "Retention: 30% Day 7"

        insight = InsightContextForMax(
            id=789,
            name=None,
            description=None,
            query=RetentionQuery(
                retentionFilter=RetentionFilter(
                    targetEntity=RetentionEntity(id="$pageview", type=EntityType.EVENTS),
                    returningEntity=RetentionEntity(id="$pageview", type=EntityType.EVENTS),
                )
            ),
        )

        result = self.mixin._run_and_format_insight(insight, mock_query_runner)

        expected = """## Insight 789.0
Query: {'aggregation_group_type_index': None, 'breakdownFilter': None, 'dataColorTheme': None, 'dateRange': None, 'filterTestAccounts': False, 'kind': 'RetentionQuery', 'modifiers': None, 'properties': [], 'response': None, 'retentionFilter': {'cumulative': None, 'dashboardDisplay': None, 'display': None, 'meanRetentionCalculation': None, 'period': 'Day', 'retentionReference': None, 'retentionType': None, 'returningEntity': {'custom_name': None, 'id': '$pageview', 'kind': None, 'name': None, 'order': None, 'properties': None, 'type': 'events', 'uuid': None}, 'showMean': None, 'targetEntity': {'custom_name': None, 'id': '$pageview', 'kind': None, 'name': None, 'order': None, 'properties': None, 'type': 'events', 'uuid': None}, 'totalIntervals': 8}, 'samplingFactor': None}

Results:
Retention: 30% Day 7"""
        self.assertEqual(result, expected)

    @patch("ee.hogai.graph.root.nodes.QueryRunner")
    def test_run_and_format_insight_hogql_query(self, mock_query_runner_class):
        mock_query_runner = mock_query_runner_class.return_value
        mock_query_runner.run_and_format_query.return_value = "Query results: 42 events"

        insight = InsightContextForMax(
            id=101,
            name="Custom Query",
            description="HogQL analysis",
            query=HogQLQuery(query="SELECT count() FROM events"),
        )

        result = self.mixin._run_and_format_insight(insight, mock_query_runner)

        expected = """## Custom Query: HogQL analysis
Query: {'explain': None, 'filters': None, 'kind': 'HogQLQuery', 'modifiers': None, 'name': None, 'query': 'SELECT count() FROM events', 'response': None, 'values': None, 'variables': None}

Results:
Query results: 42 events"""
        self.assertEqual(result, expected)

    @patch("ee.hogai.graph.root.nodes.QueryRunner")
    def test_run_and_format_insight_unsupported_query_kind(self, mock_query_runner_class):
        mock_query_runner = mock_query_runner_class.return_value

        insight = InsightContextForMax(id=123, name="Unsupported", description=None, query=LifecycleQuery(series=[]))

        result = self.mixin._run_and_format_insight(insight, mock_query_runner)

        self.assertEqual(result, "")
        mock_query_runner.run_and_format_query.assert_not_called()

    @patch("ee.hogai.graph.root.nodes.QueryRunner")
    def test_run_and_format_insight_exception_handling(self, mock_query_runner_class):
        mock_query_runner = mock_query_runner_class.return_value
        mock_query_runner.run_and_format_query.side_effect = Exception("Query failed")

        insight = InsightContextForMax(
            id=123,
            name="Failed Query",
            description=None,
            query=TrendsQuery(series=[EventsNode(event="pageview")]),
        )

        result = self.mixin._run_and_format_insight(insight, mock_query_runner)

        self.assertEqual(result, "")

    @patch("ee.hogai.graph.root.nodes.QueryRunner")
    def test_format_ui_context_with_dashboard(self, mock_query_runner_class):
        mock_query_runner = mock_query_runner_class.return_value
        mock_query_runner.run_and_format_query.return_value = "Dashboard insight results"

        # Create mock insight
        insight = InsightContextForMax(
            id=123,
            name="Dashboard Insight",
            description="Test insight",
            query=TrendsQuery(series=[EventsNode(event="pageview")]),
        )

        # Create mock dashboard
        dashboard = DashboardContextForMax(
            id=456, name="Test Dashboard", description="Test dashboard description", insights=[insight]
        )

        # Create mock UI context
        ui_context = MaxContextShape(
            dashboards={"456": dashboard}, insights=None, events=None, actions=None, global_info=None
        )

        result = self.mixin._format_ui_context(ui_context)

        self.assertIn("Dashboard: Test Dashboard", result["ui_context_dashboard"])
        self.assertIn("Description: Test dashboard description", result["ui_context_dashboard"])
        self.assertIn("Dashboard Insight: Test insight", result["ui_context_dashboard"])
        self.assertIn("Dashboard insight results", result["ui_context_dashboard"])
        self.assertEqual(result["ui_context_insights"], "")
        self.assertEqual(result["ui_context_events"], "")
        self.assertEqual(result["ui_context_actions"], "")
        self.assertEqual(result["ui_context_navigation"], "")

    @patch("ee.hogai.graph.root.nodes.QueryRunner")
    def test_format_ui_context_with_standalone_insights(self, mock_query_runner_class):
        mock_query_runner = mock_query_runner_class.return_value
        mock_query_runner.run_and_format_query.return_value = "Standalone insight results"

        # Create mock insight
        insight = InsightContextForMax(
            id=123,
            name="Standalone Insight",
            description="Test standalone insight",
            query=FunnelsQuery(series=[EventsNode(event="sign_up")]),
        )

        # Create mock UI context
        ui_context = MaxContextShape(
            dashboards=None, insights={"123": insight}, events=None, actions=None, global_info=None
        )

        result = self.mixin._format_ui_context(ui_context)

        self.assertIn("Standalone Insight: Test standalone insight", result["ui_context_insights"])
        self.assertIn("Standalone insight results", result["ui_context_insights"])
        self.assertEqual(result["ui_context_dashboard"], "")

    def test_format_ui_context_with_events(self):
        # Create mock events
        event1 = EventContextForMax(id=1, name="page_view")
        event2 = EventContextForMax(id=2, name="button_click")

        # Create mock UI context
        ui_context = MaxContextShape(
            dashboards=None, insights=None, events={"1": event1, "2": event2}, actions=None, global_info=None
        )

        result = self.mixin._format_ui_context(ui_context)

        self.assertIn('"page_view", "button_click"', result["ui_context_events"])
        self.assertIn("<events_context>", result["ui_context_events"])

    def test_format_ui_context_with_events_with_descriptions(self):
        # Create mock events with descriptions
        event1 = EventContextForMax(id=1, name="page_view", description="User viewed a page")
        event2 = EventContextForMax(id=2, name="button_click", description="User clicked a button")

        # Create mock UI context
        ui_context = MaxContextShape(
            dashboards=None, insights=None, events={"1": event1, "2": event2}, actions=None, global_info=None
        )

        result = self.mixin._format_ui_context(ui_context)

        self.assertIn(
            '"page_view: User viewed a page", "button_click: User clicked a button"', result["ui_context_events"]
        )
        self.assertIn("<events_context>", result["ui_context_events"])

    def test_format_ui_context_with_actions(self):
        # Create mock actions
        action1 = ActionContextForMax(id=1, name="Sign Up")
        action2 = ActionContextForMax(id=2, name="Purchase")

        # Create mock UI context
        ui_context = MaxContextShape(
            dashboards=None, insights=None, events=None, actions={"1": action1, "2": action2}, global_info=None
        )

        result = self.mixin._format_ui_context(ui_context)

        self.assertIn('"Sign Up", "Purchase"', result["ui_context_actions"])
        self.assertIn("<actions_context>", result["ui_context_actions"])

    def test_format_ui_context_with_actions_with_descriptions(self):
        # Create mock actions with descriptions
        action1 = ActionContextForMax(id=1, name="Sign Up", description="User creates account")
        action2 = ActionContextForMax(id=2, name="Purchase", description="User makes a purchase")

        # Create mock UI context
        ui_context = MaxContextShape(
            dashboards=None, insights=None, events=None, actions={"1": action1, "2": action2}, global_info=None
        )

        result = self.mixin._format_ui_context(ui_context)

        self.assertIn(
            '"Sign Up: User creates account", "Purchase: User makes a purchase"', result["ui_context_actions"]
        )
        self.assertIn("<actions_context>", result["ui_context_actions"])

    def test_format_ui_context_with_navigation(self):
        # Create mock navigation
        navigation = MaxNavigationContext(path="/insights/trends", page_title="Trends Analysis")

        # Create mock global info
        global_info = GlobalInfo(navigation=navigation)

        # Create mock UI context
        ui_context = MaxContextShape(dashboards=None, insights=None, events=None, actions=None, global_info=global_info)

        result = self.mixin._format_ui_context(ui_context)

        self.assertIn("Current page: /insights/trends", result["ui_context_navigation"])
        self.assertIn("Page title: Trends Analysis", result["ui_context_navigation"])
        self.assertIn("<navigation_context>", result["ui_context_navigation"])

    def test_format_ui_context_with_navigation_no_page_title(self):
        # Create mock navigation without page title
        navigation = MaxNavigationContext(path="/dashboard/123", page_title=None)

        # Create mock global info
        global_info = GlobalInfo(navigation=navigation)

        # Create mock UI context
        ui_context = MaxContextShape(dashboards=None, insights=None, events=None, actions=None, global_info=global_info)

        result = self.mixin._format_ui_context(ui_context)

        self.assertIn("Current page: /dashboard/123", result["ui_context_navigation"])
        self.assertNotIn("Page title:", result["ui_context_navigation"])

    @patch("ee.hogai.graph.root.nodes.QueryRunner")
    def test_run_insights_from_ui_context_empty(self, mock_query_runner_class):
        result = self.mixin._run_insights_from_ui_context(None)
        self.assertEqual(result, "")

        # Test with ui_context but no insights
        ui_context = MaxContextShape(insights=None)
        result = self.mixin._run_insights_from_ui_context(ui_context)
        self.assertEqual(result, "")

    @patch("ee.hogai.graph.root.nodes.QueryRunner")
    def test_run_insights_from_ui_context_with_insights(self, mock_query_runner_class):
        mock_query_runner = mock_query_runner_class.return_value
        mock_query_runner.run_and_format_query.return_value = "Insight execution results"

        # Create mock insight
        insight = InsightContextForMax(
            id=123,
            name="Test Insight",
            description="Test description",
            query=TrendsQuery(series=[EventsNode(event="pageview")]),
        )

        # Create mock UI context
        ui_context = MaxContextShape(insights={"123": insight})

        result = self.mixin._run_insights_from_ui_context(ui_context)

        self.assertIn("<insights>", result)
        self.assertIn("Test Insight: Test description", result)
        self.assertIn("Insight execution results", result)
        self.assertIn("</insights>", result)

    @patch("ee.hogai.graph.root.nodes.QueryRunner")
    def test_run_insights_from_ui_context_with_failed_insights(self, mock_query_runner_class):
        mock_query_runner = mock_query_runner_class.return_value
        mock_query_runner.run_and_format_query.side_effect = Exception("Query failed")

        # Create mock insight that will fail
        insight = InsightContextForMax(
            id=123,
            name="Failed Insight",
            description=None,
            query=TrendsQuery(series=[EventsNode(event="pageview")]),
        )

        # Create mock UI context
        ui_context = MaxContextShape(insights={"123": insight})

        result = self.mixin._run_insights_from_ui_context(ui_context)

        # Should return empty string since the insight failed to run
        self.assertEqual(result, "")<|MERGE_RESOLUTION|>--- conflicted
+++ resolved
@@ -10,22 +10,17 @@
 from ee.hogai.graph.root.nodes import RootNode, RootNodeTools
 from ee.hogai.utils.tests import FakeChatOpenAI
 from ee.hogai.utils.types import AssistantState, PartialAssistantState
-<<<<<<< HEAD
-from ee.hogai.utils.ui_context_types import (
-    ActionContextForMax,
-    DashboardContextForMax,
-    EventContextForMax,
-=======
 from ee.models.assistant import CoreMemory
 from posthog.schema import (
+    ActionContextForMax,
     AssistantMessage,
     AssistantToolCall,
     AssistantToolCallMessage,
     DashboardContextForMax,
     EntityType,
+    EventContextForMax,
     EventsNode,
     FunnelsQuery,
->>>>>>> db706daa
     GlobalInfo,
     HogQLQuery,
     HumanMessage,
