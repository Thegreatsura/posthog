from django.conf import settings
<<<<<<< HEAD
from datetime import datetime, timedelta, UTC
=======
from django.db.models import F
from datetime import datetime, timedelta
>>>>>>> b54b7499
from enum import Enum
from typing import Any, Optional, cast

import jwt
import requests
import structlog
<<<<<<< HEAD
=======
from django.utils import timezone
from sentry_sdk import capture_message
>>>>>>> b54b7499
from requests import JSONDecodeError  # type: ignore[attr-defined]
from rest_framework.exceptions import NotAuthenticated
from sentry_sdk import capture_exception

from ee.billing.billing_types import BillingStatus
from ee.billing.quota_limiting import set_org_usage_summary, sync_org_quota_limits
from ee.models import License
from ee.settings import BILLING_SERVICE_URL
from posthog.cloud_utils import get_cached_instance_license
from posthog.models import Organization
from posthog.models.organization import OrganizationMembership, OrganizationUsageInfo

logger = structlog.get_logger(__name__)


class BillingAPIErrorCodes(Enum):
    OPEN_INVOICES_ERROR = "open_invoices_error"


def build_billing_token(license: License, organization: Organization):
    if not organization or not license:
        raise NotAuthenticated()

    license_id = license.key.split("::")[0]
    license_secret = license.key.split("::")[1]

    encoded_jwt = jwt.encode(
        {
            "exp": datetime.now(UTC) + timedelta(minutes=15),
            "id": license_id,
            "organization_id": str(organization.id),
            "organization_name": organization.name,
            "aud": "posthog:license-key",
        },
        license_secret,
        algorithm="HS256",
    )

    return encoded_jwt


def handle_billing_service_error(res: requests.Response, valid_codes=(200, 404, 401)) -> None:
    if res.status_code not in valid_codes:
        logger.error(f"Billing service returned bad status code: {res.status_code}, body: {res.text}")
        try:
            response = res.json()
            raise Exception(f"Billing service returned bad status code: {res.status_code}", f"body:", response)
        except JSONDecodeError:
            raise Exception(f"Billing service returned bad status code: {res.status_code}", f"body:", res.text)


class BillingManager:
    license: Optional[License]

    def __init__(self, license):
        self.license = license or get_cached_instance_license()

    def get_billing(self, organization: Optional[Organization], plan_keys: Optional[str]) -> dict[str, Any]:
        if organization and self.license and self.license.is_v2_license:
            billing_service_response = self._get_billing(organization)

            # Ensure the license and org are updated with the latest info
            if billing_service_response.get("license"):
                self.update_license_details(billing_service_response)

            if organization and billing_service_response:
                self.update_org_details(organization, billing_service_response)

            response: dict[str, Any] = {"available_product_features": []}

            response["license"] = {"plan": self.license.plan}

            if organization and billing_service_response.get("customer"):
                response.update(billing_service_response["customer"])

            if not billing_service_response["customer"].get("products"):
                products = self.get_default_products(organization)
                response["products"] = products["products"]

            response["stripe_portal_url"] = f"{settings.SITE_URL}/api/billing/portal"

            # Extend the products with accurate usage_limit info
            for product in response["products"]:
                usage_key = product.get("usage_key")
                if not usage_key:
                    continue
                usage = response.get("usage_summary", {}).get(usage_key, {})
                usage_limit = usage.get("limit")
                billing_reported_usage = usage.get("usage") or 0
                current_usage = billing_reported_usage

                product_usage: dict[str, Any] = {}
                if organization and organization.usage:
                    product_usage = organization.usage.get(usage_key) or {}

                if product_usage.get("todays_usage"):
                    todays_usage = product_usage["todays_usage"]
                    current_usage = billing_reported_usage + todays_usage

                product["current_usage"] = current_usage
                product["percentage_usage"] = current_usage / usage_limit if usage_limit else 0
        else:
            products = self.get_default_products(organization)
            response = {
                "available_product_features": [],
                "products": products["products"],
            }

        return response

    def update_billing(self, organization: Organization, data: dict[str, Any]) -> None:
        res = requests.patch(
            f"{BILLING_SERVICE_URL}/api/billing/",
            headers=self.get_auth_headers(organization),
            json=data,
        )

        handle_billing_service_error(res)

    def update_billing_organization_users(self, organization: Organization) -> None:
        try:
            distinct_ids = list(organization.members.values_list("distinct_id", flat=True))

            first_owner_membership = (
                OrganizationMembership.objects.filter(organization=organization, level=15)
                .order_by("-joined_at")
                .first()
            )
            if not first_owner_membership:
                capture_message(f"No owner membership found for organization {organization.id}")
                return
            first_owner = first_owner_membership.user

            admin_emails = list(
                organization.members.filter(
                    organization_membership__level__gte=OrganizationMembership.Level.ADMIN
                ).values_list("email", flat=True)
            )

            org_users = list(
                organization.members.values(
                    "email",
                    "distinct_id",
                    "organization_membership__level",
                )
                .annotate(role=F("organization_membership__level"))
                .filter(role__gte=OrganizationMembership.Level.ADMIN)
                .values(
                    "email",
                    "distinct_id",
                    "role",
                )
            )

            self.update_billing(
                organization,
                {
                    "distinct_ids": distinct_ids,
                    "org_customer_email": first_owner.email,
                    "org_admin_emails": admin_emails,
                    "org_users": org_users,
                },
            )
        except Exception as e:
            capture_exception(e)

    def deactivate_products(self, organization: Organization, products: str) -> None:
        res = requests.get(
            f"{BILLING_SERVICE_URL}/api/billing/deactivate?products={products}",
            headers=self.get_auth_headers(organization),
        )

        handle_billing_service_error(res)

    def get_default_products(self, organization: Optional[Organization]) -> dict:
        response = {}
        # If we don't have products from the billing service then get the default ones with our local usage calculation
        products = self._get_products(organization)
        response["products"] = products

        return response

    def update_license_details(self, billing_status: BillingStatus) -> License:
        """
        Ensure the license details are up-to-date locally
        """
        if not self.license:  # mypy
            raise Exception("No license found")

        license_modified = False

        data = billing_status["license"]

        if not self.license.valid_until or self.license.valid_until < datetime.now(UTC) + timedelta(days=29):
            # NOTE: License validity is a legacy concept. For now we always extend the license validity by 30 days.
            self.license.valid_until = datetime.now(UTC) + timedelta(days=30)
            license_modified = True

        if self.license.plan != data["type"]:
            self.license.plan = data["type"]
            license_modified = True

        if license_modified:
            self.license.save()

        return self.license

    def _get_billing(self, organization: Organization) -> BillingStatus:
        """
        Retrieves billing info and updates local models if necessary
        """
        if not self.license:  # mypy
            raise Exception("No license found")

        res = requests.get(
            f"{BILLING_SERVICE_URL}/api/billing",
            headers=self.get_auth_headers(organization),
        )
        handle_billing_service_error(res)

        data = res.json()

        return data

    def _get_stripe_portal_url(self, organization: Organization) -> str:
        """
        Retrieves stripe protal url
        """
        if not self.license:  # mypy
            raise Exception("No license found")

        res = requests.get(
            f"{BILLING_SERVICE_URL}/api/billing/portal",
            headers=self.get_auth_headers(organization),
        )

        handle_billing_service_error(res)

        data = res.json()

        return data["url"]

    def _get_products(self, organization: Optional[Organization]):
        headers = {}
        params = {"plan": "standard"}

        if self.license and organization:
            headers = self.get_auth_headers(organization)

        res = requests.get(
            f"{BILLING_SERVICE_URL}/api/products-v2",
            params=params,
            headers=headers,
        )

        handle_billing_service_error(res)

        return res.json().get("products", [])

    def update_org_details(self, organization: Organization, billing_status: BillingStatus) -> Organization:
        """
        Ensure the relevant organization details are up-to-date locally
        """
        org_modified = False

        data = billing_status["customer"]

        if data.get("customer_id") and organization.customer_id != data["customer_id"]:
            organization.customer_id = data["customer_id"]
            org_modified = True

        usage_summary = cast(dict, data.get("usage_summary"))
        if usage_summary:
            usage_info = OrganizationUsageInfo(
                events=usage_summary["events"],
                recordings=usage_summary["recordings"],
                rows_synced=usage_summary.get("rows_synced", {}),
                period=[
                    data["billing_period"]["current_period_start"],
                    data["billing_period"]["current_period_end"],
                ],
            )

            if set_org_usage_summary(organization, new_usage=usage_info):
                org_modified = True
                sync_org_quota_limits(organization)

        available_product_features = data.get("available_product_features", None)
        if available_product_features and available_product_features != organization.available_product_features:
            organization.available_product_features = data["available_product_features"]
            org_modified = True

        never_drop_data = data.get("never_drop_data", None)
        if never_drop_data != organization.never_drop_data:
            organization.never_drop_data = never_drop_data
            org_modified = True

        customer_trust_scores = data.get("customer_trust_scores", {})

        product_key_to_usage_key = {
            product["type"]: product["usage_key"]
            for product in (
                billing_status["customer"].get("products") or self.get_default_products(organization)["products"]
            )
        }
        org_customer_trust_scores = {}
        for product_key in customer_trust_scores:
            if product_key in product_key_to_usage_key:
                org_customer_trust_scores[product_key_to_usage_key[product_key]] = customer_trust_scores[product_key]

        if org_customer_trust_scores != organization.customer_trust_scores:
            organization.customer_trust_scores.update(org_customer_trust_scores)
            org_modified = True

        if org_modified:
            organization.save()

        return organization

    def get_auth_headers(self, organization: Organization):
        if not self.license:  # mypy
            raise Exception("No license found")
        billing_service_token = build_billing_token(self.license, organization)
        return {"Authorization": f"Bearer {billing_service_token}"}

    def get_invoices(self, organization: Organization, status: Optional[str]):
        res = requests.get(
            f"{BILLING_SERVICE_URL}/api/billing/get_invoices",
            params={"status": status},
            headers=self.get_auth_headers(organization),
        )

        handle_billing_service_error(res)

        data = res.json()

        return data<|MERGE_RESOLUTION|>--- conflicted
+++ resolved
@@ -1,21 +1,13 @@
 from django.conf import settings
-<<<<<<< HEAD
 from datetime import datetime, timedelta, UTC
-=======
 from django.db.models import F
-from datetime import datetime, timedelta
->>>>>>> b54b7499
 from enum import Enum
 from typing import Any, Optional, cast
 
 import jwt
 import requests
 import structlog
-<<<<<<< HEAD
-=======
-from django.utils import timezone
 from sentry_sdk import capture_message
->>>>>>> b54b7499
 from requests import JSONDecodeError  # type: ignore[attr-defined]
 from rest_framework.exceptions import NotAuthenticated
 from sentry_sdk import capture_exception
