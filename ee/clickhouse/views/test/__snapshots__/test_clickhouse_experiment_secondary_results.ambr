# name: ClickhouseTestExperimentSecondaryResults.test_basic_secondary_metric_results
  '
<<<<<<< HEAD
  /* user_id:129 celery:posthog.celery.sync_insight_caching_state */
=======
  /* user_id:125 celery:posthog.celery.sync_insight_caching_state */
>>>>>>> 025ed3d0
  SELECT team_id,
         date_diff('second', max(timestamp), now()) AS age
  FROM events
  WHERE timestamp > date_sub(DAY, 3, now())
    AND timestamp < now()
  GROUP BY team_id
  ORDER BY age;
  '
---
# name: ClickhouseTestExperimentSecondaryResults.test_basic_secondary_metric_results.1
  '
  /* user_id:0 request:_snapshot_ */
  SELECT groupArray(value)
  FROM
    (SELECT replaceRegexpAll(JSONExtractRaw(properties, '$feature/a-b-test'), '^"|"$', '') AS value,
            count(*) as count
     FROM events e
     WHERE team_id = 2
       AND event = '$pageview'
       AND toTimeZone(timestamp, 'UTC') >= toDateTime('2020-01-01 00:00:00', 'UTC')
       AND toTimeZone(timestamp, 'UTC') <= toDateTime('2020-01-06 00:00:00', 'UTC')
     GROUP BY value
     ORDER BY count DESC, value DESC
     LIMIT 25
     OFFSET 0)
  '
---
# name: ClickhouseTestExperimentSecondaryResults.test_basic_secondary_metric_results.2
  '
  /* user_id:0 request:_snapshot_ */
  SELECT groupArray(day_start) as date,
         groupArray(count) AS total,
         breakdown_value
  FROM
    (SELECT SUM(total) as count,
            day_start,
            breakdown_value
     FROM
       (SELECT *
        FROM
          (SELECT toUInt16(0) AS total,
                  ticks.day_start as day_start,
                  breakdown_value
           FROM
             (SELECT toStartOfDay(toDateTime('2020-01-06 00:00:00', 'UTC')) - toIntervalDay(number) as day_start
              FROM numbers(6)
              UNION ALL SELECT toStartOfDay(toDateTime('2020-01-01 00:00:00', 'UTC')) as day_start) as ticks
           CROSS JOIN
             (SELECT breakdown_value
              FROM
                (SELECT ['control', 'test', 'ablahebf', ''] as breakdown_value) ARRAY
              JOIN breakdown_value) as sec
           ORDER BY breakdown_value,
                    day_start
           UNION ALL SELECT count(*) as total,
                            toStartOfDay(toTimeZone(toDateTime(timestamp, 'UTC'), 'UTC')) as day_start,
                            replaceRegexpAll(JSONExtractRaw(properties, '$feature/a-b-test'), '^"|"$', '') as breakdown_value
           FROM events e
           WHERE e.team_id = 2
             AND event = '$pageview'
             AND toTimeZone(timestamp, 'UTC') >= toDateTime('2020-01-01 00:00:00', 'UTC')
             AND toTimeZone(timestamp, 'UTC') <= toDateTime('2020-01-06 00:00:00', 'UTC')
             AND replaceRegexpAll(JSONExtractRaw(properties, '$feature/a-b-test'), '^"|"$', '') in (['control', 'test', 'ablahebf', ''])
           GROUP BY day_start,
                    breakdown_value))
     GROUP BY day_start,
              breakdown_value
     ORDER BY breakdown_value,
              day_start)
  GROUP BY breakdown_value
  ORDER BY breakdown_value
  '
---
# name: ClickhouseTestExperimentSecondaryResults.test_basic_secondary_metric_results.3
  '
  /* user_id:0 request:_snapshot_ */
  SELECT groupArray(value)
  FROM
    (SELECT array(replaceRegexpAll(JSONExtractRaw(properties, '$feature/a-b-test'), '^"|"$', '')) AS value,
            count(*) as count
     FROM events e
     WHERE team_id = 2
       AND event IN ['$pageleave_funnel', '$pageview_funnel']
       AND toTimeZone(timestamp, 'UTC') >= toDateTime('2020-01-01 00:00:00', 'UTC')
       AND toTimeZone(timestamp, 'UTC') <= toDateTime('2020-01-06 00:00:00', 'UTC')
     GROUP BY value
     ORDER BY count DESC, value DESC
     LIMIT 25
     OFFSET 0)
  '
---
# name: ClickhouseTestExperimentSecondaryResults.test_basic_secondary_metric_results.4
  '
  /* user_id:0 request:_snapshot_ */
  SELECT countIf(steps = 1) step_1,
         countIf(steps = 2) step_2,
         avg(step_1_average_conversion_time_inner) step_1_average_conversion_time,
         median(step_1_median_conversion_time_inner) step_1_median_conversion_time,
         prop
  FROM
    (SELECT aggregation_target,
            steps,
            avg(step_1_conversion_time) step_1_average_conversion_time_inner,
            median(step_1_conversion_time) step_1_median_conversion_time_inner ,
            prop
     FROM
       (SELECT aggregation_target,
               steps,
               max(steps) over (PARTITION BY aggregation_target,
                                             prop) as max_steps,
                               step_1_conversion_time ,
                               prop
        FROM
          (SELECT *,
                  if(latest_0 <= latest_1
                     AND latest_1 <= latest_0 + INTERVAL 14 DAY, 2, 1) AS steps ,
                  if(isNotNull(latest_1)
                     AND latest_1 <= latest_0 + INTERVAL 14 DAY, dateDiff('second', toDateTime(latest_0), toDateTime(latest_1)), NULL) step_1_conversion_time,
                  prop
           FROM
             (SELECT aggregation_target, timestamp, step_0,
                                                    latest_0,
                                                    step_1,
                                                    min(latest_1) over (PARTITION by aggregation_target,
                                                                                     prop
                                                                        ORDER BY timestamp DESC ROWS BETWEEN UNBOUNDED PRECEDING AND 0 PRECEDING) latest_1 ,
                                                                       if(has([['test'], ['control'], ['']], prop), prop, ['Other']) as prop
              FROM
                (SELECT *,
                        if(notEmpty(arrayFilter(x -> notEmpty(x), prop_vals)), prop_vals, ['']) as prop
                 FROM
                   (SELECT e.timestamp as timestamp,
                           pdi.person_id as aggregation_target,
                           pdi.person_id as person_id ,
                           if(event = '$pageview_funnel', 1, 0) as step_0,
                           if(step_0 = 1, timestamp, null) as latest_0,
                           if(event = '$pageleave_funnel', 1, 0) as step_1,
                           if(step_1 = 1, timestamp, null) as latest_1,
                           array(replaceRegexpAll(JSONExtractRaw(properties, '$feature/a-b-test'), '^"|"$', '')) AS prop_basic,
                           prop_basic as prop,
                           argMinIf(prop, timestamp, notEmpty(arrayFilter(x -> notEmpty(x), prop))) over (PARTITION by aggregation_target) as prop_vals
                    FROM events e
                    INNER JOIN
                      (SELECT distinct_id,
                              argMax(person_id, version) as person_id
                       FROM person_distinct_id2
                       WHERE team_id = 2
                       GROUP BY distinct_id
                       HAVING argMax(is_deleted, version) = 0) AS pdi ON e.distinct_id = pdi.distinct_id
                    WHERE team_id = 2
                      AND event IN ['$pageleave_funnel', '$pageview_funnel']
                      AND toTimeZone(timestamp, 'UTC') >= toDateTime('2020-01-01 00:00:00', 'UTC')
                      AND toTimeZone(timestamp, 'UTC') <= toDateTime('2020-01-06 00:00:00', 'UTC')
                      AND (step_0 = 1
                           OR step_1 = 1) )))
           WHERE step_0 = 1 ))
     GROUP BY aggregation_target,
              steps,
              prop
     HAVING steps = max_steps)
  GROUP BY prop
  '
---
# name: ClickhouseTestExperimentSecondaryResults.test_basic_secondary_metric_results.5
  '
  /* user_id:0 request:_snapshot_ */
  SELECT groupArray(day_start) as date,
         groupArray(count) AS total,
         breakdown_value
  FROM
    (SELECT SUM(total) as count,
            day_start,
            breakdown_value
     FROM
       (SELECT *
        FROM
          (SELECT toUInt16(0) AS total,
                  ticks.day_start as day_start,
                  breakdown_value
           FROM
             (SELECT toStartOfDay(toDateTime('2020-01-06 00:00:00', 'UTC')) - toIntervalDay(number) as day_start
              FROM numbers(6)
              UNION ALL SELECT toStartOfDay(toDateTime('2020-01-01 00:00:00', 'UTC')) as day_start) as ticks
           CROSS JOIN
             (SELECT breakdown_value
              FROM
                (SELECT ['control', 'test', 'ablahebf', ''] as breakdown_value) ARRAY
              JOIN breakdown_value) as sec
           ORDER BY breakdown_value,
                    day_start
           UNION ALL SELECT count(*) as total,
                            toStartOfDay(toTimeZone(toDateTime(timestamp, 'UTC'), 'UTC')) as day_start,
                            replaceRegexpAll(JSONExtractRaw(properties, '$feature/a-b-test'), '^"|"$', '') as breakdown_value
           FROM events e
           WHERE e.team_id = 2
             AND event = '$pageview'
             AND toTimeZone(timestamp, 'UTC') >= toDateTime('2020-01-01 00:00:00', 'UTC')
             AND toTimeZone(timestamp, 'UTC') <= toDateTime('2020-01-06 00:00:00', 'UTC')
             AND replaceRegexpAll(JSONExtractRaw(properties, '$feature/a-b-test'), '^"|"$', '') in (['control', 'test', 'ablahebf', ''])
           GROUP BY day_start,
                    breakdown_value))
     GROUP BY day_start,
              breakdown_value
     ORDER BY breakdown_value,
              day_start)
  GROUP BY breakdown_value
  ORDER BY breakdown_value
  '
---
# name: ClickhouseTestExperimentSecondaryResults.test_basic_secondary_metric_results.6
  '
  /* user_id:0 request:_snapshot_ */
  SELECT groupArray(value)
  FROM
    (SELECT array(replaceRegexpAll(JSONExtractRaw(properties, '$feature/a-b-test'), '^"|"$', '')) AS value,
            count(*) as count
     FROM events e
     WHERE team_id = 2
       AND event IN ['$pageleave_funnel', '$pageview_funnel']
       AND toTimeZone(timestamp, 'UTC') >= toDateTime('2020-01-01 00:00:00', 'UTC')
       AND toTimeZone(timestamp, 'UTC') <= toDateTime('2020-01-06 00:00:00', 'UTC')
     GROUP BY value
     ORDER BY count DESC, value DESC
     LIMIT 25
     OFFSET 0)
  '
---
# name: ClickhouseTestExperimentSecondaryResults.test_basic_secondary_metric_results.7
  '
  /* user_id:0 request:_snapshot_ */
  SELECT countIf(steps = 1) step_1,
         countIf(steps = 2) step_2,
         avg(step_1_average_conversion_time_inner) step_1_average_conversion_time,
         median(step_1_median_conversion_time_inner) step_1_median_conversion_time,
         prop
  FROM
    (SELECT aggregation_target,
            steps,
            avg(step_1_conversion_time) step_1_average_conversion_time_inner,
            median(step_1_conversion_time) step_1_median_conversion_time_inner ,
            prop
     FROM
       (SELECT aggregation_target,
               steps,
               max(steps) over (PARTITION BY aggregation_target,
                                             prop) as max_steps,
                               step_1_conversion_time ,
                               prop
        FROM
          (SELECT *,
                  if(latest_0 <= latest_1
                     AND latest_1 <= latest_0 + INTERVAL 14 DAY, 2, 1) AS steps ,
                  if(isNotNull(latest_1)
                     AND latest_1 <= latest_0 + INTERVAL 14 DAY, dateDiff('second', toDateTime(latest_0), toDateTime(latest_1)), NULL) step_1_conversion_time,
                  prop
           FROM
             (SELECT aggregation_target, timestamp, step_0,
                                                    latest_0,
                                                    step_1,
                                                    min(latest_1) over (PARTITION by aggregation_target,
                                                                                     prop
                                                                        ORDER BY timestamp DESC ROWS BETWEEN UNBOUNDED PRECEDING AND 0 PRECEDING) latest_1 ,
                                                                       if(has([['test'], ['control'], ['']], prop), prop, ['Other']) as prop
              FROM
                (SELECT *,
                        if(notEmpty(arrayFilter(x -> notEmpty(x), prop_vals)), prop_vals, ['']) as prop
                 FROM
                   (SELECT e.timestamp as timestamp,
                           pdi.person_id as aggregation_target,
                           pdi.person_id as person_id ,
                           if(event = '$pageview_funnel', 1, 0) as step_0,
                           if(step_0 = 1, timestamp, null) as latest_0,
                           if(event = '$pageleave_funnel', 1, 0) as step_1,
                           if(step_1 = 1, timestamp, null) as latest_1,
                           array(replaceRegexpAll(JSONExtractRaw(properties, '$feature/a-b-test'), '^"|"$', '')) AS prop_basic,
                           prop_basic as prop,
                           argMinIf(prop, timestamp, notEmpty(arrayFilter(x -> notEmpty(x), prop))) over (PARTITION by aggregation_target) as prop_vals
                    FROM events e
                    INNER JOIN
                      (SELECT distinct_id,
                              argMax(person_id, version) as person_id
                       FROM person_distinct_id2
                       WHERE team_id = 2
                       GROUP BY distinct_id
                       HAVING argMax(is_deleted, version) = 0) AS pdi ON e.distinct_id = pdi.distinct_id
                    WHERE team_id = 2
                      AND event IN ['$pageleave_funnel', '$pageview_funnel']
                      AND toTimeZone(timestamp, 'UTC') >= toDateTime('2020-01-01 00:00:00', 'UTC')
                      AND toTimeZone(timestamp, 'UTC') <= toDateTime('2020-01-06 00:00:00', 'UTC')
                      AND (step_0 = 1
                           OR step_1 = 1) )))
           WHERE step_0 = 1 ))
     GROUP BY aggregation_target,
              steps,
              prop
     HAVING steps = max_steps)
  GROUP BY prop
  '
---<|MERGE_RESOLUTION|>--- conflicted
+++ resolved
@@ -1,10 +1,6 @@
 # name: ClickhouseTestExperimentSecondaryResults.test_basic_secondary_metric_results
   '
-<<<<<<< HEAD
-  /* user_id:129 celery:posthog.celery.sync_insight_caching_state */
-=======
   /* user_id:125 celery:posthog.celery.sync_insight_caching_state */
->>>>>>> 025ed3d0
   SELECT team_id,
          date_diff('second', max(timestamp), now()) AS age
   FROM events
