from rest_framework import decorators, exceptions, viewsets
from rest_framework_extensions.routers import NestedRegistryItem

import products.early_access_features.backend.api as early_access_feature
from products.editor.backend.api import LLMProxyViewSet, MaxToolsViewSet
from posthog.api import data_color_theme, metalytics, project, wizard
from posthog.api.routing import DefaultRouterPlusPlus
from posthog.batch_exports import http as batch_exports
from posthog.settings import EE_AVAILABLE
from posthog.warehouse.api import (
    external_data_schema,
    external_data_source,
    modeling,
    saved_query,
    table,
    view_link,
    query_tab_state,
    data_modeling_job,
)

from ..heatmaps.heatmaps_api import HeatmapViewSet, LegacyHeatmapViewSet
from ..session_recordings.session_recording_api import SessionRecordingViewSet
from ..session_recordings.session_recording_playlist_api import SessionRecordingPlaylistViewSet
from ..taxonomy import property_definition_api
from . import (
    activity_log,
    alert,
    annotation,
    app_metrics,
    async_migration,
    authentication,
    comments,
    dead_letter_queue,
    debug_ch_queries,
    error_tracking,
    event_definition,
    exports,
    feature_flag,
    file_system,
    hog,
    hog_function,
    hog_function_template,
    ingestion_warnings,
    insight_variable,
    instance_settings,
    instance_status,
    integration,
<<<<<<< HEAD
    messages,
    message_setup,
=======
>>>>>>> 3f685190
    message_templates,
    notebook,
    organization,
    organization_domain,
    organization_feature_flag,
    organization_invite,
    organization_member,
    personal_api_key,
    plugin,
    plugin_log_entry,
    proxy_record,
    query,
    scheduled_change,
    search,
    sharing,
    survey,
    tagged_item,
    team,
    uploaded_media,
    user,
    user_group,
    web_vitals,
)
from .dashboards import dashboard, dashboard_templates
from .data_management import DataManagementViewSet
from .session import SessionViewSet


@decorators.api_view(["GET", "HEAD", "POST", "PUT", "PATCH", "DELETE"])
@decorators.authentication_classes([])
@decorators.permission_classes([])
def api_not_found(request):
    raise exceptions.NotFound(detail="Endpoint not found.")


router = DefaultRouterPlusPlus()

# Legacy endpoints shared (to be removed eventually)
router.register(r"dashboard", dashboard.LegacyDashboardsViewSet, "legacy_dashboards")  # Should be completely unused now
router.register(
    r"dashboard_item", dashboard.LegacyInsightViewSet, "legacy_insights"
)  # To be deleted - unified into insight viewset
router.register(r"plugin_config", plugin.LegacyPluginConfigViewSet, "legacy_plugin_configs")

router.register(r"feature_flag", feature_flag.LegacyFeatureFlagViewSet)  # Used for library side feature flag evaluation
router.register(r"llm_proxy", LLMProxyViewSet, "llm_proxy")

# Nested endpoints shared
projects_router = router.register(r"projects", project.RootProjectViewSet, "projects")
projects_router.register(r"environments", team.TeamViewSet, "project_environments", ["project_id"])
environments_router = router.register(r"environments", team.RootTeamViewSet, "environments")


def register_grandfathered_environment_nested_viewset(
    prefix: str, viewset: type[viewsets.GenericViewSet], basename: str, parents_query_lookups: list[str]
) -> tuple[NestedRegistryItem, NestedRegistryItem]:
    """
    Register the environment-specific viewset under both /environments/:team_id/ (correct endpoint)
    and /projects/:team_id/ (legacy, but supported for backward compatibility endpoint).
    DO NOT USE ON ANY NEW ENDPOINT YOU'RE ADDING!
    """
    if parents_query_lookups[0] != "team_id":
        raise ValueError("Only endpoints with team_id as the first parent query lookup can be environment-nested")
    if not basename.startswith("environment_"):
        raise ValueError("Only endpoints with a basename starting with `environment_` can be environment-nested")
    environment_nested = environments_router.register(prefix, viewset, basename, parents_query_lookups)
    legacy_project_nested = projects_router.register(
        prefix, viewset, basename.replace("environment_", "project_"), parents_query_lookups
    )
    return environment_nested, legacy_project_nested


environment_plugins_configs_router, legacy_project_plugins_configs_router = (
    register_grandfathered_environment_nested_viewset(
        r"plugin_configs", plugin.PluginConfigViewSet, "environment_plugin_configs", ["team_id"]
    )
)
environment_plugins_configs_router.register(
    r"logs",
    plugin_log_entry.PluginLogEntryViewSet,
    "environment_plugin_config_logs",
    ["team_id", "plugin_config_id"],
)
legacy_project_plugins_configs_router.register(
    r"logs",
    plugin_log_entry.PluginLogEntryViewSet,
    "project_plugin_config_logs",
    ["team_id", "plugin_config_id"],
)
register_grandfathered_environment_nested_viewset(
    r"pipeline_transformation_configs",
    plugin.PipelineTransformationsConfigsViewSet,
    "environment_pipeline_transformation_configs",
    ["team_id"],
)
register_grandfathered_environment_nested_viewset(
    r"pipeline_destination_configs",
    plugin.PipelineDestinationsConfigsViewSet,
    "environment_pipeline_destination_configs",
    ["team_id"],
)
register_grandfathered_environment_nested_viewset(
    r"pipeline_frontend_apps_configs",
    plugin.PipelineFrontendAppsConfigsViewSet,
    "environment_pipeline_frontend_apps_configs",
    ["team_id"],
)
register_grandfathered_environment_nested_viewset(
    r"pipeline_import_apps_configs",
    plugin.PipelineImportAppsConfigsViewSet,
    "environment_pipeline_import_apps_configs",
    ["team_id"],
)

projects_router.register(r"annotations", annotation.AnnotationsViewSet, "project_annotations", ["project_id"])
projects_router.register(
    r"activity_log",
    activity_log.ActivityLogViewSet,
    "project_activity_log",
    ["project_id"],
)
project_feature_flags_router = projects_router.register(
    r"feature_flags",
    feature_flag.FeatureFlagViewSet,
    "project_feature_flags",
    ["project_id"],
)
project_features_router = projects_router.register(
    r"early_access_feature",
    early_access_feature.EarlyAccessFeatureViewSet,
    "project_early_access_feature",
    ["project_id"],
)
projects_router.register(r"surveys", survey.SurveyViewSet, "project_surveys", ["project_id"])

projects_router.register(
    r"dashboard_templates",
    dashboard_templates.DashboardTemplateViewSet,
    "project_dashboard_templates",
    ["project_id"],
)
environment_dashboards_router, legacy_project_dashboards_router = register_grandfathered_environment_nested_viewset(
    r"dashboards", dashboard.DashboardsViewSet, "environment_dashboards", ["team_id"]
)

register_grandfathered_environment_nested_viewset(
    r"exports", exports.ExportedAssetViewSet, "environment_exports", ["team_id"]
)
register_grandfathered_environment_nested_viewset(
    r"integrations", integration.IntegrationViewSet, "environment_integrations", ["team_id"]
)
register_grandfathered_environment_nested_viewset(
    r"ingestion_warnings",
    ingestion_warnings.IngestionWarningsViewSet,
    "environment_ingestion_warnings",
    ["team_id"],
)

projects_router.register(
    r"data_management",
    DataManagementViewSet,
    "project_data_management",
    ["project_id"],
)

projects_router.register(
    r"scheduled_changes",
    scheduled_change.ScheduledChangeViewSet,
    "project_scheduled_changes",
    ["project_id"],
)

projects_router.register(r"file_system", file_system.FileSystemViewSet, "project_file_systen", ["project_id"])

environment_app_metrics_router, legacy_project_app_metrics_router = register_grandfathered_environment_nested_viewset(
    r"app_metrics", app_metrics.AppMetricsViewSet, "environment_app_metrics", ["team_id"]
)
environment_app_metrics_router.register(
    r"historical_exports",
    app_metrics.HistoricalExportsAppMetricsViewSet,
    "environment_app_metrics_historical_exports",
    ["team_id", "plugin_config_id"],
)
legacy_project_app_metrics_router.register(
    r"historical_exports",
    app_metrics.HistoricalExportsAppMetricsViewSet,
    "project_app_metrics_historical_exports",
    ["team_id", "plugin_config_id"],
)

environment_batch_exports_router, legacy_project_batch_exports_router = (
    register_grandfathered_environment_nested_viewset(
        r"batch_exports", batch_exports.BatchExportViewSet, "environment_batch_exports", ["team_id"]
    )
)
environment_batch_exports_router.register(
    r"runs", batch_exports.BatchExportRunViewSet, "environment_batch_export_runs", ["team_id", "batch_export_id"]
)
legacy_project_batch_exports_router.register(
    r"runs", batch_exports.BatchExportRunViewSet, "project_batch_export_runs", ["team_id", "batch_export_id"]
)
environment_batch_exports_router.register(
    r"backfills",
    batch_exports.BatchExportBackfillViewSet,
    "environment_batch_export_backfills",
    ["team_id", "batch_export_id"],
)
legacy_project_batch_exports_router.register(
    r"backfills",
    batch_exports.BatchExportBackfillViewSet,
    "project_batch_export_backfills",
    ["team_id", "batch_export_id"],
)

register_grandfathered_environment_nested_viewset(
    r"warehouse_tables", table.TableViewSet, "environment_warehouse_tables", ["team_id"]
)
register_grandfathered_environment_nested_viewset(
    r"warehouse_saved_queries",
    saved_query.DataWarehouseSavedQueryViewSet,
    "environment_warehouse_saved_queries",
    ["team_id"],
)
register_grandfathered_environment_nested_viewset(
    r"warehouse_view_links",
    view_link.ViewLinkViewSet,
    "environment_warehouse_view_links",
    ["team_id"],
)
register_grandfathered_environment_nested_viewset(
    r"warehouse_view_link", view_link.ViewLinkViewSet, "environment_warehouse_view_link", ["team_id"]
)

projects_router.register(
    r"event_definitions",
    event_definition.EventDefinitionViewSet,
    "project_event_definitions",
    ["project_id"],
)
projects_router.register(
    r"property_definitions",
    property_definition_api.PropertyDefinitionViewSet,
    "project_property_definitions",
    ["project_id"],
)

projects_router.register(r"uploaded_media", uploaded_media.MediaViewSet, "project_media", ["project_id"])

projects_router.register(r"tags", tagged_item.TaggedItemViewSet, "project_tags", ["project_id"])
register_grandfathered_environment_nested_viewset(r"query", query.QueryViewSet, "environment_query", ["team_id"])

# External data resources
register_grandfathered_environment_nested_viewset(
    r"external_data_sources",
    external_data_source.ExternalDataSourceViewSet,
    "environment_external_data_sources",
    ["team_id"],
)
projects_router.register(
    r"warehouse_dag",
    modeling.DataWarehouseModelDagViewSet,
    "project_warehouse_dag",
    ["team_id"],
)
projects_router.register(
    r"warehouse_model_paths",
    modeling.DataWarehouseModelPathViewSet,
    "project_warehouse_model_paths",
    ["team_id"],
)
projects_router.register(
    r"query_tab_state",
    query_tab_state.QueryTabStateViewSet,
    "project_query_tab_state",
    ["project_id"],
)

register_grandfathered_environment_nested_viewset(
    r"external_data_schemas",
    external_data_schema.ExternalDataSchemaViewset,
    "environment_external_data_schemas",
    ["team_id"],
)

# Organizations nested endpoints
organizations_router = router.register(r"organizations", organization.OrganizationViewSet, "organizations")
organizations_router.register(r"projects", project.ProjectViewSet, "organization_projects", ["organization_id"])
organizations_router.register(
    r"batch_exports", batch_exports.BatchExportOrganizationViewSet, "batch_exports", ["organization_id"]
)
organization_plugins_router = organizations_router.register(
    r"plugins", plugin.PluginViewSet, "organization_plugins", ["organization_id"]
)
organizations_router.register(
    r"pipeline_transformations",
    plugin.PipelineTransformationsViewSet,
    "organization_pipeline_transformations",
    ["organization_id"],
)
organizations_router.register(
    r"pipeline_destinations",
    plugin.PipelineDestinationsViewSet,
    "organization_pipeline_destinations",
    ["organization_id"],
)
organizations_router.register(
    r"pipeline_frontend_apps",
    plugin.PipelineFrontendAppsViewSet,
    "organization_pipeline_frontend_apps",
    ["organization_id"],
)
organizations_router.register(
    r"pipeline_import_apps",
    plugin.PipelineImportAppsViewSet,
    "organization_pipeline_import_apps",
    ["organization_id"],
)
organizations_router.register(
    r"members",
    organization_member.OrganizationMemberViewSet,
    "organization_members",
    ["organization_id"],
)
organizations_router.register(
    r"invites",
    organization_invite.OrganizationInviteViewSet,
    "organization_invites",
    ["organization_id"],
)
organizations_router.register(
    r"domains",
    organization_domain.OrganizationDomainViewset,
    "organization_domains",
    ["organization_id"],
)
organizations_router.register(
    r"proxy_records",
    proxy_record.ProxyRecordViewset,
    "proxy_records",
    ["organization_id"],
)
organizations_router.register(
    r"feature_flags",
    organization_feature_flag.OrganizationFeatureFlagView,
    "organization_feature_flags",
    ["organization_id"],
)

# General endpoints (shared across CH & PG)
router.register(r"login", authentication.LoginViewSet, "login")
router.register(r"login/token", authentication.TwoFactorViewSet, "login_token")
router.register(r"login/precheck", authentication.LoginPrecheckViewSet, "login_precheck")
router.register(r"reset", authentication.PasswordResetViewSet, "password_reset")
router.register(r"users", user.UserViewSet, "users")
router.register(r"personal_api_keys", personal_api_key.PersonalAPIKeyViewSet, "personal_api_keys")
router.register(r"instance_status", instance_status.InstanceStatusViewSet, "instance_status")
router.register(r"dead_letter_queue", dead_letter_queue.DeadLetterQueueViewSet, "dead_letter_queue")
router.register(r"async_migrations", async_migration.AsyncMigrationsViewset, "async_migrations")
router.register(r"instance_settings", instance_settings.InstanceSettingsViewset, "instance_settings")
router.register("debug_ch_queries/", debug_ch_queries.DebugCHQueries, "debug_ch_queries")

from posthog.api.action import ActionViewSet  # noqa: E402
from posthog.api.cohort import CohortViewSet, LegacyCohortViewSet  # noqa: E402
from posthog.api.element import ElementViewSet, LegacyElementViewSet  # noqa: E402
from posthog.api.event import EventViewSet, LegacyEventViewSet  # noqa: E402
from posthog.api.insight import InsightViewSet  # noqa: E402
from posthog.api.person import LegacyPersonViewSet, PersonViewSet  # noqa: E402
from posthog.api.web_experiment import WebExperimentViewSet  # noqa: E402

# Legacy endpoints CH (to be removed eventually)
router.register(r"cohort", LegacyCohortViewSet, basename="cohort")
router.register(r"element", LegacyElementViewSet, basename="element")
router.register(r"heatmap", LegacyHeatmapViewSet, basename="heatmap")
router.register(r"event", LegacyEventViewSet, basename="event")

# Nested endpoints CH
register_grandfathered_environment_nested_viewset(r"events", EventViewSet, "environment_events", ["team_id"])
projects_router.register(r"actions", ActionViewSet, "project_actions", ["project_id"])
projects_router.register(r"web_experiments", WebExperimentViewSet, "web_experiments", ["project_id"])
projects_router.register(r"cohorts", CohortViewSet, "project_cohorts", ["project_id"])
register_grandfathered_environment_nested_viewset(
    r"elements",
    ElementViewSet,
    "environment_elements",
    ["team_id"],  # TODO: Can be removed?
)
environment_sessions_recordings_router, legacy_project_session_recordings_router = (
    register_grandfathered_environment_nested_viewset(
        r"session_recordings",
        SessionRecordingViewSet,
        "environment_session_recordings",
        ["team_id"],
    )
)

register_grandfathered_environment_nested_viewset(
    r"session_recording_playlists",
    SessionRecordingPlaylistViewSet,
    "environment_session_recording_playlist",
    ["team_id"],
)


register_grandfathered_environment_nested_viewset(r"heatmaps", HeatmapViewSet, "environment_heatmaps", ["team_id"])
register_grandfathered_environment_nested_viewset(r"sessions", SessionViewSet, "environment_sessions", ["team_id"])

if EE_AVAILABLE:
    from ee.clickhouse.views.experiment_holdouts import ExperimentHoldoutViewSet
    from ee.clickhouse.views.experiment_saved_metrics import (
        ExperimentSavedMetricViewSet,
    )
    from ee.clickhouse.views.experiments import EnterpriseExperimentsViewSet
    from ee.clickhouse.views.groups import GroupsTypesViewSet, GroupsViewSet
    from ee.clickhouse.views.insights import EnterpriseInsightsViewSet
    from ee.clickhouse.views.person import (
        EnterprisePersonViewSet,
        LegacyEnterprisePersonViewSet,
    )

    projects_router.register(r"experiments", EnterpriseExperimentsViewSet, "project_experiments", ["project_id"])
    projects_router.register(
        r"experiment_holdouts", ExperimentHoldoutViewSet, "project_experiment_holdouts", ["project_id"]
    )
    projects_router.register(
        r"experiment_saved_metrics", ExperimentSavedMetricViewSet, "project_experiment_saved_metrics", ["project_id"]
    )
    register_grandfathered_environment_nested_viewset(r"groups", GroupsViewSet, "environment_groups", ["team_id"])
    projects_router.register(r"groups_types", GroupsTypesViewSet, "project_groups_types", ["project_id"])
    environment_insights_router, legacy_project_insights_router = register_grandfathered_environment_nested_viewset(
        r"insights", EnterpriseInsightsViewSet, "environment_insights", ["team_id"]
    )
    register_grandfathered_environment_nested_viewset(
        r"persons", EnterprisePersonViewSet, "environment_persons", ["team_id"]
    )
    router.register(r"person", LegacyEnterprisePersonViewSet, "persons")
else:
    environment_insights_router, legacy_project_insights_router = register_grandfathered_environment_nested_viewset(
        r"insights", InsightViewSet, "environment_insights", ["team_id"]
    )
    register_grandfathered_environment_nested_viewset(r"persons", PersonViewSet, "environment_persons", ["team_id"])
    router.register(r"person", LegacyPersonViewSet, "persons")


environment_dashboards_router.register(
    r"sharing",
    sharing.SharingConfigurationViewSet,
    "environment_dashboard_sharing",
    ["team_id", "dashboard_id"],
)
legacy_project_dashboards_router.register(
    r"sharing",
    sharing.SharingConfigurationViewSet,
    "project_dashboard_sharing",
    ["team_id", "dashboard_id"],
)

environment_insights_router.register(
    r"sharing",
    sharing.SharingConfigurationViewSet,
    "environment_insight_sharing",
    ["team_id", "insight_id"],
)
legacy_project_insights_router.register(
    r"sharing",
    sharing.SharingConfigurationViewSet,
    "project_insight_sharing",
    ["team_id", "insight_id"],
)

environment_insights_router.register(
    "thresholds",
    alert.ThresholdViewSet,
    "environment_insight_thresholds",
    ["team_id", "insight_id"],
)
legacy_project_insights_router.register(
    "thresholds",
    alert.ThresholdViewSet,
    "project_insight_thresholds",
    ["team_id", "insight_id"],
)

environment_sessions_recordings_router.register(
    r"sharing",
    sharing.SharingConfigurationViewSet,
    "environment_recording_sharing",
    ["team_id", "recording_id"],
)
legacy_project_session_recordings_router.register(
    r"sharing",
    sharing.SharingConfigurationViewSet,
    "project_recording_sharing",
    ["team_id", "recording_id"],
)

projects_router.register(
    r"notebooks",
    notebook.NotebookViewSet,
    "project_notebooks",
    ["project_id"],
)

environments_router.register(
    r"error_tracking/symbol_sets",
    error_tracking.ErrorTrackingSymbolSetViewSet,
    "project_error_tracking_symbol_set",
    ["team_id"],
)

environments_router.register(
    r"error_tracking/issue",
    error_tracking.ErrorTrackingIssueViewSet,
    "project_error_tracking_issue",
    ["team_id"],
)

environments_router.register(
    r"error_tracking/stack_frames",
    error_tracking.ErrorTrackingStackFrameViewSet,
    "project_error_tracking_stack_frames",
    ["team_id"],
)

projects_router.register(
    r"user_groups",
    user_group.UserGroupViewSet,
    "project_user_groups",
    ["team_id"],
)

projects_router.register(
    r"comments",
    comments.CommentViewSet,
    "project_comments",
    ["project_id"],
)

register_grandfathered_environment_nested_viewset(
    r"hog_functions",
    hog_function.HogFunctionViewSet,
    "environment_hog_functions",
    ["team_id"],
)

projects_router.register(
    r"hog_function_templates",
    hog_function_template.PublicHogFunctionTemplateViewSet,
    "project_hog_function_templates",
    ["project_id"],
)

projects_router.register(
    r"hog",
    hog.HogViewSet,
    "hog",
    ["team_id"],
)

register_grandfathered_environment_nested_viewset(
    r"metalytics",
    metalytics.MetalyticsViewSet,
    "environment_metalytics",
    ["team_id"],
)

register_grandfathered_environment_nested_viewset(
    r"insight_variables",
    insight_variable.InsightVariableViewSet,
    "environment_insight_variables",
    ["team_id"],
)

register_grandfathered_environment_nested_viewset(
    r"alerts",
    alert.AlertViewSet,
    "environment_alerts",
    ["team_id"],
)

projects_router.register(r"search", search.SearchViewSet, "project_search", ["project_id"])

register_grandfathered_environment_nested_viewset(
    r"data_color_themes", data_color_theme.DataColorThemeViewSet, "environment_data_color_themes", ["team_id"]
)

environments_router.register(
    r"web_vitals",
    web_vitals.WebVitalsViewSet,
    "environment_web_vitals",
    ["team_id"],
)

router.register(r"wizard", wizard.SetupWizardViewSet, "wizard")

register_grandfathered_environment_nested_viewset(
    r"data_modeling_jobs",
    data_modeling_job.DataModelingJobViewSet,
    "environment_data_modeling_jobs",
    ["team_id"],
)

environments_router.register(r"max_tools", MaxToolsViewSet, "environment_max_tools", ["team_id"])

environments_router.register(
<<<<<<< HEAD
    r"messaging/messages",
    messages.MessageViewSet,
    "environment_messaging",
    ["team_id"],
)

environments_router.register(
=======
>>>>>>> 3f685190
    r"messaging/templates",
    message_templates.MessageTemplateViewSet,
    "environment_messaging_templates",
    ["team_id"],
<<<<<<< HEAD
)

environments_router.register(
    r"messaging/setup",
    message_setup.MessageSetupViewSet,
    "environment_messaging_setup",
    ["team_id"],
=======
>>>>>>> 3f685190
)<|MERGE_RESOLUTION|>--- conflicted
+++ resolved
@@ -45,11 +45,7 @@
     instance_settings,
     instance_status,
     integration,
-<<<<<<< HEAD
-    messages,
     message_setup,
-=======
->>>>>>> 3f685190
     message_templates,
     notebook,
     organization,
@@ -654,21 +650,10 @@
 environments_router.register(r"max_tools", MaxToolsViewSet, "environment_max_tools", ["team_id"])
 
 environments_router.register(
-<<<<<<< HEAD
-    r"messaging/messages",
-    messages.MessageViewSet,
-    "environment_messaging",
-    ["team_id"],
-)
-
-environments_router.register(
-=======
->>>>>>> 3f685190
     r"messaging/templates",
     message_templates.MessageTemplateViewSet,
     "environment_messaging_templates",
     ["team_id"],
-<<<<<<< HEAD
 )
 
 environments_router.register(
@@ -676,6 +661,4 @@
     message_setup.MessageSetupViewSet,
     "environment_messaging_setup",
     ["team_id"],
-=======
->>>>>>> 3f685190
 )