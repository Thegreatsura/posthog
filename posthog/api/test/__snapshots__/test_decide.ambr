# serializer version: 1
# name: TestDecide.test_decide_doesnt_error_out_when_database_is_down
  '''
  SELECT "posthog_user"."id",
         "posthog_user"."password",
         "posthog_user"."last_login",
         "posthog_user"."first_name",
         "posthog_user"."last_name",
         "posthog_user"."is_staff",
         "posthog_user"."date_joined",
         "posthog_user"."uuid",
         "posthog_user"."current_organization_id",
         "posthog_user"."current_team_id",
         "posthog_user"."email",
         "posthog_user"."pending_email",
         "posthog_user"."temporary_token",
         "posthog_user"."distinct_id",
         "posthog_user"."is_email_verified",
         "posthog_user"."has_seen_product_intro_for",
         "posthog_user"."strapi_id",
         "posthog_user"."is_active",
         "posthog_user"."theme_mode",
         "posthog_user"."partial_notification_settings",
         "posthog_user"."anonymize_data",
         "posthog_user"."toolbar_mode",
         "posthog_user"."hedgehog_config",
         "posthog_user"."events_column_config",
         "posthog_user"."email_opt_in"
  FROM "posthog_user"
  WHERE "posthog_user"."id" = 99999
  LIMIT 21
  '''
# ---
# name: TestDecide.test_decide_doesnt_error_out_when_database_is_down.1
  '''
  SELECT "posthog_organizationmembership"."id",
         "posthog_organizationmembership"."organization_id",
         "posthog_organizationmembership"."user_id",
         "posthog_organizationmembership"."level",
         "posthog_organizationmembership"."joined_at",
         "posthog_organizationmembership"."updated_at",
         "posthog_organization"."id",
         "posthog_organization"."name",
         "posthog_organization"."slug",
         "posthog_organization"."logo_media_id",
         "posthog_organization"."created_at",
         "posthog_organization"."updated_at",
         "posthog_organization"."plugins_access_level",
         "posthog_organization"."for_internal_metrics",
         "posthog_organization"."is_member_join_email_enabled",
         "posthog_organization"."enforce_2fa",
         "posthog_organization"."is_hipaa",
         "posthog_organization"."customer_id",
         "posthog_organization"."available_product_features",
         "posthog_organization"."usage",
         "posthog_organization"."never_drop_data",
         "posthog_organization"."customer_trust_scores",
         "posthog_organization"."setup_section_2_completed",
         "posthog_organization"."personalization",
         "posthog_organization"."domain_whitelist"
  FROM "posthog_organizationmembership"
  INNER JOIN "posthog_organization" ON ("posthog_organizationmembership"."organization_id" = "posthog_organization"."id")
  WHERE "posthog_organizationmembership"."user_id" = 99999
  '''
# ---
# name: TestDecide.test_decide_doesnt_error_out_when_database_is_down.10
  '''
  SELECT "posthog_organizationmembership"."id",
         "posthog_organizationmembership"."organization_id",
         "posthog_organizationmembership"."user_id",
         "posthog_organizationmembership"."level",
         "posthog_organizationmembership"."joined_at",
         "posthog_organizationmembership"."updated_at",
         "posthog_organization"."id",
         "posthog_organization"."name",
         "posthog_organization"."slug",
         "posthog_organization"."logo_media_id",
         "posthog_organization"."created_at",
         "posthog_organization"."updated_at",
         "posthog_organization"."plugins_access_level",
         "posthog_organization"."for_internal_metrics",
         "posthog_organization"."is_member_join_email_enabled",
         "posthog_organization"."enforce_2fa",
         "posthog_organization"."is_hipaa",
         "posthog_organization"."customer_id",
         "posthog_organization"."available_product_features",
         "posthog_organization"."usage",
         "posthog_organization"."never_drop_data",
         "posthog_organization"."customer_trust_scores",
         "posthog_organization"."setup_section_2_completed",
         "posthog_organization"."personalization",
         "posthog_organization"."domain_whitelist"
  FROM "posthog_organizationmembership"
  INNER JOIN "posthog_organization" ON ("posthog_organizationmembership"."organization_id" = "posthog_organization"."id")
  WHERE "posthog_organizationmembership"."user_id" = 99999
  '''
# ---
# name: TestDecide.test_decide_doesnt_error_out_when_database_is_down.11
  '''
  SELECT "posthog_team"."id",
         "posthog_team"."organization_id",
         "posthog_team"."access_control"
  FROM "posthog_team"
  WHERE "posthog_team"."organization_id" IN ('00000000-0000-0000-0000-000000000000'::uuid)
  '''
# ---
# name: TestDecide.test_decide_doesnt_error_out_when_database_is_down.12
  '''
  SELECT "posthog_organizationmembership"."id",
         "posthog_organizationmembership"."organization_id",
         "posthog_organizationmembership"."user_id",
         "posthog_organizationmembership"."level",
         "posthog_organizationmembership"."joined_at",
         "posthog_organizationmembership"."updated_at",
         "posthog_organization"."id",
         "posthog_organization"."name",
         "posthog_organization"."slug",
         "posthog_organization"."logo_media_id",
         "posthog_organization"."created_at",
         "posthog_organization"."updated_at",
         "posthog_organization"."plugins_access_level",
         "posthog_organization"."for_internal_metrics",
         "posthog_organization"."is_member_join_email_enabled",
         "posthog_organization"."enforce_2fa",
         "posthog_organization"."is_hipaa",
         "posthog_organization"."customer_id",
         "posthog_organization"."available_product_features",
         "posthog_organization"."usage",
         "posthog_organization"."never_drop_data",
         "posthog_organization"."customer_trust_scores",
         "posthog_organization"."setup_section_2_completed",
         "posthog_organization"."personalization",
         "posthog_organization"."domain_whitelist"
  FROM "posthog_organizationmembership"
  INNER JOIN "posthog_organization" ON ("posthog_organizationmembership"."organization_id" = "posthog_organization"."id")
  WHERE ("posthog_organizationmembership"."organization_id" = '00000000-0000-0000-0000-000000000000'::uuid
         AND "posthog_organizationmembership"."user_id" = 99999)
  LIMIT 21
  '''
# ---
# name: TestDecide.test_decide_doesnt_error_out_when_database_is_down.13
  '''
  SELECT "posthog_organizationmembership"."id",
         "posthog_organizationmembership"."organization_id",
         "posthog_organizationmembership"."user_id",
         "posthog_organizationmembership"."level",
         "posthog_organizationmembership"."joined_at",
         "posthog_organizationmembership"."updated_at",
         "posthog_organization"."id",
         "posthog_organization"."name",
         "posthog_organization"."slug",
         "posthog_organization"."logo_media_id",
         "posthog_organization"."created_at",
         "posthog_organization"."updated_at",
         "posthog_organization"."plugins_access_level",
         "posthog_organization"."for_internal_metrics",
         "posthog_organization"."is_member_join_email_enabled",
         "posthog_organization"."enforce_2fa",
         "posthog_organization"."is_hipaa",
         "posthog_organization"."customer_id",
         "posthog_organization"."available_product_features",
         "posthog_organization"."usage",
         "posthog_organization"."never_drop_data",
         "posthog_organization"."customer_trust_scores",
         "posthog_organization"."setup_section_2_completed",
         "posthog_organization"."personalization",
         "posthog_organization"."domain_whitelist"
  FROM "posthog_organizationmembership"
  INNER JOIN "posthog_organization" ON ("posthog_organizationmembership"."organization_id" = "posthog_organization"."id")
  WHERE "posthog_organizationmembership"."user_id" = 99999
  '''
# ---
# name: TestDecide.test_decide_doesnt_error_out_when_database_is_down.14
  '''
  SELECT "posthog_organizationmembership"."id",
         "posthog_organizationmembership"."organization_id",
         "posthog_organizationmembership"."user_id",
         "posthog_organizationmembership"."level",
         "posthog_organizationmembership"."joined_at",
         "posthog_organizationmembership"."updated_at",
         "posthog_organization"."id",
         "posthog_organization"."name",
         "posthog_organization"."slug",
         "posthog_organization"."logo_media_id",
         "posthog_organization"."created_at",
         "posthog_organization"."updated_at",
         "posthog_organization"."plugins_access_level",
         "posthog_organization"."for_internal_metrics",
         "posthog_organization"."is_member_join_email_enabled",
         "posthog_organization"."enforce_2fa",
         "posthog_organization"."is_hipaa",
         "posthog_organization"."customer_id",
         "posthog_organization"."available_product_features",
         "posthog_organization"."usage",
         "posthog_organization"."never_drop_data",
         "posthog_organization"."customer_trust_scores",
         "posthog_organization"."setup_section_2_completed",
         "posthog_organization"."personalization",
         "posthog_organization"."domain_whitelist"
  FROM "posthog_organizationmembership"
  INNER JOIN "posthog_organization" ON ("posthog_organizationmembership"."organization_id" = "posthog_organization"."id")
  WHERE "posthog_organizationmembership"."user_id" = 99999
  '''
# ---
# name: TestDecide.test_decide_doesnt_error_out_when_database_is_down.15
  '''
  SELECT "posthog_team"."id",
         "posthog_team"."organization_id",
         "posthog_team"."access_control"
  FROM "posthog_team"
  WHERE "posthog_team"."organization_id" IN ('00000000-0000-0000-0000-000000000000'::uuid)
  '''
# ---
# name: TestDecide.test_decide_doesnt_error_out_when_database_is_down.16
  '''
  SELECT "posthog_organizationmembership"."id",
         "posthog_organizationmembership"."organization_id",
         "posthog_organizationmembership"."user_id",
         "posthog_organizationmembership"."level",
         "posthog_organizationmembership"."joined_at",
         "posthog_organizationmembership"."updated_at",
         "posthog_organization"."id",
         "posthog_organization"."name",
         "posthog_organization"."slug",
         "posthog_organization"."logo_media_id",
         "posthog_organization"."created_at",
         "posthog_organization"."updated_at",
         "posthog_organization"."plugins_access_level",
         "posthog_organization"."for_internal_metrics",
         "posthog_organization"."is_member_join_email_enabled",
         "posthog_organization"."enforce_2fa",
         "posthog_organization"."is_hipaa",
         "posthog_organization"."customer_id",
         "posthog_organization"."available_product_features",
         "posthog_organization"."usage",
         "posthog_organization"."never_drop_data",
         "posthog_organization"."customer_trust_scores",
         "posthog_organization"."setup_section_2_completed",
         "posthog_organization"."personalization",
         "posthog_organization"."domain_whitelist"
  FROM "posthog_organizationmembership"
  INNER JOIN "posthog_organization" ON ("posthog_organizationmembership"."organization_id" = "posthog_organization"."id")
  WHERE ("posthog_organizationmembership"."organization_id" = '00000000-0000-0000-0000-000000000000'::uuid
         AND "posthog_organizationmembership"."user_id" = 99999)
  LIMIT 21
  '''
# ---
# name: TestDecide.test_decide_doesnt_error_out_when_database_is_down.17
  '''
  SELECT "posthog_hogfunction"."id",
         "posthog_hogfunction"."team_id",
         "posthog_hogfunction"."name",
         "posthog_hogfunction"."description",
         "posthog_hogfunction"."created_at",
         "posthog_hogfunction"."created_by_id",
         "posthog_hogfunction"."deleted",
         "posthog_hogfunction"."updated_at",
         "posthog_hogfunction"."enabled",
         "posthog_hogfunction"."type",
         "posthog_hogfunction"."icon_url",
         "posthog_hogfunction"."hog",
         "posthog_hogfunction"."bytecode",
         "posthog_hogfunction"."transpiled",
         "posthog_hogfunction"."inputs_schema",
         "posthog_hogfunction"."inputs",
         "posthog_hogfunction"."encrypted_inputs",
         "posthog_hogfunction"."filters",
         "posthog_hogfunction"."masking",
         "posthog_hogfunction"."template_id",
         "posthog_team"."id",
         "posthog_team"."uuid",
         "posthog_team"."organization_id",
         "posthog_team"."project_id",
         "posthog_team"."api_token",
         "posthog_team"."app_urls",
         "posthog_team"."name",
         "posthog_team"."slack_incoming_webhook",
         "posthog_team"."created_at",
         "posthog_team"."updated_at",
         "posthog_team"."anonymize_ips",
         "posthog_team"."completed_snippet_onboarding",
         "posthog_team"."has_completed_onboarding_for",
         "posthog_team"."ingested_event",
         "posthog_team"."autocapture_opt_out",
         "posthog_team"."autocapture_web_vitals_opt_in",
         "posthog_team"."autocapture_web_vitals_allowed_metrics",
         "posthog_team"."autocapture_exceptions_opt_in",
         "posthog_team"."autocapture_exceptions_errors_to_ignore",
         "posthog_team"."person_processing_opt_out",
         "posthog_team"."session_recording_opt_in",
         "posthog_team"."session_recording_sample_rate",
         "posthog_team"."session_recording_minimum_duration_milliseconds",
         "posthog_team"."session_recording_linked_flag",
         "posthog_team"."session_recording_network_payload_capture_config",
         "posthog_team"."session_recording_url_trigger_config",
         "posthog_team"."session_recording_url_blocklist_config",
         "posthog_team"."session_recording_event_trigger_config",
         "posthog_team"."session_replay_config",
         "posthog_team"."survey_config",
         "posthog_team"."capture_console_log_opt_in",
         "posthog_team"."capture_performance_opt_in",
         "posthog_team"."capture_dead_clicks",
         "posthog_team"."surveys_opt_in",
         "posthog_team"."heatmaps_opt_in",
         "posthog_team"."session_recording_version",
         "posthog_team"."signup_token",
         "posthog_team"."is_demo",
         "posthog_team"."access_control",
         "posthog_team"."week_start_day",
         "posthog_team"."inject_web_apps",
         "posthog_team"."test_account_filters",
         "posthog_team"."test_account_filters_default_checked",
         "posthog_team"."path_cleaning_filters",
         "posthog_team"."timezone",
         "posthog_team"."data_attributes",
         "posthog_team"."person_display_name_properties",
         "posthog_team"."live_events_columns",
         "posthog_team"."recording_domains",
         "posthog_team"."primary_dashboard_id",
         "posthog_team"."extra_settings",
         "posthog_team"."modifiers",
         "posthog_team"."correlation_config",
         "posthog_team"."session_recording_retention_period_days",
         "posthog_team"."plugins_opt_in",
         "posthog_team"."opt_out_capture",
         "posthog_team"."event_names",
         "posthog_team"."event_names_with_usage",
         "posthog_team"."event_properties",
         "posthog_team"."event_properties_with_usage",
         "posthog_team"."event_properties_numerical",
         "posthog_team"."external_data_workspace_id",
         "posthog_team"."external_data_workspace_last_synced_at"
  FROM "posthog_hogfunction"
  INNER JOIN "posthog_team" ON ("posthog_hogfunction"."team_id" = "posthog_team"."id")
  WHERE ("posthog_hogfunction"."team_id" = 99999
         AND "posthog_hogfunction"."filters" @> '{"filter_test_accounts": true}'::jsonb)
  '''
# ---
# name: TestDecide.test_decide_doesnt_error_out_when_database_is_down.18
  '''
  SELECT "posthog_team"."id",
         "posthog_team"."uuid",
         "posthog_team"."organization_id",
         "posthog_team"."project_id",
         "posthog_team"."api_token",
         "posthog_team"."app_urls",
         "posthog_team"."name",
         "posthog_team"."slack_incoming_webhook",
         "posthog_team"."created_at",
         "posthog_team"."updated_at",
         "posthog_team"."anonymize_ips",
         "posthog_team"."completed_snippet_onboarding",
         "posthog_team"."has_completed_onboarding_for",
         "posthog_team"."ingested_event",
         "posthog_team"."autocapture_opt_out",
         "posthog_team"."autocapture_web_vitals_opt_in",
         "posthog_team"."autocapture_web_vitals_allowed_metrics",
         "posthog_team"."autocapture_exceptions_opt_in",
         "posthog_team"."autocapture_exceptions_errors_to_ignore",
         "posthog_team"."person_processing_opt_out",
         "posthog_team"."session_recording_opt_in",
         "posthog_team"."session_recording_sample_rate",
         "posthog_team"."session_recording_minimum_duration_milliseconds",
         "posthog_team"."session_recording_linked_flag",
         "posthog_team"."session_recording_network_payload_capture_config",
         "posthog_team"."session_recording_url_trigger_config",
         "posthog_team"."session_recording_url_blocklist_config",
         "posthog_team"."session_recording_event_trigger_config",
         "posthog_team"."session_replay_config",
         "posthog_team"."survey_config",
         "posthog_team"."capture_console_log_opt_in",
         "posthog_team"."capture_performance_opt_in",
         "posthog_team"."capture_dead_clicks",
         "posthog_team"."surveys_opt_in",
         "posthog_team"."heatmaps_opt_in",
         "posthog_team"."session_recording_version",
         "posthog_team"."signup_token",
         "posthog_team"."is_demo",
         "posthog_team"."access_control",
         "posthog_team"."week_start_day",
         "posthog_team"."inject_web_apps",
         "posthog_team"."test_account_filters",
         "posthog_team"."test_account_filters_default_checked",
         "posthog_team"."path_cleaning_filters",
         "posthog_team"."timezone",
         "posthog_team"."data_attributes",
         "posthog_team"."person_display_name_properties",
         "posthog_team"."live_events_columns",
         "posthog_team"."recording_domains",
         "posthog_team"."primary_dashboard_id",
         "posthog_team"."extra_settings",
         "posthog_team"."modifiers",
         "posthog_team"."correlation_config",
         "posthog_team"."session_recording_retention_period_days",
         "posthog_team"."external_data_workspace_id",
         "posthog_team"."external_data_workspace_last_synced_at"
  FROM "posthog_team"
  WHERE "posthog_team"."id" = 99999
  LIMIT 21
  '''
# ---
# name: TestDecide.test_decide_doesnt_error_out_when_database_is_down.19
  '''
  SELECT "posthog_remoteconfig"."id",
         "posthog_remoteconfig"."team_id",
         "posthog_remoteconfig"."config",
         "posthog_remoteconfig"."updated_at",
         "posthog_remoteconfig"."synced_at"
  FROM "posthog_remoteconfig"
  WHERE "posthog_remoteconfig"."team_id" = 99999
  LIMIT 21
  '''
# ---
# name: TestDecide.test_decide_doesnt_error_out_when_database_is_down.2
  '''
  SELECT "posthog_team"."id",
         "posthog_team"."organization_id",
         "posthog_team"."access_control"
  FROM "posthog_team"
  WHERE "posthog_team"."organization_id" IN ('00000000-0000-0000-0000-000000000000'::uuid)
  '''
# ---
# name: TestDecide.test_decide_doesnt_error_out_when_database_is_down.20
  '''
  SELECT "posthog_team"."id",
         "posthog_team"."uuid",
         "posthog_team"."organization_id",
         "posthog_team"."project_id",
         "posthog_team"."api_token",
         "posthog_team"."app_urls",
         "posthog_team"."name",
         "posthog_team"."slack_incoming_webhook",
         "posthog_team"."created_at",
         "posthog_team"."updated_at",
         "posthog_team"."anonymize_ips",
         "posthog_team"."completed_snippet_onboarding",
         "posthog_team"."has_completed_onboarding_for",
         "posthog_team"."ingested_event",
         "posthog_team"."autocapture_opt_out",
         "posthog_team"."autocapture_web_vitals_opt_in",
         "posthog_team"."autocapture_web_vitals_allowed_metrics",
         "posthog_team"."autocapture_exceptions_opt_in",
         "posthog_team"."autocapture_exceptions_errors_to_ignore",
         "posthog_team"."person_processing_opt_out",
         "posthog_team"."session_recording_opt_in",
         "posthog_team"."session_recording_sample_rate",
         "posthog_team"."session_recording_minimum_duration_milliseconds",
         "posthog_team"."session_recording_linked_flag",
         "posthog_team"."session_recording_network_payload_capture_config",
         "posthog_team"."session_recording_url_trigger_config",
         "posthog_team"."session_recording_url_blocklist_config",
         "posthog_team"."session_recording_event_trigger_config",
         "posthog_team"."session_replay_config",
         "posthog_team"."survey_config",
         "posthog_team"."capture_console_log_opt_in",
         "posthog_team"."capture_performance_opt_in",
         "posthog_team"."capture_dead_clicks",
         "posthog_team"."surveys_opt_in",
         "posthog_team"."heatmaps_opt_in",
         "posthog_team"."session_recording_version",
         "posthog_team"."signup_token",
         "posthog_team"."is_demo",
         "posthog_team"."access_control",
         "posthog_team"."week_start_day",
         "posthog_team"."inject_web_apps",
         "posthog_team"."test_account_filters",
         "posthog_team"."test_account_filters_default_checked",
         "posthog_team"."path_cleaning_filters",
         "posthog_team"."timezone",
         "posthog_team"."data_attributes",
         "posthog_team"."person_display_name_properties",
         "posthog_team"."live_events_columns",
         "posthog_team"."recording_domains",
         "posthog_team"."primary_dashboard_id",
         "posthog_team"."extra_settings",
         "posthog_team"."modifiers",
         "posthog_team"."correlation_config",
         "posthog_team"."session_recording_retention_period_days",
         "posthog_team"."plugins_opt_in",
         "posthog_team"."opt_out_capture",
         "posthog_team"."event_names",
         "posthog_team"."event_names_with_usage",
         "posthog_team"."event_properties",
         "posthog_team"."event_properties_with_usage",
         "posthog_team"."event_properties_numerical",
         "posthog_team"."external_data_workspace_id",
         "posthog_team"."external_data_workspace_last_synced_at"
  FROM "posthog_team"
  WHERE "posthog_team"."id" = 99999
  LIMIT 21
  '''
# ---
# name: TestDecide.test_decide_doesnt_error_out_when_database_is_down.21
  '''
  SELECT COUNT(*) AS "__count"
  FROM "posthog_featureflag"
  WHERE ("posthog_featureflag"."active"
         AND NOT "posthog_featureflag"."deleted"
         AND "posthog_featureflag"."team_id" = 99999)
  '''
# ---
# name: TestDecide.test_decide_doesnt_error_out_when_database_is_down.22
  '''
  SELECT "posthog_pluginconfig"."id",
         "posthog_pluginconfig"."web_token",
         "posthog_pluginsourcefile"."updated_at",
         "posthog_plugin"."updated_at",
         "posthog_pluginconfig"."updated_at"
  FROM "posthog_pluginconfig"
  INNER JOIN "posthog_plugin" ON ("posthog_pluginconfig"."plugin_id" = "posthog_plugin"."id")
  INNER JOIN "posthog_pluginsourcefile" ON ("posthog_plugin"."id" = "posthog_pluginsourcefile"."plugin_id")
  WHERE ("posthog_pluginconfig"."enabled"
         AND "posthog_pluginsourcefile"."filename" = 'site.ts'
         AND "posthog_pluginsourcefile"."status" = 'TRANSPILED'
         AND "posthog_pluginconfig"."team_id" = 99999)
  '''
# ---
# name: TestDecide.test_decide_doesnt_error_out_when_database_is_down.23
  '''
  SELECT "posthog_pluginconfig"."id",
         "posthog_pluginsourcefile"."transpiled",
         "posthog_pluginconfig"."web_token",
         "posthog_plugin"."config_schema",
         "posthog_pluginconfig"."config"
  FROM "posthog_pluginconfig"
  INNER JOIN "posthog_plugin" ON ("posthog_pluginconfig"."plugin_id" = "posthog_plugin"."id")
  INNER JOIN "posthog_pluginsourcefile" ON ("posthog_plugin"."id" = "posthog_pluginsourcefile"."plugin_id")
  WHERE ("posthog_pluginconfig"."enabled"
         AND "posthog_pluginsourcefile"."filename" = 'site.ts'
         AND "posthog_pluginsourcefile"."status" = 'TRANSPILED'
         AND "posthog_pluginconfig"."team_id" = 99999)
  '''
# ---
# name: TestDecide.test_decide_doesnt_error_out_when_database_is_down.24
  '''
  SELECT "posthog_hogfunction"."id",
         "posthog_hogfunction"."team_id",
         "posthog_hogfunction"."name",
         "posthog_hogfunction"."description",
         "posthog_hogfunction"."created_at",
         "posthog_hogfunction"."created_by_id",
         "posthog_hogfunction"."deleted",
         "posthog_hogfunction"."updated_at",
         "posthog_hogfunction"."enabled",
         "posthog_hogfunction"."type",
         "posthog_hogfunction"."icon_url",
         "posthog_hogfunction"."hog",
         "posthog_hogfunction"."bytecode",
         "posthog_hogfunction"."transpiled",
         "posthog_hogfunction"."inputs_schema",
         "posthog_hogfunction"."inputs",
         "posthog_hogfunction"."encrypted_inputs",
         "posthog_hogfunction"."filters",
         "posthog_hogfunction"."masking",
         "posthog_hogfunction"."template_id"
  FROM "posthog_hogfunction"
  WHERE ("posthog_hogfunction"."enabled"
         AND "posthog_hogfunction"."team_id" = 99999
         AND "posthog_hogfunction"."type" IN ('site_destination',
                                              'site_app'))
  '''
# ---
# name: TestDecide.test_decide_doesnt_error_out_when_database_is_down.25
  '''
  SELECT 1 AS "a"
  FROM "posthog_grouptypemapping"
  WHERE "posthog_grouptypemapping"."project_id" = 99999
  LIMIT 1
  '''
# ---
# name: TestDecide.test_decide_doesnt_error_out_when_database_is_down.26
  '''
  SELECT "posthog_team"."id",
         "posthog_team"."uuid",
         "posthog_team"."organization_id",
         "posthog_team"."project_id",
         "posthog_team"."api_token",
         "posthog_team"."app_urls",
         "posthog_team"."name",
         "posthog_team"."slack_incoming_webhook",
         "posthog_team"."created_at",
         "posthog_team"."updated_at",
         "posthog_team"."anonymize_ips",
         "posthog_team"."completed_snippet_onboarding",
         "posthog_team"."has_completed_onboarding_for",
         "posthog_team"."ingested_event",
         "posthog_team"."autocapture_opt_out",
         "posthog_team"."autocapture_web_vitals_opt_in",
         "posthog_team"."autocapture_web_vitals_allowed_metrics",
         "posthog_team"."autocapture_exceptions_opt_in",
         "posthog_team"."autocapture_exceptions_errors_to_ignore",
         "posthog_team"."person_processing_opt_out",
         "posthog_team"."session_recording_opt_in",
         "posthog_team"."session_recording_sample_rate",
         "posthog_team"."session_recording_minimum_duration_milliseconds",
         "posthog_team"."session_recording_linked_flag",
         "posthog_team"."session_recording_network_payload_capture_config",
         "posthog_team"."session_recording_url_trigger_config",
         "posthog_team"."session_recording_url_blocklist_config",
         "posthog_team"."session_recording_event_trigger_config",
         "posthog_team"."session_replay_config",
         "posthog_team"."survey_config",
         "posthog_team"."capture_console_log_opt_in",
         "posthog_team"."capture_performance_opt_in",
         "posthog_team"."capture_dead_clicks",
         "posthog_team"."surveys_opt_in",
         "posthog_team"."heatmaps_opt_in",
         "posthog_team"."session_recording_version",
         "posthog_team"."signup_token",
         "posthog_team"."is_demo",
         "posthog_team"."access_control",
         "posthog_team"."week_start_day",
         "posthog_team"."inject_web_apps",
         "posthog_team"."test_account_filters",
         "posthog_team"."test_account_filters_default_checked",
         "posthog_team"."path_cleaning_filters",
         "posthog_team"."timezone",
         "posthog_team"."data_attributes",
         "posthog_team"."person_display_name_properties",
         "posthog_team"."live_events_columns",
         "posthog_team"."recording_domains",
         "posthog_team"."primary_dashboard_id",
         "posthog_team"."extra_settings",
         "posthog_team"."modifiers",
         "posthog_team"."correlation_config",
         "posthog_team"."session_recording_retention_period_days",
         "posthog_team"."external_data_workspace_id",
         "posthog_team"."external_data_workspace_last_synced_at"
  FROM "posthog_team"
  WHERE "posthog_team"."id" = 99999
  LIMIT 21
  '''
# ---
# name: TestDecide.test_decide_doesnt_error_out_when_database_is_down.27
  '''
  SELECT "posthog_productintent"."id",
         "posthog_productintent"."team_id",
         "posthog_productintent"."created_at",
         "posthog_productintent"."updated_at",
         "posthog_productintent"."product_type",
         "posthog_productintent"."onboarding_completed_at",
         "posthog_productintent"."activated_at",
         "posthog_productintent"."activation_last_checked_at"
  FROM "posthog_productintent"
  WHERE "posthog_productintent"."team_id" = 99999
  '''
# ---
# name: TestDecide.test_decide_doesnt_error_out_when_database_is_down.28
  '''
  SELECT "posthog_productintent"."product_type",
         "posthog_productintent"."created_at",
         "posthog_productintent"."onboarding_completed_at",
         "posthog_productintent"."updated_at"
  FROM "posthog_productintent"
  WHERE "posthog_productintent"."team_id" = 99999
  '''
# ---
# name: TestDecide.test_decide_doesnt_error_out_when_database_is_down.29
  '''
  SELECT "posthog_user"."id",
         "posthog_user"."password",
         "posthog_user"."last_login",
         "posthog_user"."first_name",
         "posthog_user"."last_name",
         "posthog_user"."is_staff",
         "posthog_user"."date_joined",
         "posthog_user"."uuid",
         "posthog_user"."current_organization_id",
         "posthog_user"."current_team_id",
         "posthog_user"."email",
         "posthog_user"."pending_email",
         "posthog_user"."temporary_token",
         "posthog_user"."distinct_id",
         "posthog_user"."is_email_verified",
         "posthog_user"."has_seen_product_intro_for",
         "posthog_user"."strapi_id",
         "posthog_user"."is_active",
         "posthog_user"."theme_mode",
         "posthog_user"."partial_notification_settings",
         "posthog_user"."anonymize_data",
         "posthog_user"."toolbar_mode",
         "posthog_user"."hedgehog_config",
         "posthog_user"."events_column_config",
         "posthog_user"."email_opt_in"
  FROM "posthog_user"
  WHERE "posthog_user"."id" = 99999
  LIMIT 21
  '''
# ---
<<<<<<< HEAD
# name: TestDecide.test_decide_doesnt_error_out_when_database_is_down.28
  '''
  SELECT "posthog_featureflag"."id",
         "posthog_featureflag"."key",
         "posthog_featureflag"."name",
         "posthog_featureflag"."filters",
         "posthog_featureflag"."rollout_percentage",
         "posthog_featureflag"."team_id",
         "posthog_featureflag"."created_by_id",
         "posthog_featureflag"."created_at",
         "posthog_featureflag"."deleted",
         "posthog_featureflag"."active",
         "posthog_featureflag"."rollback_conditions",
         "posthog_featureflag"."performed_rollback",
         "posthog_featureflag"."ensure_experience_continuity",
         "posthog_featureflag"."usage_dashboard_id",
         "posthog_featureflag"."has_enriched_analytics",
         "posthog_featureflag"."feature_id"
  FROM "posthog_featureflag"
  WHERE ("posthog_featureflag"."active"
         AND NOT "posthog_featureflag"."deleted"
         AND "posthog_featureflag"."team_id" = 99999)
  '''
# ---
# name: TestDecide.test_decide_doesnt_error_out_when_database_is_down.29
  '''
  SELECT "posthog_pluginconfig"."id",
         "posthog_pluginconfig"."web_token",
         "posthog_pluginsourcefile"."updated_at",
         "posthog_plugin"."updated_at",
         "posthog_pluginconfig"."updated_at"
  FROM "posthog_pluginconfig"
  INNER JOIN "posthog_plugin" ON ("posthog_pluginconfig"."plugin_id" = "posthog_plugin"."id")
  INNER JOIN "posthog_pluginsourcefile" ON ("posthog_plugin"."id" = "posthog_pluginsourcefile"."plugin_id")
  WHERE ("posthog_pluginconfig"."enabled"
         AND "posthog_pluginsourcefile"."filename" = 'site.ts'
         AND "posthog_pluginsourcefile"."status" = 'TRANSPILED'
         AND "posthog_pluginconfig"."team_id" = 99999)
  '''
# ---
=======
>>>>>>> 8c9fb014
# name: TestDecide.test_decide_doesnt_error_out_when_database_is_down.3
  '''
  SELECT "posthog_team"."id",
         "posthog_team"."uuid",
         "posthog_team"."organization_id",
         "posthog_team"."project_id",
         "posthog_team"."api_token",
         "posthog_team"."app_urls",
         "posthog_team"."name",
         "posthog_team"."slack_incoming_webhook",
         "posthog_team"."created_at",
         "posthog_team"."updated_at",
         "posthog_team"."anonymize_ips",
         "posthog_team"."completed_snippet_onboarding",
         "posthog_team"."has_completed_onboarding_for",
         "posthog_team"."ingested_event",
         "posthog_team"."autocapture_opt_out",
         "posthog_team"."autocapture_web_vitals_opt_in",
         "posthog_team"."autocapture_web_vitals_allowed_metrics",
         "posthog_team"."autocapture_exceptions_opt_in",
         "posthog_team"."autocapture_exceptions_errors_to_ignore",
         "posthog_team"."person_processing_opt_out",
         "posthog_team"."session_recording_opt_in",
         "posthog_team"."session_recording_sample_rate",
         "posthog_team"."session_recording_minimum_duration_milliseconds",
         "posthog_team"."session_recording_linked_flag",
         "posthog_team"."session_recording_network_payload_capture_config",
         "posthog_team"."session_recording_url_trigger_config",
         "posthog_team"."session_recording_url_blocklist_config",
         "posthog_team"."session_recording_event_trigger_config",
         "posthog_team"."session_replay_config",
         "posthog_team"."survey_config",
         "posthog_team"."capture_console_log_opt_in",
         "posthog_team"."capture_performance_opt_in",
         "posthog_team"."capture_dead_clicks",
         "posthog_team"."surveys_opt_in",
         "posthog_team"."heatmaps_opt_in",
         "posthog_team"."session_recording_version",
         "posthog_team"."signup_token",
         "posthog_team"."is_demo",
         "posthog_team"."access_control",
         "posthog_team"."week_start_day",
         "posthog_team"."inject_web_apps",
         "posthog_team"."test_account_filters",
         "posthog_team"."test_account_filters_default_checked",
         "posthog_team"."path_cleaning_filters",
         "posthog_team"."timezone",
         "posthog_team"."data_attributes",
         "posthog_team"."person_display_name_properties",
         "posthog_team"."live_events_columns",
         "posthog_team"."recording_domains",
         "posthog_team"."primary_dashboard_id",
         "posthog_team"."extra_settings",
         "posthog_team"."modifiers",
         "posthog_team"."correlation_config",
         "posthog_team"."session_recording_retention_period_days",
         "posthog_team"."plugins_opt_in",
         "posthog_team"."opt_out_capture",
         "posthog_team"."event_names",
         "posthog_team"."event_names_with_usage",
         "posthog_team"."event_properties",
         "posthog_team"."event_properties_with_usage",
         "posthog_team"."event_properties_numerical",
         "posthog_team"."external_data_workspace_id",
         "posthog_team"."external_data_workspace_last_synced_at"
  FROM "posthog_team"
  WHERE "posthog_team"."id" = 99999
  LIMIT 21
  '''
# ---
# name: TestDecide.test_decide_doesnt_error_out_when_database_is_down.30
  '''
  SELECT "posthog_featureflag"."id",
         "posthog_featureflag"."key",
         "posthog_featureflag"."name",
         "posthog_featureflag"."filters",
         "posthog_featureflag"."rollout_percentage",
         "posthog_featureflag"."team_id",
         "posthog_featureflag"."created_by_id",
         "posthog_featureflag"."created_at",
         "posthog_featureflag"."deleted",
         "posthog_featureflag"."active",
         "posthog_featureflag"."rollback_conditions",
         "posthog_featureflag"."performed_rollback",
         "posthog_featureflag"."ensure_experience_continuity",
         "posthog_featureflag"."usage_dashboard_id",
         "posthog_featureflag"."has_enriched_analytics"
  FROM "posthog_featureflag"
  WHERE ("posthog_featureflag"."active"
         AND NOT "posthog_featureflag"."deleted"
         AND "posthog_featureflag"."team_id" = 99999)
  '''
# ---
# name: TestDecide.test_decide_doesnt_error_out_when_database_is_down.31
  '''
  SELECT "posthog_pluginconfig"."id",
         "posthog_pluginconfig"."web_token",
         "posthog_pluginsourcefile"."updated_at",
         "posthog_plugin"."updated_at",
         "posthog_pluginconfig"."updated_at"
  FROM "posthog_pluginconfig"
  INNER JOIN "posthog_plugin" ON ("posthog_pluginconfig"."plugin_id" = "posthog_plugin"."id")
  INNER JOIN "posthog_pluginsourcefile" ON ("posthog_plugin"."id" = "posthog_pluginsourcefile"."plugin_id")
  WHERE ("posthog_pluginconfig"."enabled"
         AND "posthog_pluginsourcefile"."filename" = 'site.ts'
         AND "posthog_pluginsourcefile"."status" = 'TRANSPILED'
         AND "posthog_pluginconfig"."team_id" = 99999)
  '''
# ---
# name: TestDecide.test_decide_doesnt_error_out_when_database_is_down.4
  '''
  SELECT "posthog_organizationmembership"."id",
         "posthog_organizationmembership"."organization_id",
         "posthog_organizationmembership"."user_id",
         "posthog_organizationmembership"."level",
         "posthog_organizationmembership"."joined_at",
         "posthog_organizationmembership"."updated_at",
         "posthog_organization"."id",
         "posthog_organization"."name",
         "posthog_organization"."slug",
         "posthog_organization"."logo_media_id",
         "posthog_organization"."created_at",
         "posthog_organization"."updated_at",
         "posthog_organization"."plugins_access_level",
         "posthog_organization"."for_internal_metrics",
         "posthog_organization"."is_member_join_email_enabled",
         "posthog_organization"."enforce_2fa",
         "posthog_organization"."is_hipaa",
         "posthog_organization"."customer_id",
         "posthog_organization"."available_product_features",
         "posthog_organization"."usage",
         "posthog_organization"."never_drop_data",
         "posthog_organization"."customer_trust_scores",
         "posthog_organization"."setup_section_2_completed",
         "posthog_organization"."personalization",
         "posthog_organization"."domain_whitelist"
  FROM "posthog_organizationmembership"
  INNER JOIN "posthog_organization" ON ("posthog_organizationmembership"."organization_id" = "posthog_organization"."id")
  WHERE ("posthog_organizationmembership"."organization_id" = '00000000-0000-0000-0000-000000000000'::uuid
         AND "posthog_organizationmembership"."user_id" = 99999)
  LIMIT 21
  '''
# ---
# name: TestDecide.test_decide_doesnt_error_out_when_database_is_down.5
  '''
  SELECT "posthog_organizationmembership"."id",
         "posthog_organizationmembership"."organization_id",
         "posthog_organizationmembership"."user_id",
         "posthog_organizationmembership"."level",
         "posthog_organizationmembership"."joined_at",
         "posthog_organizationmembership"."updated_at",
         "posthog_organization"."id",
         "posthog_organization"."name",
         "posthog_organization"."slug",
         "posthog_organization"."logo_media_id",
         "posthog_organization"."created_at",
         "posthog_organization"."updated_at",
         "posthog_organization"."plugins_access_level",
         "posthog_organization"."for_internal_metrics",
         "posthog_organization"."is_member_join_email_enabled",
         "posthog_organization"."enforce_2fa",
         "posthog_organization"."is_hipaa",
         "posthog_organization"."customer_id",
         "posthog_organization"."available_product_features",
         "posthog_organization"."usage",
         "posthog_organization"."never_drop_data",
         "posthog_organization"."customer_trust_scores",
         "posthog_organization"."setup_section_2_completed",
         "posthog_organization"."personalization",
         "posthog_organization"."domain_whitelist"
  FROM "posthog_organizationmembership"
  INNER JOIN "posthog_organization" ON ("posthog_organizationmembership"."organization_id" = "posthog_organization"."id")
  WHERE "posthog_organizationmembership"."user_id" = 99999
  '''
# ---
# name: TestDecide.test_decide_doesnt_error_out_when_database_is_down.6
  '''
  SELECT "posthog_team"."id",
         "posthog_team"."organization_id",
         "posthog_team"."access_control"
  FROM "posthog_team"
  WHERE "posthog_team"."organization_id" IN ('00000000-0000-0000-0000-000000000000'::uuid)
  '''
# ---
# name: TestDecide.test_decide_doesnt_error_out_when_database_is_down.7
  '''
  SELECT "posthog_organizationmembership"."id",
         "posthog_organizationmembership"."organization_id",
         "posthog_organizationmembership"."user_id",
         "posthog_organizationmembership"."level",
         "posthog_organizationmembership"."joined_at",
         "posthog_organizationmembership"."updated_at",
         "posthog_organization"."id",
         "posthog_organization"."name",
         "posthog_organization"."slug",
         "posthog_organization"."logo_media_id",
         "posthog_organization"."created_at",
         "posthog_organization"."updated_at",
         "posthog_organization"."plugins_access_level",
         "posthog_organization"."for_internal_metrics",
         "posthog_organization"."is_member_join_email_enabled",
         "posthog_organization"."enforce_2fa",
         "posthog_organization"."is_hipaa",
         "posthog_organization"."customer_id",
         "posthog_organization"."available_product_features",
         "posthog_organization"."usage",
         "posthog_organization"."never_drop_data",
         "posthog_organization"."customer_trust_scores",
         "posthog_organization"."setup_section_2_completed",
         "posthog_organization"."personalization",
         "posthog_organization"."domain_whitelist"
  FROM "posthog_organizationmembership"
  INNER JOIN "posthog_organization" ON ("posthog_organizationmembership"."organization_id" = "posthog_organization"."id")
  WHERE ("posthog_organizationmembership"."organization_id" = '00000000-0000-0000-0000-000000000000'::uuid
         AND "posthog_organizationmembership"."user_id" = 99999)
  LIMIT 21
  '''
# ---
# name: TestDecide.test_decide_doesnt_error_out_when_database_is_down.8
  '''
  SELECT "posthog_organizationmembership"."id",
         "posthog_organizationmembership"."organization_id",
         "posthog_organizationmembership"."user_id",
         "posthog_organizationmembership"."level",
         "posthog_organizationmembership"."joined_at",
         "posthog_organizationmembership"."updated_at",
         "posthog_organization"."id",
         "posthog_organization"."name",
         "posthog_organization"."slug",
         "posthog_organization"."logo_media_id",
         "posthog_organization"."created_at",
         "posthog_organization"."updated_at",
         "posthog_organization"."plugins_access_level",
         "posthog_organization"."for_internal_metrics",
         "posthog_organization"."is_member_join_email_enabled",
         "posthog_organization"."enforce_2fa",
         "posthog_organization"."is_hipaa",
         "posthog_organization"."customer_id",
         "posthog_organization"."available_product_features",
         "posthog_organization"."usage",
         "posthog_organization"."never_drop_data",
         "posthog_organization"."customer_trust_scores",
         "posthog_organization"."setup_section_2_completed",
         "posthog_organization"."personalization",
         "posthog_organization"."domain_whitelist"
  FROM "posthog_organizationmembership"
  INNER JOIN "posthog_organization" ON ("posthog_organizationmembership"."organization_id" = "posthog_organization"."id")
  WHERE ("posthog_organizationmembership"."organization_id" = '00000000-0000-0000-0000-000000000000'::uuid
         AND "posthog_organizationmembership"."user_id" = 99999)
  LIMIT 21
  '''
# ---
# name: TestDecide.test_decide_doesnt_error_out_when_database_is_down.9
  '''
  SELECT "ee_accesscontrol"."id",
         "ee_accesscontrol"."team_id",
         "ee_accesscontrol"."access_level",
         "ee_accesscontrol"."resource",
         "ee_accesscontrol"."resource_id",
         "ee_accesscontrol"."organization_member_id",
         "ee_accesscontrol"."role_id",
         "ee_accesscontrol"."created_by_id",
         "ee_accesscontrol"."created_at",
         "ee_accesscontrol"."updated_at"
  FROM "ee_accesscontrol"
  LEFT OUTER JOIN "posthog_organizationmembership" ON ("ee_accesscontrol"."organization_member_id" = "posthog_organizationmembership"."id")
  INNER JOIN "posthog_team" ON ("ee_accesscontrol"."team_id" = "posthog_team"."id")
  WHERE (("ee_accesscontrol"."organization_member_id" IS NULL
          AND "ee_accesscontrol"."resource" = 'project'
          AND "ee_accesscontrol"."resource_id" = '99999'
          AND "ee_accesscontrol"."role_id" IS NULL
          AND "ee_accesscontrol"."team_id" = 99999)
         OR ("posthog_organizationmembership"."user_id" = 99999
             AND "ee_accesscontrol"."resource" = 'project'
             AND "ee_accesscontrol"."resource_id" = '99999'
             AND "ee_accesscontrol"."role_id" IS NULL
             AND "ee_accesscontrol"."team_id" = 99999)
         OR ("ee_accesscontrol"."organization_member_id" IS NULL
             AND "ee_accesscontrol"."resource" = 'project'
             AND "ee_accesscontrol"."resource_id" IS NULL
             AND "ee_accesscontrol"."role_id" IS NULL
             AND "ee_accesscontrol"."team_id" = 99999)
         OR ("posthog_organizationmembership"."user_id" = 99999
             AND "ee_accesscontrol"."resource" = 'project'
             AND "ee_accesscontrol"."resource_id" IS NULL
             AND "ee_accesscontrol"."role_id" IS NULL
             AND "ee_accesscontrol"."team_id" = 99999)
         OR ("ee_accesscontrol"."organization_member_id" IS NULL
             AND "ee_accesscontrol"."resource" = 'project'
             AND "ee_accesscontrol"."resource_id" IS NOT NULL
             AND "ee_accesscontrol"."role_id" IS NULL
             AND "posthog_team"."organization_id" = '00000000-0000-0000-0000-000000000000'::uuid)
         OR ("posthog_organizationmembership"."user_id" = 99999
             AND "ee_accesscontrol"."resource" = 'project'
             AND "ee_accesscontrol"."resource_id" IS NOT NULL
             AND "ee_accesscontrol"."role_id" IS NULL
             AND "posthog_team"."organization_id" = '00000000-0000-0000-0000-000000000000'::uuid))
  '''
# ---
# name: TestDecide.test_flag_with_behavioural_cohorts
  '''
  SELECT "posthog_hogfunction"."id",
         "posthog_hogfunction"."team_id",
         "posthog_hogfunction"."name",
         "posthog_hogfunction"."description",
         "posthog_hogfunction"."created_at",
         "posthog_hogfunction"."created_by_id",
         "posthog_hogfunction"."deleted",
         "posthog_hogfunction"."updated_at",
         "posthog_hogfunction"."enabled",
         "posthog_hogfunction"."type",
         "posthog_hogfunction"."icon_url",
         "posthog_hogfunction"."hog",
         "posthog_hogfunction"."bytecode",
         "posthog_hogfunction"."transpiled",
         "posthog_hogfunction"."inputs_schema",
         "posthog_hogfunction"."inputs",
         "posthog_hogfunction"."encrypted_inputs",
         "posthog_hogfunction"."filters",
         "posthog_hogfunction"."masking",
         "posthog_hogfunction"."template_id",
         "posthog_team"."id",
         "posthog_team"."uuid",
         "posthog_team"."organization_id",
         "posthog_team"."project_id",
         "posthog_team"."api_token",
         "posthog_team"."app_urls",
         "posthog_team"."name",
         "posthog_team"."slack_incoming_webhook",
         "posthog_team"."created_at",
         "posthog_team"."updated_at",
         "posthog_team"."anonymize_ips",
         "posthog_team"."completed_snippet_onboarding",
         "posthog_team"."has_completed_onboarding_for",
         "posthog_team"."ingested_event",
         "posthog_team"."autocapture_opt_out",
         "posthog_team"."autocapture_web_vitals_opt_in",
         "posthog_team"."autocapture_web_vitals_allowed_metrics",
         "posthog_team"."autocapture_exceptions_opt_in",
         "posthog_team"."autocapture_exceptions_errors_to_ignore",
         "posthog_team"."person_processing_opt_out",
         "posthog_team"."session_recording_opt_in",
         "posthog_team"."session_recording_sample_rate",
         "posthog_team"."session_recording_minimum_duration_milliseconds",
         "posthog_team"."session_recording_linked_flag",
         "posthog_team"."session_recording_network_payload_capture_config",
         "posthog_team"."session_recording_url_trigger_config",
         "posthog_team"."session_recording_url_blocklist_config",
         "posthog_team"."session_recording_event_trigger_config",
         "posthog_team"."session_replay_config",
         "posthog_team"."survey_config",
         "posthog_team"."capture_console_log_opt_in",
         "posthog_team"."capture_performance_opt_in",
         "posthog_team"."capture_dead_clicks",
         "posthog_team"."surveys_opt_in",
         "posthog_team"."heatmaps_opt_in",
         "posthog_team"."session_recording_version",
         "posthog_team"."signup_token",
         "posthog_team"."is_demo",
         "posthog_team"."access_control",
         "posthog_team"."week_start_day",
         "posthog_team"."inject_web_apps",
         "posthog_team"."test_account_filters",
         "posthog_team"."test_account_filters_default_checked",
         "posthog_team"."path_cleaning_filters",
         "posthog_team"."timezone",
         "posthog_team"."data_attributes",
         "posthog_team"."person_display_name_properties",
         "posthog_team"."live_events_columns",
         "posthog_team"."recording_domains",
         "posthog_team"."primary_dashboard_id",
         "posthog_team"."extra_settings",
         "posthog_team"."modifiers",
         "posthog_team"."correlation_config",
         "posthog_team"."session_recording_retention_period_days",
         "posthog_team"."plugins_opt_in",
         "posthog_team"."opt_out_capture",
         "posthog_team"."event_names",
         "posthog_team"."event_names_with_usage",
         "posthog_team"."event_properties",
         "posthog_team"."event_properties_with_usage",
         "posthog_team"."event_properties_numerical",
         "posthog_team"."external_data_workspace_id",
         "posthog_team"."external_data_workspace_last_synced_at"
  FROM "posthog_hogfunction"
  INNER JOIN "posthog_team" ON ("posthog_hogfunction"."team_id" = "posthog_team"."id")
  WHERE ("posthog_hogfunction"."team_id" = 99999
         AND "posthog_hogfunction"."filters" @> '{"filter_test_accounts": true}'::jsonb)
  '''
# ---
# name: TestDecide.test_flag_with_behavioural_cohorts.1
  '''
  SELECT "posthog_team"."id",
         "posthog_team"."uuid",
         "posthog_team"."organization_id",
         "posthog_team"."project_id",
         "posthog_team"."api_token",
         "posthog_team"."app_urls",
         "posthog_team"."name",
         "posthog_team"."slack_incoming_webhook",
         "posthog_team"."created_at",
         "posthog_team"."updated_at",
         "posthog_team"."anonymize_ips",
         "posthog_team"."completed_snippet_onboarding",
         "posthog_team"."has_completed_onboarding_for",
         "posthog_team"."ingested_event",
         "posthog_team"."autocapture_opt_out",
         "posthog_team"."autocapture_web_vitals_opt_in",
         "posthog_team"."autocapture_web_vitals_allowed_metrics",
         "posthog_team"."autocapture_exceptions_opt_in",
         "posthog_team"."autocapture_exceptions_errors_to_ignore",
         "posthog_team"."person_processing_opt_out",
         "posthog_team"."session_recording_opt_in",
         "posthog_team"."session_recording_sample_rate",
         "posthog_team"."session_recording_minimum_duration_milliseconds",
         "posthog_team"."session_recording_linked_flag",
         "posthog_team"."session_recording_network_payload_capture_config",
         "posthog_team"."session_recording_url_trigger_config",
         "posthog_team"."session_recording_url_blocklist_config",
         "posthog_team"."session_recording_event_trigger_config",
         "posthog_team"."session_replay_config",
         "posthog_team"."survey_config",
         "posthog_team"."capture_console_log_opt_in",
         "posthog_team"."capture_performance_opt_in",
         "posthog_team"."capture_dead_clicks",
         "posthog_team"."surveys_opt_in",
         "posthog_team"."heatmaps_opt_in",
         "posthog_team"."session_recording_version",
         "posthog_team"."signup_token",
         "posthog_team"."is_demo",
         "posthog_team"."access_control",
         "posthog_team"."week_start_day",
         "posthog_team"."inject_web_apps",
         "posthog_team"."test_account_filters",
         "posthog_team"."test_account_filters_default_checked",
         "posthog_team"."path_cleaning_filters",
         "posthog_team"."timezone",
         "posthog_team"."data_attributes",
         "posthog_team"."person_display_name_properties",
         "posthog_team"."live_events_columns",
         "posthog_team"."recording_domains",
         "posthog_team"."primary_dashboard_id",
         "posthog_team"."extra_settings",
         "posthog_team"."modifiers",
         "posthog_team"."correlation_config",
         "posthog_team"."session_recording_retention_period_days",
         "posthog_team"."external_data_workspace_id",
         "posthog_team"."external_data_workspace_last_synced_at"
  FROM "posthog_team"
  WHERE "posthog_team"."id" = 99999
  LIMIT 21
  '''
# ---
# name: TestDecide.test_flag_with_behavioural_cohorts.10
  '''
  SELECT "posthog_team"."id",
         "posthog_team"."uuid",
         "posthog_team"."organization_id",
         "posthog_team"."project_id",
         "posthog_team"."api_token",
         "posthog_team"."app_urls",
         "posthog_team"."name",
         "posthog_team"."slack_incoming_webhook",
         "posthog_team"."created_at",
         "posthog_team"."updated_at",
         "posthog_team"."anonymize_ips",
         "posthog_team"."completed_snippet_onboarding",
         "posthog_team"."has_completed_onboarding_for",
         "posthog_team"."ingested_event",
         "posthog_team"."autocapture_opt_out",
         "posthog_team"."autocapture_web_vitals_opt_in",
         "posthog_team"."autocapture_web_vitals_allowed_metrics",
         "posthog_team"."autocapture_exceptions_opt_in",
         "posthog_team"."autocapture_exceptions_errors_to_ignore",
         "posthog_team"."person_processing_opt_out",
         "posthog_team"."session_recording_opt_in",
         "posthog_team"."session_recording_sample_rate",
         "posthog_team"."session_recording_minimum_duration_milliseconds",
         "posthog_team"."session_recording_linked_flag",
         "posthog_team"."session_recording_network_payload_capture_config",
         "posthog_team"."session_recording_url_trigger_config",
         "posthog_team"."session_recording_url_blocklist_config",
         "posthog_team"."session_recording_event_trigger_config",
         "posthog_team"."session_replay_config",
         "posthog_team"."survey_config",
         "posthog_team"."capture_console_log_opt_in",
         "posthog_team"."capture_performance_opt_in",
         "posthog_team"."capture_dead_clicks",
         "posthog_team"."surveys_opt_in",
         "posthog_team"."heatmaps_opt_in",
         "posthog_team"."session_recording_version",
         "posthog_team"."signup_token",
         "posthog_team"."is_demo",
         "posthog_team"."access_control",
         "posthog_team"."week_start_day",
         "posthog_team"."inject_web_apps",
         "posthog_team"."test_account_filters",
         "posthog_team"."test_account_filters_default_checked",
         "posthog_team"."path_cleaning_filters",
         "posthog_team"."timezone",
         "posthog_team"."data_attributes",
         "posthog_team"."person_display_name_properties",
         "posthog_team"."live_events_columns",
         "posthog_team"."recording_domains",
         "posthog_team"."primary_dashboard_id",
         "posthog_team"."extra_settings",
         "posthog_team"."modifiers",
         "posthog_team"."correlation_config",
         "posthog_team"."session_recording_retention_period_days",
         "posthog_team"."external_data_workspace_id",
         "posthog_team"."external_data_workspace_last_synced_at"
  FROM "posthog_team"
  WHERE "posthog_team"."id" = 99999
  LIMIT 21
  '''
# ---
# name: TestDecide.test_flag_with_behavioural_cohorts.11
  '''
  SELECT "posthog_remoteconfig"."id",
         "posthog_remoteconfig"."team_id",
         "posthog_remoteconfig"."config",
         "posthog_remoteconfig"."updated_at",
         "posthog_remoteconfig"."synced_at"
  FROM "posthog_remoteconfig"
  WHERE "posthog_remoteconfig"."team_id" = 99999
  LIMIT 21
  '''
# ---
# name: TestDecide.test_flag_with_behavioural_cohorts.12
  '''
  SELECT "posthog_team"."id",
         "posthog_team"."uuid",
         "posthog_team"."organization_id",
         "posthog_team"."project_id",
         "posthog_team"."api_token",
         "posthog_team"."app_urls",
         "posthog_team"."name",
         "posthog_team"."slack_incoming_webhook",
         "posthog_team"."created_at",
         "posthog_team"."updated_at",
         "posthog_team"."anonymize_ips",
         "posthog_team"."completed_snippet_onboarding",
         "posthog_team"."has_completed_onboarding_for",
         "posthog_team"."ingested_event",
         "posthog_team"."autocapture_opt_out",
         "posthog_team"."autocapture_web_vitals_opt_in",
         "posthog_team"."autocapture_web_vitals_allowed_metrics",
         "posthog_team"."autocapture_exceptions_opt_in",
         "posthog_team"."autocapture_exceptions_errors_to_ignore",
         "posthog_team"."person_processing_opt_out",
         "posthog_team"."session_recording_opt_in",
         "posthog_team"."session_recording_sample_rate",
         "posthog_team"."session_recording_minimum_duration_milliseconds",
         "posthog_team"."session_recording_linked_flag",
         "posthog_team"."session_recording_network_payload_capture_config",
         "posthog_team"."session_recording_url_trigger_config",
         "posthog_team"."session_recording_url_blocklist_config",
         "posthog_team"."session_recording_event_trigger_config",
         "posthog_team"."session_replay_config",
         "posthog_team"."survey_config",
         "posthog_team"."capture_console_log_opt_in",
         "posthog_team"."capture_performance_opt_in",
         "posthog_team"."capture_dead_clicks",
         "posthog_team"."surveys_opt_in",
         "posthog_team"."heatmaps_opt_in",
         "posthog_team"."session_recording_version",
         "posthog_team"."signup_token",
         "posthog_team"."is_demo",
         "posthog_team"."access_control",
         "posthog_team"."week_start_day",
         "posthog_team"."inject_web_apps",
         "posthog_team"."test_account_filters",
         "posthog_team"."test_account_filters_default_checked",
         "posthog_team"."path_cleaning_filters",
         "posthog_team"."timezone",
         "posthog_team"."data_attributes",
         "posthog_team"."person_display_name_properties",
         "posthog_team"."live_events_columns",
         "posthog_team"."recording_domains",
         "posthog_team"."primary_dashboard_id",
         "posthog_team"."extra_settings",
         "posthog_team"."modifiers",
         "posthog_team"."correlation_config",
         "posthog_team"."session_recording_retention_period_days",
         "posthog_team"."plugins_opt_in",
         "posthog_team"."opt_out_capture",
         "posthog_team"."event_names",
         "posthog_team"."event_names_with_usage",
         "posthog_team"."event_properties",
         "posthog_team"."event_properties_with_usage",
         "posthog_team"."event_properties_numerical",
         "posthog_team"."external_data_workspace_id",
         "posthog_team"."external_data_workspace_last_synced_at"
  FROM "posthog_team"
  WHERE "posthog_team"."id" = 99999
  LIMIT 21
  '''
# ---
# name: TestDecide.test_flag_with_behavioural_cohorts.13
  '''
  SELECT COUNT(*) AS "__count"
  FROM "posthog_featureflag"
  WHERE ("posthog_featureflag"."active"
         AND NOT "posthog_featureflag"."deleted"
         AND "posthog_featureflag"."team_id" = 99999)
  '''
# ---
# name: TestDecide.test_flag_with_behavioural_cohorts.14
  '''
  SELECT "posthog_pluginconfig"."id",
         "posthog_pluginsourcefile"."transpiled",
         "posthog_pluginconfig"."web_token",
         "posthog_plugin"."config_schema",
         "posthog_pluginconfig"."config"
  FROM "posthog_pluginconfig"
  INNER JOIN "posthog_plugin" ON ("posthog_pluginconfig"."plugin_id" = "posthog_plugin"."id")
  INNER JOIN "posthog_pluginsourcefile" ON ("posthog_plugin"."id" = "posthog_pluginsourcefile"."plugin_id")
  WHERE ("posthog_pluginconfig"."enabled"
         AND "posthog_pluginsourcefile"."filename" = 'site.ts'
         AND "posthog_pluginsourcefile"."status" = 'TRANSPILED'
         AND "posthog_pluginconfig"."team_id" = 99999)
  '''
# ---
# name: TestDecide.test_flag_with_behavioural_cohorts.15
  '''
  SELECT "posthog_hogfunction"."id",
         "posthog_hogfunction"."team_id",
         "posthog_hogfunction"."name",
         "posthog_hogfunction"."description",
         "posthog_hogfunction"."created_at",
         "posthog_hogfunction"."created_by_id",
         "posthog_hogfunction"."deleted",
         "posthog_hogfunction"."updated_at",
         "posthog_hogfunction"."enabled",
         "posthog_hogfunction"."type",
         "posthog_hogfunction"."icon_url",
         "posthog_hogfunction"."hog",
         "posthog_hogfunction"."bytecode",
         "posthog_hogfunction"."transpiled",
         "posthog_hogfunction"."inputs_schema",
         "posthog_hogfunction"."inputs",
         "posthog_hogfunction"."encrypted_inputs",
         "posthog_hogfunction"."filters",
         "posthog_hogfunction"."masking",
         "posthog_hogfunction"."template_id"
  FROM "posthog_hogfunction"
  WHERE ("posthog_hogfunction"."enabled"
         AND "posthog_hogfunction"."team_id" = 99999
         AND "posthog_hogfunction"."type" IN ('site_destination',
                                              'site_app'))
  '''
# ---
# name: TestDecide.test_flag_with_behavioural_cohorts.16
  '''
  SELECT "posthog_cohort"."id",
         "posthog_cohort"."name",
         "posthog_cohort"."description",
         "posthog_cohort"."team_id",
         "posthog_cohort"."deleted",
         "posthog_cohort"."filters",
         "posthog_cohort"."query",
         "posthog_cohort"."version",
         "posthog_cohort"."pending_version",
         "posthog_cohort"."count",
         "posthog_cohort"."created_by_id",
         "posthog_cohort"."created_at",
         "posthog_cohort"."is_calculating",
         "posthog_cohort"."last_calculation",
         "posthog_cohort"."errors_calculating",
         "posthog_cohort"."last_error_at",
         "posthog_cohort"."is_static",
         "posthog_cohort"."groups"
  FROM "posthog_cohort"
  WHERE (NOT "posthog_cohort"."deleted"
         AND "posthog_cohort"."team_id" = 99999)
  '''
# ---
# name: TestDecide.test_flag_with_behavioural_cohorts.17
  '''
  SELECT "posthog_group"."id",
         "posthog_group"."team_id",
         "posthog_group"."group_key",
         "posthog_group"."group_type_index",
         "posthog_group"."group_properties",
         "posthog_group"."created_at",
         "posthog_group"."properties_last_updated_at",
         "posthog_group"."properties_last_operation",
         "posthog_group"."version"
  FROM "posthog_group"
  WHERE "posthog_group"."team_id" = 99999
  LIMIT 21
  '''
# ---
# name: TestDecide.test_flag_with_behavioural_cohorts.18
  '''
  SELECT "posthog_cohort"."id",
         "posthog_cohort"."name",
         "posthog_cohort"."description",
         "posthog_cohort"."team_id",
         "posthog_cohort"."deleted",
         "posthog_cohort"."filters",
         "posthog_cohort"."query",
         "posthog_cohort"."version",
         "posthog_cohort"."pending_version",
         "posthog_cohort"."count",
         "posthog_cohort"."created_by_id",
         "posthog_cohort"."created_at",
         "posthog_cohort"."is_calculating",
         "posthog_cohort"."last_calculation",
         "posthog_cohort"."errors_calculating",
         "posthog_cohort"."last_error_at",
         "posthog_cohort"."is_static",
         "posthog_cohort"."groups"
  FROM "posthog_cohort"
  WHERE (NOT "posthog_cohort"."deleted"
         AND "posthog_cohort"."team_id" = 99999)
  '''
# ---
# name: TestDecide.test_flag_with_behavioural_cohorts.19
  '''
  SELECT "posthog_group"."id",
         "posthog_group"."team_id",
         "posthog_group"."group_key",
         "posthog_group"."group_type_index",
         "posthog_group"."group_properties",
         "posthog_group"."created_at",
         "posthog_group"."properties_last_updated_at",
         "posthog_group"."properties_last_operation",
         "posthog_group"."version"
  FROM "posthog_group"
  WHERE "posthog_group"."team_id" = 99999
  LIMIT 21
  '''
# ---
# name: TestDecide.test_flag_with_behavioural_cohorts.2
  '''
  SELECT "posthog_remoteconfig"."id",
         "posthog_remoteconfig"."team_id",
         "posthog_remoteconfig"."config",
         "posthog_remoteconfig"."updated_at",
         "posthog_remoteconfig"."synced_at"
  FROM "posthog_remoteconfig"
  WHERE "posthog_remoteconfig"."team_id" = 99999
  LIMIT 21
  '''
# ---
# name: TestDecide.test_flag_with_behavioural_cohorts.3
  '''
  SELECT "posthog_team"."id",
         "posthog_team"."uuid",
         "posthog_team"."organization_id",
         "posthog_team"."project_id",
         "posthog_team"."api_token",
         "posthog_team"."app_urls",
         "posthog_team"."name",
         "posthog_team"."slack_incoming_webhook",
         "posthog_team"."created_at",
         "posthog_team"."updated_at",
         "posthog_team"."anonymize_ips",
         "posthog_team"."completed_snippet_onboarding",
         "posthog_team"."has_completed_onboarding_for",
         "posthog_team"."ingested_event",
         "posthog_team"."autocapture_opt_out",
         "posthog_team"."autocapture_web_vitals_opt_in",
         "posthog_team"."autocapture_web_vitals_allowed_metrics",
         "posthog_team"."autocapture_exceptions_opt_in",
         "posthog_team"."autocapture_exceptions_errors_to_ignore",
         "posthog_team"."person_processing_opt_out",
         "posthog_team"."session_recording_opt_in",
         "posthog_team"."session_recording_sample_rate",
         "posthog_team"."session_recording_minimum_duration_milliseconds",
         "posthog_team"."session_recording_linked_flag",
         "posthog_team"."session_recording_network_payload_capture_config",
         "posthog_team"."session_recording_url_trigger_config",
         "posthog_team"."session_recording_url_blocklist_config",
         "posthog_team"."session_recording_event_trigger_config",
         "posthog_team"."session_replay_config",
         "posthog_team"."survey_config",
         "posthog_team"."capture_console_log_opt_in",
         "posthog_team"."capture_performance_opt_in",
         "posthog_team"."capture_dead_clicks",
         "posthog_team"."surveys_opt_in",
         "posthog_team"."heatmaps_opt_in",
         "posthog_team"."session_recording_version",
         "posthog_team"."signup_token",
         "posthog_team"."is_demo",
         "posthog_team"."access_control",
         "posthog_team"."week_start_day",
         "posthog_team"."inject_web_apps",
         "posthog_team"."test_account_filters",
         "posthog_team"."test_account_filters_default_checked",
         "posthog_team"."path_cleaning_filters",
         "posthog_team"."timezone",
         "posthog_team"."data_attributes",
         "posthog_team"."person_display_name_properties",
         "posthog_team"."live_events_columns",
         "posthog_team"."recording_domains",
         "posthog_team"."primary_dashboard_id",
         "posthog_team"."extra_settings",
         "posthog_team"."modifiers",
         "posthog_team"."correlation_config",
         "posthog_team"."session_recording_retention_period_days",
         "posthog_team"."plugins_opt_in",
         "posthog_team"."opt_out_capture",
         "posthog_team"."event_names",
         "posthog_team"."event_names_with_usage",
         "posthog_team"."event_properties",
         "posthog_team"."event_properties_with_usage",
         "posthog_team"."event_properties_numerical",
         "posthog_team"."external_data_workspace_id",
         "posthog_team"."external_data_workspace_last_synced_at"
  FROM "posthog_team"
  WHERE "posthog_team"."id" = 99999
  LIMIT 21
  '''
# ---
# name: TestDecide.test_flag_with_behavioural_cohorts.4
  '''
  SELECT COUNT(*) AS "__count"
  FROM "posthog_featureflag"
  WHERE ("posthog_featureflag"."active"
         AND NOT "posthog_featureflag"."deleted"
         AND "posthog_featureflag"."team_id" = 99999)
  '''
# ---
# name: TestDecide.test_flag_with_behavioural_cohorts.5
  '''
  SELECT "posthog_pluginconfig"."id",
         "posthog_pluginsourcefile"."transpiled",
         "posthog_pluginconfig"."web_token",
         "posthog_plugin"."config_schema",
         "posthog_pluginconfig"."config"
  FROM "posthog_pluginconfig"
  INNER JOIN "posthog_plugin" ON ("posthog_pluginconfig"."plugin_id" = "posthog_plugin"."id")
  INNER JOIN "posthog_pluginsourcefile" ON ("posthog_plugin"."id" = "posthog_pluginsourcefile"."plugin_id")
  WHERE ("posthog_pluginconfig"."enabled"
         AND "posthog_pluginsourcefile"."filename" = 'site.ts'
         AND "posthog_pluginsourcefile"."status" = 'TRANSPILED'
         AND "posthog_pluginconfig"."team_id" = 99999)
  '''
# ---
# name: TestDecide.test_flag_with_behavioural_cohorts.6
  '''
  SELECT "posthog_hogfunction"."id",
         "posthog_hogfunction"."team_id",
         "posthog_hogfunction"."name",
         "posthog_hogfunction"."description",
         "posthog_hogfunction"."created_at",
         "posthog_hogfunction"."created_by_id",
         "posthog_hogfunction"."deleted",
         "posthog_hogfunction"."updated_at",
         "posthog_hogfunction"."enabled",
         "posthog_hogfunction"."type",
         "posthog_hogfunction"."icon_url",
         "posthog_hogfunction"."hog",
         "posthog_hogfunction"."bytecode",
         "posthog_hogfunction"."transpiled",
         "posthog_hogfunction"."inputs_schema",
         "posthog_hogfunction"."inputs",
         "posthog_hogfunction"."encrypted_inputs",
         "posthog_hogfunction"."filters",
         "posthog_hogfunction"."masking",
         "posthog_hogfunction"."template_id"
  FROM "posthog_hogfunction"
  WHERE ("posthog_hogfunction"."enabled"
         AND "posthog_hogfunction"."team_id" = 99999
         AND "posthog_hogfunction"."type" IN ('site_destination',
                                              'site_app'))
  '''
# ---
# name: TestDecide.test_flag_with_behavioural_cohorts.7
  '''
  SELECT "posthog_user"."id",
         "posthog_user"."password",
         "posthog_user"."last_login",
         "posthog_user"."first_name",
         "posthog_user"."last_name",
         "posthog_user"."is_staff",
         "posthog_user"."date_joined",
         "posthog_user"."uuid",
         "posthog_user"."current_organization_id",
         "posthog_user"."current_team_id",
         "posthog_user"."email",
         "posthog_user"."pending_email",
         "posthog_user"."temporary_token",
         "posthog_user"."distinct_id",
         "posthog_user"."is_email_verified",
         "posthog_user"."has_seen_product_intro_for",
         "posthog_user"."strapi_id",
         "posthog_user"."is_active",
         "posthog_user"."theme_mode",
         "posthog_user"."partial_notification_settings",
         "posthog_user"."anonymize_data",
         "posthog_user"."toolbar_mode",
         "posthog_user"."hedgehog_config",
         "posthog_user"."events_column_config",
         "posthog_user"."email_opt_in"
  FROM "posthog_user"
  WHERE "posthog_user"."id" = 99999
  LIMIT 21
  '''
# ---
# name: TestDecide.test_flag_with_behavioural_cohorts.8
  '''
  SELECT "posthog_team"."id",
         "posthog_team"."uuid",
         "posthog_team"."organization_id",
         "posthog_team"."project_id",
         "posthog_team"."api_token",
         "posthog_team"."app_urls",
         "posthog_team"."name",
         "posthog_team"."slack_incoming_webhook",
         "posthog_team"."created_at",
         "posthog_team"."updated_at",
         "posthog_team"."anonymize_ips",
         "posthog_team"."completed_snippet_onboarding",
         "posthog_team"."has_completed_onboarding_for",
         "posthog_team"."ingested_event",
         "posthog_team"."autocapture_opt_out",
         "posthog_team"."autocapture_web_vitals_opt_in",
         "posthog_team"."autocapture_web_vitals_allowed_metrics",
         "posthog_team"."autocapture_exceptions_opt_in",
         "posthog_team"."autocapture_exceptions_errors_to_ignore",
         "posthog_team"."person_processing_opt_out",
         "posthog_team"."session_recording_opt_in",
         "posthog_team"."session_recording_sample_rate",
         "posthog_team"."session_recording_minimum_duration_milliseconds",
         "posthog_team"."session_recording_linked_flag",
         "posthog_team"."session_recording_network_payload_capture_config",
         "posthog_team"."session_recording_url_trigger_config",
         "posthog_team"."session_recording_url_blocklist_config",
         "posthog_team"."session_recording_event_trigger_config",
         "posthog_team"."session_replay_config",
         "posthog_team"."survey_config",
         "posthog_team"."capture_console_log_opt_in",
         "posthog_team"."capture_performance_opt_in",
         "posthog_team"."capture_dead_clicks",
         "posthog_team"."surveys_opt_in",
         "posthog_team"."heatmaps_opt_in",
         "posthog_team"."session_recording_version",
         "posthog_team"."signup_token",
         "posthog_team"."is_demo",
         "posthog_team"."access_control",
         "posthog_team"."week_start_day",
         "posthog_team"."inject_web_apps",
         "posthog_team"."test_account_filters",
         "posthog_team"."test_account_filters_default_checked",
         "posthog_team"."path_cleaning_filters",
         "posthog_team"."timezone",
         "posthog_team"."data_attributes",
         "posthog_team"."person_display_name_properties",
         "posthog_team"."live_events_columns",
         "posthog_team"."recording_domains",
         "posthog_team"."primary_dashboard_id",
         "posthog_team"."extra_settings",
         "posthog_team"."modifiers",
         "posthog_team"."correlation_config",
         "posthog_team"."session_recording_retention_period_days",
         "posthog_team"."plugins_opt_in",
         "posthog_team"."opt_out_capture",
         "posthog_team"."event_names",
         "posthog_team"."event_names_with_usage",
         "posthog_team"."event_properties",
         "posthog_team"."event_properties_with_usage",
         "posthog_team"."event_properties_numerical",
         "posthog_team"."external_data_workspace_id",
         "posthog_team"."external_data_workspace_last_synced_at"
  FROM "posthog_team"
  WHERE "posthog_team"."id" = 99999
  LIMIT 21
  '''
# ---
# name: TestDecide.test_flag_with_behavioural_cohorts.9
  '''
  SELECT "posthog_featureflag"."id",
         "posthog_featureflag"."key",
         "posthog_featureflag"."name",
         "posthog_featureflag"."filters",
         "posthog_featureflag"."rollout_percentage",
         "posthog_featureflag"."team_id",
         "posthog_featureflag"."created_by_id",
         "posthog_featureflag"."created_at",
         "posthog_featureflag"."deleted",
         "posthog_featureflag"."active",
         "posthog_featureflag"."rollback_conditions",
         "posthog_featureflag"."performed_rollback",
         "posthog_featureflag"."ensure_experience_continuity",
         "posthog_featureflag"."usage_dashboard_id",
         "posthog_featureflag"."has_enriched_analytics",
         "posthog_featureflag"."feature_id"
  FROM "posthog_featureflag"
  WHERE ("posthog_featureflag"."active"
         AND NOT "posthog_featureflag"."deleted"
         AND "posthog_featureflag"."team_id" = 99999)
  '''
# ---
# name: TestDecide.test_flag_with_regular_cohorts
  '''
  SELECT "posthog_hogfunction"."id",
         "posthog_hogfunction"."team_id",
         "posthog_hogfunction"."name",
         "posthog_hogfunction"."description",
         "posthog_hogfunction"."created_at",
         "posthog_hogfunction"."created_by_id",
         "posthog_hogfunction"."deleted",
         "posthog_hogfunction"."updated_at",
         "posthog_hogfunction"."enabled",
         "posthog_hogfunction"."type",
         "posthog_hogfunction"."icon_url",
         "posthog_hogfunction"."hog",
         "posthog_hogfunction"."bytecode",
         "posthog_hogfunction"."transpiled",
         "posthog_hogfunction"."inputs_schema",
         "posthog_hogfunction"."inputs",
         "posthog_hogfunction"."encrypted_inputs",
         "posthog_hogfunction"."filters",
         "posthog_hogfunction"."masking",
         "posthog_hogfunction"."template_id",
         "posthog_team"."id",
         "posthog_team"."uuid",
         "posthog_team"."organization_id",
         "posthog_team"."project_id",
         "posthog_team"."api_token",
         "posthog_team"."app_urls",
         "posthog_team"."name",
         "posthog_team"."slack_incoming_webhook",
         "posthog_team"."created_at",
         "posthog_team"."updated_at",
         "posthog_team"."anonymize_ips",
         "posthog_team"."completed_snippet_onboarding",
         "posthog_team"."has_completed_onboarding_for",
         "posthog_team"."ingested_event",
         "posthog_team"."autocapture_opt_out",
         "posthog_team"."autocapture_web_vitals_opt_in",
         "posthog_team"."autocapture_web_vitals_allowed_metrics",
         "posthog_team"."autocapture_exceptions_opt_in",
         "posthog_team"."autocapture_exceptions_errors_to_ignore",
         "posthog_team"."person_processing_opt_out",
         "posthog_team"."session_recording_opt_in",
         "posthog_team"."session_recording_sample_rate",
         "posthog_team"."session_recording_minimum_duration_milliseconds",
         "posthog_team"."session_recording_linked_flag",
         "posthog_team"."session_recording_network_payload_capture_config",
         "posthog_team"."session_recording_url_trigger_config",
         "posthog_team"."session_recording_url_blocklist_config",
         "posthog_team"."session_recording_event_trigger_config",
         "posthog_team"."session_replay_config",
         "posthog_team"."survey_config",
         "posthog_team"."capture_console_log_opt_in",
         "posthog_team"."capture_performance_opt_in",
         "posthog_team"."capture_dead_clicks",
         "posthog_team"."surveys_opt_in",
         "posthog_team"."heatmaps_opt_in",
         "posthog_team"."session_recording_version",
         "posthog_team"."signup_token",
         "posthog_team"."is_demo",
         "posthog_team"."access_control",
         "posthog_team"."week_start_day",
         "posthog_team"."inject_web_apps",
         "posthog_team"."test_account_filters",
         "posthog_team"."test_account_filters_default_checked",
         "posthog_team"."path_cleaning_filters",
         "posthog_team"."timezone",
         "posthog_team"."data_attributes",
         "posthog_team"."person_display_name_properties",
         "posthog_team"."live_events_columns",
         "posthog_team"."recording_domains",
         "posthog_team"."primary_dashboard_id",
         "posthog_team"."extra_settings",
         "posthog_team"."modifiers",
         "posthog_team"."correlation_config",
         "posthog_team"."session_recording_retention_period_days",
         "posthog_team"."plugins_opt_in",
         "posthog_team"."opt_out_capture",
         "posthog_team"."event_names",
         "posthog_team"."event_names_with_usage",
         "posthog_team"."event_properties",
         "posthog_team"."event_properties_with_usage",
         "posthog_team"."event_properties_numerical",
         "posthog_team"."external_data_workspace_id",
         "posthog_team"."external_data_workspace_last_synced_at"
  FROM "posthog_hogfunction"
  INNER JOIN "posthog_team" ON ("posthog_hogfunction"."team_id" = "posthog_team"."id")
  WHERE ("posthog_hogfunction"."team_id" = 99999
         AND "posthog_hogfunction"."filters" @> '{"filter_test_accounts": true}'::jsonb)
  '''
# ---
# name: TestDecide.test_flag_with_regular_cohorts.1
  '''
  SELECT "posthog_team"."id",
         "posthog_team"."uuid",
         "posthog_team"."organization_id",
         "posthog_team"."project_id",
         "posthog_team"."api_token",
         "posthog_team"."app_urls",
         "posthog_team"."name",
         "posthog_team"."slack_incoming_webhook",
         "posthog_team"."created_at",
         "posthog_team"."updated_at",
         "posthog_team"."anonymize_ips",
         "posthog_team"."completed_snippet_onboarding",
         "posthog_team"."has_completed_onboarding_for",
         "posthog_team"."ingested_event",
         "posthog_team"."autocapture_opt_out",
         "posthog_team"."autocapture_web_vitals_opt_in",
         "posthog_team"."autocapture_web_vitals_allowed_metrics",
         "posthog_team"."autocapture_exceptions_opt_in",
         "posthog_team"."autocapture_exceptions_errors_to_ignore",
         "posthog_team"."person_processing_opt_out",
         "posthog_team"."session_recording_opt_in",
         "posthog_team"."session_recording_sample_rate",
         "posthog_team"."session_recording_minimum_duration_milliseconds",
         "posthog_team"."session_recording_linked_flag",
         "posthog_team"."session_recording_network_payload_capture_config",
         "posthog_team"."session_recording_url_trigger_config",
         "posthog_team"."session_recording_url_blocklist_config",
         "posthog_team"."session_recording_event_trigger_config",
         "posthog_team"."session_replay_config",
         "posthog_team"."survey_config",
         "posthog_team"."capture_console_log_opt_in",
         "posthog_team"."capture_performance_opt_in",
         "posthog_team"."capture_dead_clicks",
         "posthog_team"."surveys_opt_in",
         "posthog_team"."heatmaps_opt_in",
         "posthog_team"."session_recording_version",
         "posthog_team"."signup_token",
         "posthog_team"."is_demo",
         "posthog_team"."access_control",
         "posthog_team"."week_start_day",
         "posthog_team"."inject_web_apps",
         "posthog_team"."test_account_filters",
         "posthog_team"."test_account_filters_default_checked",
         "posthog_team"."path_cleaning_filters",
         "posthog_team"."timezone",
         "posthog_team"."data_attributes",
         "posthog_team"."person_display_name_properties",
         "posthog_team"."live_events_columns",
         "posthog_team"."recording_domains",
         "posthog_team"."primary_dashboard_id",
         "posthog_team"."extra_settings",
         "posthog_team"."modifiers",
         "posthog_team"."correlation_config",
         "posthog_team"."session_recording_retention_period_days",
         "posthog_team"."external_data_workspace_id",
         "posthog_team"."external_data_workspace_last_synced_at"
  FROM "posthog_team"
  WHERE "posthog_team"."id" = 99999
  LIMIT 21
  '''
# ---
# name: TestDecide.test_flag_with_regular_cohorts.10
  '''
  SELECT "posthog_team"."id",
         "posthog_team"."uuid",
         "posthog_team"."organization_id",
         "posthog_team"."project_id",
         "posthog_team"."api_token",
         "posthog_team"."app_urls",
         "posthog_team"."name",
         "posthog_team"."slack_incoming_webhook",
         "posthog_team"."created_at",
         "posthog_team"."updated_at",
         "posthog_team"."anonymize_ips",
         "posthog_team"."completed_snippet_onboarding",
         "posthog_team"."has_completed_onboarding_for",
         "posthog_team"."ingested_event",
         "posthog_team"."autocapture_opt_out",
         "posthog_team"."autocapture_web_vitals_opt_in",
         "posthog_team"."autocapture_web_vitals_allowed_metrics",
         "posthog_team"."autocapture_exceptions_opt_in",
         "posthog_team"."autocapture_exceptions_errors_to_ignore",
         "posthog_team"."person_processing_opt_out",
         "posthog_team"."session_recording_opt_in",
         "posthog_team"."session_recording_sample_rate",
         "posthog_team"."session_recording_minimum_duration_milliseconds",
         "posthog_team"."session_recording_linked_flag",
         "posthog_team"."session_recording_network_payload_capture_config",
         "posthog_team"."session_recording_url_trigger_config",
         "posthog_team"."session_recording_url_blocklist_config",
         "posthog_team"."session_recording_event_trigger_config",
         "posthog_team"."session_replay_config",
         "posthog_team"."survey_config",
         "posthog_team"."capture_console_log_opt_in",
         "posthog_team"."capture_performance_opt_in",
         "posthog_team"."capture_dead_clicks",
         "posthog_team"."surveys_opt_in",
         "posthog_team"."heatmaps_opt_in",
         "posthog_team"."session_recording_version",
         "posthog_team"."signup_token",
         "posthog_team"."is_demo",
         "posthog_team"."access_control",
         "posthog_team"."week_start_day",
         "posthog_team"."inject_web_apps",
         "posthog_team"."test_account_filters",
         "posthog_team"."test_account_filters_default_checked",
         "posthog_team"."path_cleaning_filters",
         "posthog_team"."timezone",
         "posthog_team"."data_attributes",
         "posthog_team"."person_display_name_properties",
         "posthog_team"."live_events_columns",
         "posthog_team"."recording_domains",
         "posthog_team"."primary_dashboard_id",
         "posthog_team"."extra_settings",
         "posthog_team"."modifiers",
         "posthog_team"."correlation_config",
         "posthog_team"."session_recording_retention_period_days",
         "posthog_team"."external_data_workspace_id",
         "posthog_team"."external_data_workspace_last_synced_at"
  FROM "posthog_team"
  WHERE "posthog_team"."id" = 99999
  LIMIT 21
  '''
# ---
# name: TestDecide.test_flag_with_regular_cohorts.11
  '''
  SELECT "posthog_remoteconfig"."id",
         "posthog_remoteconfig"."team_id",
         "posthog_remoteconfig"."config",
         "posthog_remoteconfig"."updated_at",
         "posthog_remoteconfig"."synced_at"
  FROM "posthog_remoteconfig"
  WHERE "posthog_remoteconfig"."team_id" = 99999
  LIMIT 21
  '''
# ---
# name: TestDecide.test_flag_with_regular_cohorts.12
  '''
  SELECT "posthog_team"."id",
         "posthog_team"."uuid",
         "posthog_team"."organization_id",
         "posthog_team"."project_id",
         "posthog_team"."api_token",
         "posthog_team"."app_urls",
         "posthog_team"."name",
         "posthog_team"."slack_incoming_webhook",
         "posthog_team"."created_at",
         "posthog_team"."updated_at",
         "posthog_team"."anonymize_ips",
         "posthog_team"."completed_snippet_onboarding",
         "posthog_team"."has_completed_onboarding_for",
         "posthog_team"."ingested_event",
         "posthog_team"."autocapture_opt_out",
         "posthog_team"."autocapture_web_vitals_opt_in",
         "posthog_team"."autocapture_web_vitals_allowed_metrics",
         "posthog_team"."autocapture_exceptions_opt_in",
         "posthog_team"."autocapture_exceptions_errors_to_ignore",
         "posthog_team"."person_processing_opt_out",
         "posthog_team"."session_recording_opt_in",
         "posthog_team"."session_recording_sample_rate",
         "posthog_team"."session_recording_minimum_duration_milliseconds",
         "posthog_team"."session_recording_linked_flag",
         "posthog_team"."session_recording_network_payload_capture_config",
         "posthog_team"."session_recording_url_trigger_config",
         "posthog_team"."session_recording_url_blocklist_config",
         "posthog_team"."session_recording_event_trigger_config",
         "posthog_team"."session_replay_config",
         "posthog_team"."survey_config",
         "posthog_team"."capture_console_log_opt_in",
         "posthog_team"."capture_performance_opt_in",
         "posthog_team"."capture_dead_clicks",
         "posthog_team"."surveys_opt_in",
         "posthog_team"."heatmaps_opt_in",
         "posthog_team"."session_recording_version",
         "posthog_team"."signup_token",
         "posthog_team"."is_demo",
         "posthog_team"."access_control",
         "posthog_team"."week_start_day",
         "posthog_team"."inject_web_apps",
         "posthog_team"."test_account_filters",
         "posthog_team"."test_account_filters_default_checked",
         "posthog_team"."path_cleaning_filters",
         "posthog_team"."timezone",
         "posthog_team"."data_attributes",
         "posthog_team"."person_display_name_properties",
         "posthog_team"."live_events_columns",
         "posthog_team"."recording_domains",
         "posthog_team"."primary_dashboard_id",
         "posthog_team"."extra_settings",
         "posthog_team"."modifiers",
         "posthog_team"."correlation_config",
         "posthog_team"."session_recording_retention_period_days",
         "posthog_team"."plugins_opt_in",
         "posthog_team"."opt_out_capture",
         "posthog_team"."event_names",
         "posthog_team"."event_names_with_usage",
         "posthog_team"."event_properties",
         "posthog_team"."event_properties_with_usage",
         "posthog_team"."event_properties_numerical",
         "posthog_team"."external_data_workspace_id",
         "posthog_team"."external_data_workspace_last_synced_at"
  FROM "posthog_team"
  WHERE "posthog_team"."id" = 99999
  LIMIT 21
  '''
# ---
# name: TestDecide.test_flag_with_regular_cohorts.13
  '''
  SELECT COUNT(*) AS "__count"
  FROM "posthog_featureflag"
  WHERE ("posthog_featureflag"."active"
         AND NOT "posthog_featureflag"."deleted"
         AND "posthog_featureflag"."team_id" = 99999)
  '''
# ---
# name: TestDecide.test_flag_with_regular_cohorts.14
  '''
  SELECT "posthog_pluginconfig"."id",
         "posthog_pluginsourcefile"."transpiled",
         "posthog_pluginconfig"."web_token",
         "posthog_plugin"."config_schema",
         "posthog_pluginconfig"."config"
  FROM "posthog_pluginconfig"
  INNER JOIN "posthog_plugin" ON ("posthog_pluginconfig"."plugin_id" = "posthog_plugin"."id")
  INNER JOIN "posthog_pluginsourcefile" ON ("posthog_plugin"."id" = "posthog_pluginsourcefile"."plugin_id")
  WHERE ("posthog_pluginconfig"."enabled"
         AND "posthog_pluginsourcefile"."filename" = 'site.ts'
         AND "posthog_pluginsourcefile"."status" = 'TRANSPILED'
         AND "posthog_pluginconfig"."team_id" = 99999)
  '''
# ---
# name: TestDecide.test_flag_with_regular_cohorts.15
  '''
  SELECT "posthog_hogfunction"."id",
         "posthog_hogfunction"."team_id",
         "posthog_hogfunction"."name",
         "posthog_hogfunction"."description",
         "posthog_hogfunction"."created_at",
         "posthog_hogfunction"."created_by_id",
         "posthog_hogfunction"."deleted",
         "posthog_hogfunction"."updated_at",
         "posthog_hogfunction"."enabled",
         "posthog_hogfunction"."type",
         "posthog_hogfunction"."icon_url",
         "posthog_hogfunction"."hog",
         "posthog_hogfunction"."bytecode",
         "posthog_hogfunction"."transpiled",
         "posthog_hogfunction"."inputs_schema",
         "posthog_hogfunction"."inputs",
         "posthog_hogfunction"."encrypted_inputs",
         "posthog_hogfunction"."filters",
         "posthog_hogfunction"."masking",
         "posthog_hogfunction"."template_id"
  FROM "posthog_hogfunction"
  WHERE ("posthog_hogfunction"."enabled"
         AND "posthog_hogfunction"."team_id" = 99999
         AND "posthog_hogfunction"."type" IN ('site_destination',
                                              'site_app'))
  '''
# ---
# name: TestDecide.test_flag_with_regular_cohorts.16
  '''
  SELECT "posthog_cohort"."id",
         "posthog_cohort"."name",
         "posthog_cohort"."description",
         "posthog_cohort"."team_id",
         "posthog_cohort"."deleted",
         "posthog_cohort"."filters",
         "posthog_cohort"."query",
         "posthog_cohort"."version",
         "posthog_cohort"."pending_version",
         "posthog_cohort"."count",
         "posthog_cohort"."created_by_id",
         "posthog_cohort"."created_at",
         "posthog_cohort"."is_calculating",
         "posthog_cohort"."last_calculation",
         "posthog_cohort"."errors_calculating",
         "posthog_cohort"."last_error_at",
         "posthog_cohort"."is_static",
         "posthog_cohort"."groups"
  FROM "posthog_cohort"
  WHERE (NOT "posthog_cohort"."deleted"
         AND "posthog_cohort"."team_id" = 99999)
  '''
# ---
# name: TestDecide.test_flag_with_regular_cohorts.17
  '''
  SELECT (("posthog_person"."properties" -> '$some_prop_1') = '"something_1"'::jsonb
          AND "posthog_person"."properties" ? '$some_prop_1'
          AND NOT (("posthog_person"."properties" -> '$some_prop_1') = 'null'::jsonb)) AS "flag_X_condition_0"
  FROM "posthog_person"
  INNER JOIN "posthog_persondistinctid" ON ("posthog_person"."id" = "posthog_persondistinctid"."person_id")
  WHERE ("posthog_persondistinctid"."distinct_id" = 'example_id_1'
         AND "posthog_persondistinctid"."team_id" = 99999
         AND "posthog_person"."team_id" = 99999)
  '''
# ---
# name: TestDecide.test_flag_with_regular_cohorts.18
  '''
  SELECT "posthog_cohort"."id",
         "posthog_cohort"."name",
         "posthog_cohort"."description",
         "posthog_cohort"."team_id",
         "posthog_cohort"."deleted",
         "posthog_cohort"."filters",
         "posthog_cohort"."query",
         "posthog_cohort"."version",
         "posthog_cohort"."pending_version",
         "posthog_cohort"."count",
         "posthog_cohort"."created_by_id",
         "posthog_cohort"."created_at",
         "posthog_cohort"."is_calculating",
         "posthog_cohort"."last_calculation",
         "posthog_cohort"."errors_calculating",
         "posthog_cohort"."last_error_at",
         "posthog_cohort"."is_static",
         "posthog_cohort"."groups"
  FROM "posthog_cohort"
  WHERE (NOT "posthog_cohort"."deleted"
         AND "posthog_cohort"."team_id" = 99999)
  '''
# ---
# name: TestDecide.test_flag_with_regular_cohorts.19
  '''
  SELECT (("posthog_person"."properties" -> '$some_prop_1') = '"something_1"'::jsonb
          AND "posthog_person"."properties" ? '$some_prop_1'
          AND NOT (("posthog_person"."properties" -> '$some_prop_1') = 'null'::jsonb)) AS "flag_X_condition_0"
  FROM "posthog_person"
  INNER JOIN "posthog_persondistinctid" ON ("posthog_person"."id" = "posthog_persondistinctid"."person_id")
  WHERE ("posthog_persondistinctid"."distinct_id" = 'another_id'
         AND "posthog_persondistinctid"."team_id" = 99999
         AND "posthog_person"."team_id" = 99999)
  '''
# ---
# name: TestDecide.test_flag_with_regular_cohorts.2
  '''
  SELECT "posthog_remoteconfig"."id",
         "posthog_remoteconfig"."team_id",
         "posthog_remoteconfig"."config",
         "posthog_remoteconfig"."updated_at",
         "posthog_remoteconfig"."synced_at"
  FROM "posthog_remoteconfig"
  WHERE "posthog_remoteconfig"."team_id" = 99999
  LIMIT 21
  '''
# ---
# name: TestDecide.test_flag_with_regular_cohorts.3
  '''
  SELECT "posthog_team"."id",
         "posthog_team"."uuid",
         "posthog_team"."organization_id",
         "posthog_team"."project_id",
         "posthog_team"."api_token",
         "posthog_team"."app_urls",
         "posthog_team"."name",
         "posthog_team"."slack_incoming_webhook",
         "posthog_team"."created_at",
         "posthog_team"."updated_at",
         "posthog_team"."anonymize_ips",
         "posthog_team"."completed_snippet_onboarding",
         "posthog_team"."has_completed_onboarding_for",
         "posthog_team"."ingested_event",
         "posthog_team"."autocapture_opt_out",
         "posthog_team"."autocapture_web_vitals_opt_in",
         "posthog_team"."autocapture_web_vitals_allowed_metrics",
         "posthog_team"."autocapture_exceptions_opt_in",
         "posthog_team"."autocapture_exceptions_errors_to_ignore",
         "posthog_team"."person_processing_opt_out",
         "posthog_team"."session_recording_opt_in",
         "posthog_team"."session_recording_sample_rate",
         "posthog_team"."session_recording_minimum_duration_milliseconds",
         "posthog_team"."session_recording_linked_flag",
         "posthog_team"."session_recording_network_payload_capture_config",
         "posthog_team"."session_recording_url_trigger_config",
         "posthog_team"."session_recording_url_blocklist_config",
         "posthog_team"."session_recording_event_trigger_config",
         "posthog_team"."session_replay_config",
         "posthog_team"."survey_config",
         "posthog_team"."capture_console_log_opt_in",
         "posthog_team"."capture_performance_opt_in",
         "posthog_team"."capture_dead_clicks",
         "posthog_team"."surveys_opt_in",
         "posthog_team"."heatmaps_opt_in",
         "posthog_team"."session_recording_version",
         "posthog_team"."signup_token",
         "posthog_team"."is_demo",
         "posthog_team"."access_control",
         "posthog_team"."week_start_day",
         "posthog_team"."inject_web_apps",
         "posthog_team"."test_account_filters",
         "posthog_team"."test_account_filters_default_checked",
         "posthog_team"."path_cleaning_filters",
         "posthog_team"."timezone",
         "posthog_team"."data_attributes",
         "posthog_team"."person_display_name_properties",
         "posthog_team"."live_events_columns",
         "posthog_team"."recording_domains",
         "posthog_team"."primary_dashboard_id",
         "posthog_team"."extra_settings",
         "posthog_team"."modifiers",
         "posthog_team"."correlation_config",
         "posthog_team"."session_recording_retention_period_days",
         "posthog_team"."plugins_opt_in",
         "posthog_team"."opt_out_capture",
         "posthog_team"."event_names",
         "posthog_team"."event_names_with_usage",
         "posthog_team"."event_properties",
         "posthog_team"."event_properties_with_usage",
         "posthog_team"."event_properties_numerical",
         "posthog_team"."external_data_workspace_id",
         "posthog_team"."external_data_workspace_last_synced_at"
  FROM "posthog_team"
  WHERE "posthog_team"."id" = 99999
  LIMIT 21
  '''
# ---
# name: TestDecide.test_flag_with_regular_cohorts.4
  '''
  SELECT COUNT(*) AS "__count"
  FROM "posthog_featureflag"
  WHERE ("posthog_featureflag"."active"
         AND NOT "posthog_featureflag"."deleted"
         AND "posthog_featureflag"."team_id" = 99999)
  '''
# ---
# name: TestDecide.test_flag_with_regular_cohorts.5
  '''
  SELECT "posthog_pluginconfig"."id",
         "posthog_pluginsourcefile"."transpiled",
         "posthog_pluginconfig"."web_token",
         "posthog_plugin"."config_schema",
         "posthog_pluginconfig"."config"
  FROM "posthog_pluginconfig"
  INNER JOIN "posthog_plugin" ON ("posthog_pluginconfig"."plugin_id" = "posthog_plugin"."id")
  INNER JOIN "posthog_pluginsourcefile" ON ("posthog_plugin"."id" = "posthog_pluginsourcefile"."plugin_id")
  WHERE ("posthog_pluginconfig"."enabled"
         AND "posthog_pluginsourcefile"."filename" = 'site.ts'
         AND "posthog_pluginsourcefile"."status" = 'TRANSPILED'
         AND "posthog_pluginconfig"."team_id" = 99999)
  '''
# ---
# name: TestDecide.test_flag_with_regular_cohorts.6
  '''
  SELECT "posthog_hogfunction"."id",
         "posthog_hogfunction"."team_id",
         "posthog_hogfunction"."name",
         "posthog_hogfunction"."description",
         "posthog_hogfunction"."created_at",
         "posthog_hogfunction"."created_by_id",
         "posthog_hogfunction"."deleted",
         "posthog_hogfunction"."updated_at",
         "posthog_hogfunction"."enabled",
         "posthog_hogfunction"."type",
         "posthog_hogfunction"."icon_url",
         "posthog_hogfunction"."hog",
         "posthog_hogfunction"."bytecode",
         "posthog_hogfunction"."transpiled",
         "posthog_hogfunction"."inputs_schema",
         "posthog_hogfunction"."inputs",
         "posthog_hogfunction"."encrypted_inputs",
         "posthog_hogfunction"."filters",
         "posthog_hogfunction"."masking",
         "posthog_hogfunction"."template_id"
  FROM "posthog_hogfunction"
  WHERE ("posthog_hogfunction"."enabled"
         AND "posthog_hogfunction"."team_id" = 99999
         AND "posthog_hogfunction"."type" IN ('site_destination',
                                              'site_app'))
  '''
# ---
# name: TestDecide.test_flag_with_regular_cohorts.7
  '''
  SELECT "posthog_user"."id",
         "posthog_user"."password",
         "posthog_user"."last_login",
         "posthog_user"."first_name",
         "posthog_user"."last_name",
         "posthog_user"."is_staff",
         "posthog_user"."date_joined",
         "posthog_user"."uuid",
         "posthog_user"."current_organization_id",
         "posthog_user"."current_team_id",
         "posthog_user"."email",
         "posthog_user"."pending_email",
         "posthog_user"."temporary_token",
         "posthog_user"."distinct_id",
         "posthog_user"."is_email_verified",
         "posthog_user"."has_seen_product_intro_for",
         "posthog_user"."strapi_id",
         "posthog_user"."is_active",
         "posthog_user"."theme_mode",
         "posthog_user"."partial_notification_settings",
         "posthog_user"."anonymize_data",
         "posthog_user"."toolbar_mode",
         "posthog_user"."hedgehog_config",
         "posthog_user"."events_column_config",
         "posthog_user"."email_opt_in"
  FROM "posthog_user"
  WHERE "posthog_user"."id" = 99999
  LIMIT 21
  '''
# ---
# name: TestDecide.test_flag_with_regular_cohorts.8
  '''
  SELECT "posthog_team"."id",
         "posthog_team"."uuid",
         "posthog_team"."organization_id",
         "posthog_team"."project_id",
         "posthog_team"."api_token",
         "posthog_team"."app_urls",
         "posthog_team"."name",
         "posthog_team"."slack_incoming_webhook",
         "posthog_team"."created_at",
         "posthog_team"."updated_at",
         "posthog_team"."anonymize_ips",
         "posthog_team"."completed_snippet_onboarding",
         "posthog_team"."has_completed_onboarding_for",
         "posthog_team"."ingested_event",
         "posthog_team"."autocapture_opt_out",
         "posthog_team"."autocapture_web_vitals_opt_in",
         "posthog_team"."autocapture_web_vitals_allowed_metrics",
         "posthog_team"."autocapture_exceptions_opt_in",
         "posthog_team"."autocapture_exceptions_errors_to_ignore",
         "posthog_team"."person_processing_opt_out",
         "posthog_team"."session_recording_opt_in",
         "posthog_team"."session_recording_sample_rate",
         "posthog_team"."session_recording_minimum_duration_milliseconds",
         "posthog_team"."session_recording_linked_flag",
         "posthog_team"."session_recording_network_payload_capture_config",
         "posthog_team"."session_recording_url_trigger_config",
         "posthog_team"."session_recording_url_blocklist_config",
         "posthog_team"."session_recording_event_trigger_config",
         "posthog_team"."session_replay_config",
         "posthog_team"."survey_config",
         "posthog_team"."capture_console_log_opt_in",
         "posthog_team"."capture_performance_opt_in",
         "posthog_team"."capture_dead_clicks",
         "posthog_team"."surveys_opt_in",
         "posthog_team"."heatmaps_opt_in",
         "posthog_team"."session_recording_version",
         "posthog_team"."signup_token",
         "posthog_team"."is_demo",
         "posthog_team"."access_control",
         "posthog_team"."week_start_day",
         "posthog_team"."inject_web_apps",
         "posthog_team"."test_account_filters",
         "posthog_team"."test_account_filters_default_checked",
         "posthog_team"."path_cleaning_filters",
         "posthog_team"."timezone",
         "posthog_team"."data_attributes",
         "posthog_team"."person_display_name_properties",
         "posthog_team"."live_events_columns",
         "posthog_team"."recording_domains",
         "posthog_team"."primary_dashboard_id",
         "posthog_team"."extra_settings",
         "posthog_team"."modifiers",
         "posthog_team"."correlation_config",
         "posthog_team"."session_recording_retention_period_days",
         "posthog_team"."plugins_opt_in",
         "posthog_team"."opt_out_capture",
         "posthog_team"."event_names",
         "posthog_team"."event_names_with_usage",
         "posthog_team"."event_properties",
         "posthog_team"."event_properties_with_usage",
         "posthog_team"."event_properties_numerical",
         "posthog_team"."external_data_workspace_id",
         "posthog_team"."external_data_workspace_last_synced_at"
  FROM "posthog_team"
  WHERE "posthog_team"."id" = 99999
  LIMIT 21
  '''
# ---
# name: TestDecide.test_flag_with_regular_cohorts.9
  '''
  SELECT "posthog_featureflag"."id",
         "posthog_featureflag"."key",
         "posthog_featureflag"."name",
         "posthog_featureflag"."filters",
         "posthog_featureflag"."rollout_percentage",
         "posthog_featureflag"."team_id",
         "posthog_featureflag"."created_by_id",
         "posthog_featureflag"."created_at",
         "posthog_featureflag"."deleted",
         "posthog_featureflag"."active",
         "posthog_featureflag"."rollback_conditions",
         "posthog_featureflag"."performed_rollback",
         "posthog_featureflag"."ensure_experience_continuity",
         "posthog_featureflag"."usage_dashboard_id",
         "posthog_featureflag"."has_enriched_analytics",
         "posthog_featureflag"."feature_id"
  FROM "posthog_featureflag"
  WHERE ("posthog_featureflag"."active"
         AND NOT "posthog_featureflag"."deleted"
         AND "posthog_featureflag"."team_id" = 99999)
  '''
# ---
# name: TestDecide.test_web_app_queries
  '''
  SELECT "posthog_team"."id",
         "posthog_team"."uuid",
         "posthog_team"."organization_id",
         "posthog_team"."project_id",
         "posthog_team"."api_token",
         "posthog_team"."app_urls",
         "posthog_team"."name",
         "posthog_team"."slack_incoming_webhook",
         "posthog_team"."created_at",
         "posthog_team"."updated_at",
         "posthog_team"."anonymize_ips",
         "posthog_team"."completed_snippet_onboarding",
         "posthog_team"."has_completed_onboarding_for",
         "posthog_team"."ingested_event",
         "posthog_team"."autocapture_opt_out",
         "posthog_team"."autocapture_web_vitals_opt_in",
         "posthog_team"."autocapture_web_vitals_allowed_metrics",
         "posthog_team"."autocapture_exceptions_opt_in",
         "posthog_team"."autocapture_exceptions_errors_to_ignore",
         "posthog_team"."person_processing_opt_out",
         "posthog_team"."session_recording_opt_in",
         "posthog_team"."session_recording_sample_rate",
         "posthog_team"."session_recording_minimum_duration_milliseconds",
         "posthog_team"."session_recording_linked_flag",
         "posthog_team"."session_recording_network_payload_capture_config",
         "posthog_team"."session_recording_url_trigger_config",
         "posthog_team"."session_recording_url_blocklist_config",
         "posthog_team"."session_recording_event_trigger_config",
         "posthog_team"."session_replay_config",
         "posthog_team"."survey_config",
         "posthog_team"."capture_console_log_opt_in",
         "posthog_team"."capture_performance_opt_in",
         "posthog_team"."capture_dead_clicks",
         "posthog_team"."surveys_opt_in",
         "posthog_team"."heatmaps_opt_in",
         "posthog_team"."session_recording_version",
         "posthog_team"."signup_token",
         "posthog_team"."is_demo",
         "posthog_team"."access_control",
         "posthog_team"."week_start_day",
         "posthog_team"."inject_web_apps",
         "posthog_team"."test_account_filters",
         "posthog_team"."test_account_filters_default_checked",
         "posthog_team"."path_cleaning_filters",
         "posthog_team"."timezone",
         "posthog_team"."data_attributes",
         "posthog_team"."person_display_name_properties",
         "posthog_team"."live_events_columns",
         "posthog_team"."recording_domains",
         "posthog_team"."primary_dashboard_id",
         "posthog_team"."extra_settings",
         "posthog_team"."modifiers",
         "posthog_team"."correlation_config",
         "posthog_team"."session_recording_retention_period_days",
         "posthog_team"."external_data_workspace_id",
         "posthog_team"."external_data_workspace_last_synced_at"
  FROM "posthog_team"
  WHERE "posthog_team"."api_token" = 'token123'
  LIMIT 21
  '''
# ---
# name: TestDecide.test_web_app_queries.1
  '''
  SELECT "posthog_featureflag"."id",
         "posthog_featureflag"."key",
         "posthog_featureflag"."name",
         "posthog_featureflag"."filters",
         "posthog_featureflag"."rollout_percentage",
         "posthog_featureflag"."team_id",
         "posthog_featureflag"."created_by_id",
         "posthog_featureflag"."created_at",
         "posthog_featureflag"."deleted",
         "posthog_featureflag"."active",
         "posthog_featureflag"."rollback_conditions",
         "posthog_featureflag"."performed_rollback",
         "posthog_featureflag"."ensure_experience_continuity",
         "posthog_featureflag"."usage_dashboard_id",
         "posthog_featureflag"."has_enriched_analytics"
  FROM "posthog_featureflag"
  WHERE ("posthog_featureflag"."active"
         AND NOT "posthog_featureflag"."deleted"
         AND "posthog_featureflag"."team_id" = 99999)
  '''
# ---
# name: TestDecide.test_web_app_queries.10
  '''
  SELECT "posthog_hogfunction"."id",
         "posthog_hogfunction"."team_id",
         "posthog_hogfunction"."name",
         "posthog_hogfunction"."description",
         "posthog_hogfunction"."created_at",
         "posthog_hogfunction"."created_by_id",
         "posthog_hogfunction"."deleted",
         "posthog_hogfunction"."updated_at",
         "posthog_hogfunction"."enabled",
         "posthog_hogfunction"."type",
         "posthog_hogfunction"."icon_url",
         "posthog_hogfunction"."hog",
         "posthog_hogfunction"."bytecode",
         "posthog_hogfunction"."transpiled",
         "posthog_hogfunction"."inputs_schema",
         "posthog_hogfunction"."inputs",
         "posthog_hogfunction"."encrypted_inputs",
         "posthog_hogfunction"."filters",
         "posthog_hogfunction"."masking",
         "posthog_hogfunction"."template_id"
  FROM "posthog_hogfunction"
  WHERE ("posthog_hogfunction"."enabled"
         AND "posthog_hogfunction"."team_id" = 99999
         AND "posthog_hogfunction"."type" IN ('site_destination',
                                              'site_app'))
  '''
# ---
# name: TestDecide.test_web_app_queries.11
  '''
  SELECT "posthog_team"."id",
         "posthog_team"."uuid",
         "posthog_team"."organization_id",
         "posthog_team"."project_id",
         "posthog_team"."api_token",
         "posthog_team"."app_urls",
         "posthog_team"."name",
         "posthog_team"."slack_incoming_webhook",
         "posthog_team"."created_at",
         "posthog_team"."updated_at",
         "posthog_team"."anonymize_ips",
         "posthog_team"."completed_snippet_onboarding",
         "posthog_team"."has_completed_onboarding_for",
         "posthog_team"."ingested_event",
         "posthog_team"."autocapture_opt_out",
         "posthog_team"."autocapture_web_vitals_opt_in",
         "posthog_team"."autocapture_web_vitals_allowed_metrics",
         "posthog_team"."autocapture_exceptions_opt_in",
         "posthog_team"."autocapture_exceptions_errors_to_ignore",
         "posthog_team"."person_processing_opt_out",
         "posthog_team"."session_recording_opt_in",
         "posthog_team"."session_recording_sample_rate",
         "posthog_team"."session_recording_minimum_duration_milliseconds",
         "posthog_team"."session_recording_linked_flag",
         "posthog_team"."session_recording_network_payload_capture_config",
         "posthog_team"."session_recording_url_trigger_config",
         "posthog_team"."session_recording_url_blocklist_config",
         "posthog_team"."session_recording_event_trigger_config",
         "posthog_team"."session_replay_config",
         "posthog_team"."survey_config",
         "posthog_team"."capture_console_log_opt_in",
         "posthog_team"."capture_performance_opt_in",
         "posthog_team"."capture_dead_clicks",
         "posthog_team"."surveys_opt_in",
         "posthog_team"."heatmaps_opt_in",
         "posthog_team"."session_recording_version",
         "posthog_team"."signup_token",
         "posthog_team"."is_demo",
         "posthog_team"."access_control",
         "posthog_team"."week_start_day",
         "posthog_team"."inject_web_apps",
         "posthog_team"."test_account_filters",
         "posthog_team"."test_account_filters_default_checked",
         "posthog_team"."path_cleaning_filters",
         "posthog_team"."timezone",
         "posthog_team"."data_attributes",
         "posthog_team"."person_display_name_properties",
         "posthog_team"."live_events_columns",
         "posthog_team"."recording_domains",
         "posthog_team"."primary_dashboard_id",
         "posthog_team"."extra_settings",
         "posthog_team"."modifiers",
         "posthog_team"."correlation_config",
         "posthog_team"."session_recording_retention_period_days",
         "posthog_team"."external_data_workspace_id",
         "posthog_team"."external_data_workspace_last_synced_at"
  FROM "posthog_team"
  WHERE "posthog_team"."id" = 99999
  LIMIT 21
  '''
# ---
# name: TestDecide.test_web_app_queries.12
  '''
  SELECT "posthog_remoteconfig"."id",
         "posthog_remoteconfig"."team_id",
         "posthog_remoteconfig"."config",
         "posthog_remoteconfig"."updated_at",
         "posthog_remoteconfig"."synced_at"
  FROM "posthog_remoteconfig"
  WHERE "posthog_remoteconfig"."team_id" = 99999
  LIMIT 21
  '''
# ---
# name: TestDecide.test_web_app_queries.13
  '''
  SELECT "posthog_team"."id",
         "posthog_team"."uuid",
         "posthog_team"."organization_id",
         "posthog_team"."project_id",
         "posthog_team"."api_token",
         "posthog_team"."app_urls",
         "posthog_team"."name",
         "posthog_team"."slack_incoming_webhook",
         "posthog_team"."created_at",
         "posthog_team"."updated_at",
         "posthog_team"."anonymize_ips",
         "posthog_team"."completed_snippet_onboarding",
         "posthog_team"."has_completed_onboarding_for",
         "posthog_team"."ingested_event",
         "posthog_team"."autocapture_opt_out",
         "posthog_team"."autocapture_web_vitals_opt_in",
         "posthog_team"."autocapture_web_vitals_allowed_metrics",
         "posthog_team"."autocapture_exceptions_opt_in",
         "posthog_team"."autocapture_exceptions_errors_to_ignore",
         "posthog_team"."person_processing_opt_out",
         "posthog_team"."session_recording_opt_in",
         "posthog_team"."session_recording_sample_rate",
         "posthog_team"."session_recording_minimum_duration_milliseconds",
         "posthog_team"."session_recording_linked_flag",
         "posthog_team"."session_recording_network_payload_capture_config",
         "posthog_team"."session_recording_url_trigger_config",
         "posthog_team"."session_recording_url_blocklist_config",
         "posthog_team"."session_recording_event_trigger_config",
         "posthog_team"."session_replay_config",
         "posthog_team"."survey_config",
         "posthog_team"."capture_console_log_opt_in",
         "posthog_team"."capture_performance_opt_in",
         "posthog_team"."capture_dead_clicks",
         "posthog_team"."surveys_opt_in",
         "posthog_team"."heatmaps_opt_in",
         "posthog_team"."session_recording_version",
         "posthog_team"."signup_token",
         "posthog_team"."is_demo",
         "posthog_team"."access_control",
         "posthog_team"."week_start_day",
         "posthog_team"."inject_web_apps",
         "posthog_team"."test_account_filters",
         "posthog_team"."test_account_filters_default_checked",
         "posthog_team"."path_cleaning_filters",
         "posthog_team"."timezone",
         "posthog_team"."data_attributes",
         "posthog_team"."person_display_name_properties",
         "posthog_team"."live_events_columns",
         "posthog_team"."recording_domains",
         "posthog_team"."primary_dashboard_id",
         "posthog_team"."extra_settings",
         "posthog_team"."modifiers",
         "posthog_team"."correlation_config",
         "posthog_team"."session_recording_retention_period_days",
         "posthog_team"."plugins_opt_in",
         "posthog_team"."opt_out_capture",
         "posthog_team"."event_names",
         "posthog_team"."event_names_with_usage",
         "posthog_team"."event_properties",
         "posthog_team"."event_properties_with_usage",
         "posthog_team"."event_properties_numerical",
         "posthog_team"."external_data_workspace_id",
         "posthog_team"."external_data_workspace_last_synced_at"
  FROM "posthog_team"
  WHERE "posthog_team"."id" = 99999
  LIMIT 21
  '''
# ---
# name: TestDecide.test_web_app_queries.14
  '''
<<<<<<< HEAD
  SELECT "posthog_featureflag"."id",
         "posthog_featureflag"."key",
         "posthog_featureflag"."name",
         "posthog_featureflag"."filters",
         "posthog_featureflag"."rollout_percentage",
         "posthog_featureflag"."team_id",
         "posthog_featureflag"."created_by_id",
         "posthog_featureflag"."created_at",
         "posthog_featureflag"."deleted",
         "posthog_featureflag"."active",
         "posthog_featureflag"."rollback_conditions",
         "posthog_featureflag"."performed_rollback",
         "posthog_featureflag"."ensure_experience_continuity",
         "posthog_featureflag"."usage_dashboard_id",
         "posthog_featureflag"."has_enriched_analytics",
         "posthog_featureflag"."feature_id"
=======
  SELECT COUNT(*) AS "__count"
>>>>>>> 8c9fb014
  FROM "posthog_featureflag"
  WHERE ("posthog_featureflag"."active"
         AND NOT "posthog_featureflag"."deleted"
         AND "posthog_featureflag"."team_id" = 99999)
  '''
# ---
# name: TestDecide.test_web_app_queries.15
  '''
  SELECT "posthog_pluginconfig"."id",
         "posthog_pluginconfig"."web_token",
         "posthog_pluginsourcefile"."updated_at",
         "posthog_plugin"."updated_at",
         "posthog_pluginconfig"."updated_at"
  FROM "posthog_pluginconfig"
  INNER JOIN "posthog_plugin" ON ("posthog_pluginconfig"."plugin_id" = "posthog_plugin"."id")
  INNER JOIN "posthog_pluginsourcefile" ON ("posthog_plugin"."id" = "posthog_pluginsourcefile"."plugin_id")
  WHERE ("posthog_pluginconfig"."enabled"
         AND "posthog_pluginsourcefile"."filename" = 'site.ts'
         AND "posthog_pluginsourcefile"."status" = 'TRANSPILED'
         AND "posthog_pluginconfig"."team_id" = 99999)
  '''
# ---
# name: TestDecide.test_web_app_queries.16
  '''
  SELECT "posthog_pluginconfig"."id",
         "posthog_pluginsourcefile"."transpiled",
         "posthog_pluginconfig"."web_token",
         "posthog_plugin"."config_schema",
         "posthog_pluginconfig"."config"
  FROM "posthog_pluginconfig"
  INNER JOIN "posthog_plugin" ON ("posthog_pluginconfig"."plugin_id" = "posthog_plugin"."id")
  INNER JOIN "posthog_pluginsourcefile" ON ("posthog_plugin"."id" = "posthog_pluginsourcefile"."plugin_id")
  WHERE ("posthog_pluginconfig"."enabled"
         AND "posthog_pluginsourcefile"."filename" = 'site.ts'
         AND "posthog_pluginsourcefile"."status" = 'TRANSPILED'
         AND "posthog_pluginconfig"."team_id" = 99999)
  '''
# ---
# name: TestDecide.test_web_app_queries.17
  '''
  SELECT "posthog_hogfunction"."id",
         "posthog_hogfunction"."team_id",
         "posthog_hogfunction"."name",
         "posthog_hogfunction"."description",
         "posthog_hogfunction"."created_at",
         "posthog_hogfunction"."created_by_id",
         "posthog_hogfunction"."deleted",
         "posthog_hogfunction"."updated_at",
         "posthog_hogfunction"."enabled",
         "posthog_hogfunction"."type",
         "posthog_hogfunction"."icon_url",
         "posthog_hogfunction"."hog",
         "posthog_hogfunction"."bytecode",
         "posthog_hogfunction"."transpiled",
         "posthog_hogfunction"."inputs_schema",
         "posthog_hogfunction"."inputs",
         "posthog_hogfunction"."encrypted_inputs",
         "posthog_hogfunction"."filters",
         "posthog_hogfunction"."masking",
         "posthog_hogfunction"."template_id"
  FROM "posthog_hogfunction"
  WHERE ("posthog_hogfunction"."enabled"
         AND "posthog_hogfunction"."team_id" = 99999
         AND "posthog_hogfunction"."type" IN ('site_destination',
                                              'site_app'))
  '''
# ---
# name: TestDecide.test_web_app_queries.18
  '''
  SELECT "posthog_pluginconfig"."id",
         "posthog_pluginconfig"."web_token",
         "posthog_pluginsourcefile"."updated_at",
         "posthog_plugin"."updated_at",
         "posthog_pluginconfig"."updated_at"
  FROM "posthog_pluginconfig"
  INNER JOIN "posthog_plugin" ON ("posthog_pluginconfig"."plugin_id" = "posthog_plugin"."id")
  INNER JOIN "posthog_pluginsourcefile" ON ("posthog_plugin"."id" = "posthog_pluginsourcefile"."plugin_id")
  WHERE ("posthog_pluginconfig"."enabled"
         AND "posthog_pluginsourcefile"."filename" = 'site.ts'
         AND "posthog_pluginsourcefile"."status" = 'TRANSPILED'
         AND "posthog_pluginconfig"."team_id" = 99999)
  '''
# ---
# name: TestDecide.test_web_app_queries.19
  '''
  SELECT "posthog_pluginconfig"."id",
         "posthog_pluginconfig"."web_token",
         "posthog_pluginsourcefile"."updated_at",
         "posthog_plugin"."updated_at",
         "posthog_pluginconfig"."updated_at"
  FROM "posthog_pluginconfig"
  INNER JOIN "posthog_plugin" ON ("posthog_pluginconfig"."plugin_id" = "posthog_plugin"."id")
  INNER JOIN "posthog_pluginsourcefile" ON ("posthog_plugin"."id" = "posthog_pluginsourcefile"."plugin_id")
  WHERE ("posthog_pluginconfig"."enabled"
         AND "posthog_pluginsourcefile"."filename" = 'site.ts'
         AND "posthog_pluginsourcefile"."status" = 'TRANSPILED'
         AND "posthog_pluginconfig"."team_id" = 99999)
  '''
# ---
# name: TestDecide.test_web_app_queries.2
  '''
  SELECT "posthog_pluginconfig"."id",
         "posthog_pluginconfig"."web_token",
         "posthog_pluginsourcefile"."updated_at",
         "posthog_plugin"."updated_at",
         "posthog_pluginconfig"."updated_at"
  FROM "posthog_pluginconfig"
  INNER JOIN "posthog_plugin" ON ("posthog_pluginconfig"."plugin_id" = "posthog_plugin"."id")
  INNER JOIN "posthog_pluginsourcefile" ON ("posthog_plugin"."id" = "posthog_pluginsourcefile"."plugin_id")
  WHERE ("posthog_pluginconfig"."enabled"
         AND "posthog_pluginsourcefile"."filename" = 'site.ts'
         AND "posthog_pluginsourcefile"."status" = 'TRANSPILED'
         AND "posthog_pluginconfig"."team_id" = 99999)
  '''
# ---
# name: TestDecide.test_web_app_queries.3
  '''
  SELECT "posthog_hogfunction"."id",
         "posthog_hogfunction"."team_id",
         "posthog_hogfunction"."name",
         "posthog_hogfunction"."description",
         "posthog_hogfunction"."created_at",
         "posthog_hogfunction"."created_by_id",
         "posthog_hogfunction"."deleted",
         "posthog_hogfunction"."updated_at",
         "posthog_hogfunction"."enabled",
         "posthog_hogfunction"."type",
         "posthog_hogfunction"."icon_url",
         "posthog_hogfunction"."hog",
         "posthog_hogfunction"."bytecode",
         "posthog_hogfunction"."transpiled",
         "posthog_hogfunction"."inputs_schema",
         "posthog_hogfunction"."inputs",
         "posthog_hogfunction"."encrypted_inputs",
         "posthog_hogfunction"."filters",
         "posthog_hogfunction"."masking",
         "posthog_hogfunction"."template_id",
         "posthog_team"."id",
         "posthog_team"."uuid",
         "posthog_team"."organization_id",
         "posthog_team"."project_id",
         "posthog_team"."api_token",
         "posthog_team"."app_urls",
         "posthog_team"."name",
         "posthog_team"."slack_incoming_webhook",
         "posthog_team"."created_at",
         "posthog_team"."updated_at",
         "posthog_team"."anonymize_ips",
         "posthog_team"."completed_snippet_onboarding",
         "posthog_team"."has_completed_onboarding_for",
         "posthog_team"."ingested_event",
         "posthog_team"."autocapture_opt_out",
         "posthog_team"."autocapture_web_vitals_opt_in",
         "posthog_team"."autocapture_web_vitals_allowed_metrics",
         "posthog_team"."autocapture_exceptions_opt_in",
         "posthog_team"."autocapture_exceptions_errors_to_ignore",
         "posthog_team"."person_processing_opt_out",
         "posthog_team"."session_recording_opt_in",
         "posthog_team"."session_recording_sample_rate",
         "posthog_team"."session_recording_minimum_duration_milliseconds",
         "posthog_team"."session_recording_linked_flag",
         "posthog_team"."session_recording_network_payload_capture_config",
         "posthog_team"."session_recording_url_trigger_config",
         "posthog_team"."session_recording_url_blocklist_config",
         "posthog_team"."session_recording_event_trigger_config",
         "posthog_team"."session_replay_config",
         "posthog_team"."survey_config",
         "posthog_team"."capture_console_log_opt_in",
         "posthog_team"."capture_performance_opt_in",
         "posthog_team"."capture_dead_clicks",
         "posthog_team"."surveys_opt_in",
         "posthog_team"."heatmaps_opt_in",
         "posthog_team"."session_recording_version",
         "posthog_team"."signup_token",
         "posthog_team"."is_demo",
         "posthog_team"."access_control",
         "posthog_team"."week_start_day",
         "posthog_team"."inject_web_apps",
         "posthog_team"."test_account_filters",
         "posthog_team"."test_account_filters_default_checked",
         "posthog_team"."path_cleaning_filters",
         "posthog_team"."timezone",
         "posthog_team"."data_attributes",
         "posthog_team"."person_display_name_properties",
         "posthog_team"."live_events_columns",
         "posthog_team"."recording_domains",
         "posthog_team"."primary_dashboard_id",
         "posthog_team"."extra_settings",
         "posthog_team"."modifiers",
         "posthog_team"."correlation_config",
         "posthog_team"."session_recording_retention_period_days",
         "posthog_team"."plugins_opt_in",
         "posthog_team"."opt_out_capture",
         "posthog_team"."event_names",
         "posthog_team"."event_names_with_usage",
         "posthog_team"."event_properties",
         "posthog_team"."event_properties_with_usage",
         "posthog_team"."event_properties_numerical",
         "posthog_team"."external_data_workspace_id",
         "posthog_team"."external_data_workspace_last_synced_at"
  FROM "posthog_hogfunction"
  INNER JOIN "posthog_team" ON ("posthog_hogfunction"."team_id" = "posthog_team"."id")
  WHERE ("posthog_hogfunction"."team_id" = 99999
         AND "posthog_hogfunction"."filters" @> '{"filter_test_accounts": true}'::jsonb)
  '''
# ---
# name: TestDecide.test_web_app_queries.4
  '''
  SELECT "posthog_team"."id",
         "posthog_team"."uuid",
         "posthog_team"."organization_id",
         "posthog_team"."project_id",
         "posthog_team"."api_token",
         "posthog_team"."app_urls",
         "posthog_team"."name",
         "posthog_team"."slack_incoming_webhook",
         "posthog_team"."created_at",
         "posthog_team"."updated_at",
         "posthog_team"."anonymize_ips",
         "posthog_team"."completed_snippet_onboarding",
         "posthog_team"."has_completed_onboarding_for",
         "posthog_team"."ingested_event",
         "posthog_team"."autocapture_opt_out",
         "posthog_team"."autocapture_web_vitals_opt_in",
         "posthog_team"."autocapture_web_vitals_allowed_metrics",
         "posthog_team"."autocapture_exceptions_opt_in",
         "posthog_team"."autocapture_exceptions_errors_to_ignore",
         "posthog_team"."person_processing_opt_out",
         "posthog_team"."session_recording_opt_in",
         "posthog_team"."session_recording_sample_rate",
         "posthog_team"."session_recording_minimum_duration_milliseconds",
         "posthog_team"."session_recording_linked_flag",
         "posthog_team"."session_recording_network_payload_capture_config",
         "posthog_team"."session_recording_url_trigger_config",
         "posthog_team"."session_recording_url_blocklist_config",
         "posthog_team"."session_recording_event_trigger_config",
         "posthog_team"."session_replay_config",
         "posthog_team"."survey_config",
         "posthog_team"."capture_console_log_opt_in",
         "posthog_team"."capture_performance_opt_in",
         "posthog_team"."capture_dead_clicks",
         "posthog_team"."surveys_opt_in",
         "posthog_team"."heatmaps_opt_in",
         "posthog_team"."session_recording_version",
         "posthog_team"."signup_token",
         "posthog_team"."is_demo",
         "posthog_team"."access_control",
         "posthog_team"."week_start_day",
         "posthog_team"."inject_web_apps",
         "posthog_team"."test_account_filters",
         "posthog_team"."test_account_filters_default_checked",
         "posthog_team"."path_cleaning_filters",
         "posthog_team"."timezone",
         "posthog_team"."data_attributes",
         "posthog_team"."person_display_name_properties",
         "posthog_team"."live_events_columns",
         "posthog_team"."recording_domains",
         "posthog_team"."primary_dashboard_id",
         "posthog_team"."extra_settings",
         "posthog_team"."modifiers",
         "posthog_team"."correlation_config",
         "posthog_team"."session_recording_retention_period_days",
         "posthog_team"."external_data_workspace_id",
         "posthog_team"."external_data_workspace_last_synced_at"
  FROM "posthog_team"
  WHERE "posthog_team"."id" = 99999
  LIMIT 21
  '''
# ---
# name: TestDecide.test_web_app_queries.5
  '''
  SELECT "posthog_remoteconfig"."id",
         "posthog_remoteconfig"."team_id",
         "posthog_remoteconfig"."config",
         "posthog_remoteconfig"."updated_at",
         "posthog_remoteconfig"."synced_at"
  FROM "posthog_remoteconfig"
  WHERE "posthog_remoteconfig"."team_id" = 99999
  LIMIT 21
  '''
# ---
# name: TestDecide.test_web_app_queries.6
  '''
  SELECT "posthog_team"."id",
         "posthog_team"."uuid",
         "posthog_team"."organization_id",
         "posthog_team"."project_id",
         "posthog_team"."api_token",
         "posthog_team"."app_urls",
         "posthog_team"."name",
         "posthog_team"."slack_incoming_webhook",
         "posthog_team"."created_at",
         "posthog_team"."updated_at",
         "posthog_team"."anonymize_ips",
         "posthog_team"."completed_snippet_onboarding",
         "posthog_team"."has_completed_onboarding_for",
         "posthog_team"."ingested_event",
         "posthog_team"."autocapture_opt_out",
         "posthog_team"."autocapture_web_vitals_opt_in",
         "posthog_team"."autocapture_web_vitals_allowed_metrics",
         "posthog_team"."autocapture_exceptions_opt_in",
         "posthog_team"."autocapture_exceptions_errors_to_ignore",
         "posthog_team"."person_processing_opt_out",
         "posthog_team"."session_recording_opt_in",
         "posthog_team"."session_recording_sample_rate",
         "posthog_team"."session_recording_minimum_duration_milliseconds",
         "posthog_team"."session_recording_linked_flag",
         "posthog_team"."session_recording_network_payload_capture_config",
         "posthog_team"."session_recording_url_trigger_config",
         "posthog_team"."session_recording_url_blocklist_config",
         "posthog_team"."session_recording_event_trigger_config",
         "posthog_team"."session_replay_config",
         "posthog_team"."survey_config",
         "posthog_team"."capture_console_log_opt_in",
         "posthog_team"."capture_performance_opt_in",
         "posthog_team"."capture_dead_clicks",
         "posthog_team"."surveys_opt_in",
         "posthog_team"."heatmaps_opt_in",
         "posthog_team"."session_recording_version",
         "posthog_team"."signup_token",
         "posthog_team"."is_demo",
         "posthog_team"."access_control",
         "posthog_team"."week_start_day",
         "posthog_team"."inject_web_apps",
         "posthog_team"."test_account_filters",
         "posthog_team"."test_account_filters_default_checked",
         "posthog_team"."path_cleaning_filters",
         "posthog_team"."timezone",
         "posthog_team"."data_attributes",
         "posthog_team"."person_display_name_properties",
         "posthog_team"."live_events_columns",
         "posthog_team"."recording_domains",
         "posthog_team"."primary_dashboard_id",
         "posthog_team"."extra_settings",
         "posthog_team"."modifiers",
         "posthog_team"."correlation_config",
         "posthog_team"."session_recording_retention_period_days",
         "posthog_team"."plugins_opt_in",
         "posthog_team"."opt_out_capture",
         "posthog_team"."event_names",
         "posthog_team"."event_names_with_usage",
         "posthog_team"."event_properties",
         "posthog_team"."event_properties_with_usage",
         "posthog_team"."event_properties_numerical",
         "posthog_team"."external_data_workspace_id",
         "posthog_team"."external_data_workspace_last_synced_at"
  FROM "posthog_team"
  WHERE "posthog_team"."id" = 99999
  LIMIT 21
  '''
# ---
# name: TestDecide.test_web_app_queries.7
  '''
  SELECT COUNT(*) AS "__count"
  FROM "posthog_featureflag"
  WHERE ("posthog_featureflag"."active"
         AND NOT "posthog_featureflag"."deleted"
         AND "posthog_featureflag"."team_id" = 99999)
  '''
# ---
# name: TestDecide.test_web_app_queries.8
  '''
  SELECT "posthog_pluginconfig"."id",
         "posthog_pluginconfig"."web_token",
         "posthog_pluginsourcefile"."updated_at",
         "posthog_plugin"."updated_at",
         "posthog_pluginconfig"."updated_at"
  FROM "posthog_pluginconfig"
  INNER JOIN "posthog_plugin" ON ("posthog_pluginconfig"."plugin_id" = "posthog_plugin"."id")
  INNER JOIN "posthog_pluginsourcefile" ON ("posthog_plugin"."id" = "posthog_pluginsourcefile"."plugin_id")
  WHERE ("posthog_pluginconfig"."enabled"
         AND "posthog_pluginsourcefile"."filename" = 'site.ts'
         AND "posthog_pluginsourcefile"."status" = 'TRANSPILED'
         AND "posthog_pluginconfig"."team_id" = 99999)
  '''
# ---
# name: TestDecide.test_web_app_queries.9
  '''
  SELECT "posthog_pluginconfig"."id",
         "posthog_pluginsourcefile"."transpiled",
         "posthog_pluginconfig"."web_token",
         "posthog_plugin"."config_schema",
         "posthog_pluginconfig"."config"
  FROM "posthog_pluginconfig"
  INNER JOIN "posthog_plugin" ON ("posthog_pluginconfig"."plugin_id" = "posthog_plugin"."id")
  INNER JOIN "posthog_pluginsourcefile" ON ("posthog_plugin"."id" = "posthog_pluginsourcefile"."plugin_id")
  WHERE ("posthog_pluginconfig"."enabled"
         AND "posthog_pluginsourcefile"."filename" = 'site.ts'
         AND "posthog_pluginsourcefile"."status" = 'TRANSPILED'
         AND "posthog_pluginconfig"."team_id" = 99999)
  '''
# ---<|MERGE_RESOLUTION|>--- conflicted
+++ resolved
@@ -687,49 +687,6 @@
   LIMIT 21
   '''
 # ---
-<<<<<<< HEAD
-# name: TestDecide.test_decide_doesnt_error_out_when_database_is_down.28
-  '''
-  SELECT "posthog_featureflag"."id",
-         "posthog_featureflag"."key",
-         "posthog_featureflag"."name",
-         "posthog_featureflag"."filters",
-         "posthog_featureflag"."rollout_percentage",
-         "posthog_featureflag"."team_id",
-         "posthog_featureflag"."created_by_id",
-         "posthog_featureflag"."created_at",
-         "posthog_featureflag"."deleted",
-         "posthog_featureflag"."active",
-         "posthog_featureflag"."rollback_conditions",
-         "posthog_featureflag"."performed_rollback",
-         "posthog_featureflag"."ensure_experience_continuity",
-         "posthog_featureflag"."usage_dashboard_id",
-         "posthog_featureflag"."has_enriched_analytics",
-         "posthog_featureflag"."feature_id"
-  FROM "posthog_featureflag"
-  WHERE ("posthog_featureflag"."active"
-         AND NOT "posthog_featureflag"."deleted"
-         AND "posthog_featureflag"."team_id" = 99999)
-  '''
-# ---
-# name: TestDecide.test_decide_doesnt_error_out_when_database_is_down.29
-  '''
-  SELECT "posthog_pluginconfig"."id",
-         "posthog_pluginconfig"."web_token",
-         "posthog_pluginsourcefile"."updated_at",
-         "posthog_plugin"."updated_at",
-         "posthog_pluginconfig"."updated_at"
-  FROM "posthog_pluginconfig"
-  INNER JOIN "posthog_plugin" ON ("posthog_pluginconfig"."plugin_id" = "posthog_plugin"."id")
-  INNER JOIN "posthog_pluginsourcefile" ON ("posthog_plugin"."id" = "posthog_pluginsourcefile"."plugin_id")
-  WHERE ("posthog_pluginconfig"."enabled"
-         AND "posthog_pluginsourcefile"."filename" = 'site.ts'
-         AND "posthog_pluginsourcefile"."status" = 'TRANSPILED'
-         AND "posthog_pluginconfig"."team_id" = 99999)
-  '''
-# ---
-=======
->>>>>>> 8c9fb014
 # name: TestDecide.test_decide_doesnt_error_out_when_database_is_down.3
   '''
   SELECT "posthog_team"."id",
@@ -2494,7 +2451,8 @@
          "posthog_featureflag"."performed_rollback",
          "posthog_featureflag"."ensure_experience_continuity",
          "posthog_featureflag"."usage_dashboard_id",
-         "posthog_featureflag"."has_enriched_analytics"
+         "posthog_featureflag"."has_enriched_analytics",
+         "posthog_featureflag"."feature_id"
   FROM "posthog_featureflag"
   WHERE ("posthog_featureflag"."active"
          AND NOT "posthog_featureflag"."deleted"
@@ -2677,26 +2635,7 @@
 # ---
 # name: TestDecide.test_web_app_queries.14
   '''
-<<<<<<< HEAD
-  SELECT "posthog_featureflag"."id",
-         "posthog_featureflag"."key",
-         "posthog_featureflag"."name",
-         "posthog_featureflag"."filters",
-         "posthog_featureflag"."rollout_percentage",
-         "posthog_featureflag"."team_id",
-         "posthog_featureflag"."created_by_id",
-         "posthog_featureflag"."created_at",
-         "posthog_featureflag"."deleted",
-         "posthog_featureflag"."active",
-         "posthog_featureflag"."rollback_conditions",
-         "posthog_featureflag"."performed_rollback",
-         "posthog_featureflag"."ensure_experience_continuity",
-         "posthog_featureflag"."usage_dashboard_id",
-         "posthog_featureflag"."has_enriched_analytics",
-         "posthog_featureflag"."feature_id"
-=======
   SELECT COUNT(*) AS "__count"
->>>>>>> 8c9fb014
   FROM "posthog_featureflag"
   WHERE ("posthog_featureflag"."active"
          AND NOT "posthog_featureflag"."deleted"
