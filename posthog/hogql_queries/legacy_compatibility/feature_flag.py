import posthoganalytics
from django.conf import settings
<<<<<<< HEAD
from posthog.cloud_utils import is_cloud
from posthog.models.team.team import Team
=======
>>>>>>> ebd336fd
from posthog.models.user import User

REPLACE_FILTERS_FLAG = "hogql-insights-replace-filters"


def should_use_hogql_backend_in_insight_serialization(user: User) -> bool:
    if settings.HOGQL_INSIGHTS_OVERRIDE is not None:
        return settings.HOGQL_INSIGHTS_OVERRIDE

<<<<<<< HEAD
    # on PostHog Cloud, use the feature flag
    if is_cloud():
        if not hasattr(user, "distinct_id"):  # exclude api endpoints that don't have auth from the flag
            return False

        return posthoganalytics.feature_enabled(
            "hogql-insights",
            cast(str, user.distinct_id),
            person_properties={"email": user.email},
            only_evaluate_locally=True,
            send_feature_flag_events=False,
        )
    else:
        return False


def hogql_insights_replace_filters(team: Team) -> bool:
    return posthoganalytics.feature_enabled(
        REPLACE_FILTERS_FLAG,
        str(team.uuid),
        groups={"organization": str(team.organization.id)},
        group_properties={
            "organization": {
                "id": str(team.organization.id),
            }
        },
=======
    return posthoganalytics.feature_enabled(
        "hogql-in-insight-serialization",
        user.distinct_id,
        person_properties={"email": user.email},
>>>>>>> ebd336fd
        only_evaluate_locally=True,
        send_feature_flag_events=False,
    )<|MERGE_RESOLUTION|>--- conflicted
+++ resolved
@@ -1,39 +1,25 @@
 import posthoganalytics
 from django.conf import settings
-<<<<<<< HEAD
-from posthog.cloud_utils import is_cloud
 from posthog.models.team.team import Team
-=======
->>>>>>> ebd336fd
 from posthog.models.user import User
-
-REPLACE_FILTERS_FLAG = "hogql-insights-replace-filters"
 
 
 def should_use_hogql_backend_in_insight_serialization(user: User) -> bool:
     if settings.HOGQL_INSIGHTS_OVERRIDE is not None:
         return settings.HOGQL_INSIGHTS_OVERRIDE
 
-<<<<<<< HEAD
-    # on PostHog Cloud, use the feature flag
-    if is_cloud():
-        if not hasattr(user, "distinct_id"):  # exclude api endpoints that don't have auth from the flag
-            return False
-
-        return posthoganalytics.feature_enabled(
-            "hogql-insights",
-            cast(str, user.distinct_id),
-            person_properties={"email": user.email},
-            only_evaluate_locally=True,
-            send_feature_flag_events=False,
-        )
-    else:
-        return False
+    return posthoganalytics.feature_enabled(
+        "hogql-in-insight-serialization",
+        user.distinct_id,
+        person_properties={"email": user.email},
+        only_evaluate_locally=True,
+        send_feature_flag_events=False,
+    )
 
 
 def hogql_insights_replace_filters(team: Team) -> bool:
     return posthoganalytics.feature_enabled(
-        REPLACE_FILTERS_FLAG,
+        "hogql-insights-replace-filters",
         str(team.uuid),
         groups={"organization": str(team.organization.id)},
         group_properties={
@@ -41,12 +27,6 @@
                 "id": str(team.organization.id),
             }
         },
-=======
-    return posthoganalytics.feature_enabled(
-        "hogql-in-insight-serialization",
-        user.distinct_id,
-        person_properties={"email": user.email},
->>>>>>> ebd336fd
         only_evaluate_locally=True,
         send_feature_flag_events=False,
     )