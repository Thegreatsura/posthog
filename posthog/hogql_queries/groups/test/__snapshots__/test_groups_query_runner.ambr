# serializer version: 1
# name: TestGroupsQueryRunner.test_groups_query_runner
  '''
<<<<<<< HEAD
  SELECT coalesce(groups.properties___name, groups.key),
         groups.key AS key,
         1
=======
  SELECT coalesce(groups.properties___name, groups.key) AS `coalesce(properties.name, key)`,
         groups.key AS key
>>>>>>> 85ba645d
  FROM
    (SELECT argMax(replaceRegexpAll(nullIf(nullIf(JSONExtractRaw(groups.group_properties, 'name'), ''), 'null'), '^"|"$', ''), toTimeZone(groups._timestamp, 'UTC')) AS properties___name,
            argMax(toTimeZone(groups.created_at, 'UTC'), toTimeZone(groups._timestamp, 'UTC')) AS created_at,
            groups.group_type_index AS index,
            groups.group_key AS key
     FROM groups
     WHERE equals(groups.team_id, 99999)
     GROUP BY groups.group_type_index,
              groups.group_key) AS groups
  WHERE ifNull(equals(groups.index, 0), 0)
  ORDER BY groups.created_at DESC
  LIMIT 11
  OFFSET 0 SETTINGS readonly=2,
                    max_execution_time=60,
                    allow_experimental_object_type=1,
                    format_csv_allow_double_quotes=0,
                    max_ast_elements=4000000,
                    max_expanded_ast_elements=4000000,
                    max_bytes_before_external_group_by=0,
                    transform_null_in=1,
                    optimize_min_equality_disjunction_chain_length=4294967295
  '''
# ---
# name: TestGroupsQueryRunner.test_groups_query_runner_normalize_multiple_groups
  '''
  SELECT coalesce(groups.properties___name, groups.key) AS `coalesce(properties.name, key)`,
         groups.key AS key,
         accurateCastOrNull(groups.properties___arr, 'Float64') AS arr,
         1
  FROM
    (SELECT argMax(replaceRegexpAll(nullIf(nullIf(JSONExtractRaw(groups.group_properties, 'name'), ''), 'null'), '^"|"$', ''), toTimeZone(groups._timestamp, 'UTC')) AS properties___name,
            argMax(replaceRegexpAll(nullIf(nullIf(JSONExtractRaw(groups.group_properties, 'arr'), ''), 'null'), '^"|"$', ''), toTimeZone(groups._timestamp, 'UTC')) AS properties___arr,
            argMax(toTimeZone(groups.created_at, 'UTC'), toTimeZone(groups._timestamp, 'UTC')) AS created_at,
            groups.group_type_index AS index,
            groups.group_key AS key
     FROM groups
     WHERE equals(groups.team_id, 99999)
     GROUP BY groups.group_type_index,
              groups.group_key) AS groups
  WHERE and(ifNull(equals(groups.index, 0), 0), 1)
  ORDER BY groups.created_at DESC
  LIMIT 11
  OFFSET 0 SETTINGS readonly=2,
                    max_execution_time=60,
                    allow_experimental_object_type=1,
                    format_csv_allow_double_quotes=0,
                    max_ast_elements=4000000,
                    max_expanded_ast_elements=4000000,
                    max_bytes_before_external_group_by=0,
                    transform_null_in=1,
                    optimize_min_equality_disjunction_chain_length=4294967295
  '''
# ---
# name: TestGroupsQueryRunner.test_groups_query_runner_with_numeric_property
  '''
  SELECT coalesce(groups.properties___name, groups.key) AS `coalesce(properties.name, key)`,
         groups.key AS key,
         accurateCastOrNull(groups.properties___arr, 'Float64') AS arr,
         1
  FROM
    (SELECT argMax(replaceRegexpAll(nullIf(nullIf(JSONExtractRaw(groups.group_properties, 'name'), ''), 'null'), '^"|"$', ''), toTimeZone(groups._timestamp, 'UTC')) AS properties___name,
            argMax(replaceRegexpAll(nullIf(nullIf(JSONExtractRaw(groups.group_properties, 'arr'), ''), 'null'), '^"|"$', ''), toTimeZone(groups._timestamp, 'UTC')) AS properties___arr,
            argMax(toTimeZone(groups.created_at, 'UTC'), toTimeZone(groups._timestamp, 'UTC')) AS created_at,
            groups.group_type_index AS index,
            groups.group_key AS key
     FROM groups
     WHERE equals(groups.team_id, 99999)
     GROUP BY groups.group_type_index,
              groups.group_key) AS groups
  WHERE and(ifNull(equals(groups.index, 0), 0), ifNull(greater(accurateCastOrNull(groups.properties___arr, 'Float64'), 100.0), 0))
  ORDER BY groups.created_at DESC
  LIMIT 11
  OFFSET 0 SETTINGS readonly=2,
                    max_execution_time=60,
                    allow_experimental_object_type=1,
                    format_csv_allow_double_quotes=0,
                    max_ast_elements=4000000,
                    max_expanded_ast_elements=4000000,
                    max_bytes_before_external_group_by=0,
                    transform_null_in=1,
                    optimize_min_equality_disjunction_chain_length=4294967295
  '''
# ---
# name: TestGroupsQueryRunner.test_groups_query_runner_with_offset
  '''
<<<<<<< HEAD
  SELECT coalesce(groups.properties___name, groups.key),
         groups.key AS key,
         1
=======
  SELECT coalesce(groups.properties___name, groups.key) AS `coalesce(properties.name, key)`,
         groups.key AS key
>>>>>>> 85ba645d
  FROM
    (SELECT argMax(replaceRegexpAll(nullIf(nullIf(JSONExtractRaw(groups.group_properties, 'name'), ''), 'null'), '^"|"$', ''), toTimeZone(groups._timestamp, 'UTC')) AS properties___name,
            argMax(toTimeZone(groups.created_at, 'UTC'), toTimeZone(groups._timestamp, 'UTC')) AS created_at,
            groups.group_type_index AS index,
            groups.group_key AS key
     FROM groups
     WHERE equals(groups.team_id, 99999)
     GROUP BY groups.group_type_index,
              groups.group_key) AS groups
  WHERE ifNull(equals(groups.index, 0), 0)
  ORDER BY groups.created_at DESC
  LIMIT 11
  OFFSET 2 SETTINGS readonly=2,
                    max_execution_time=60,
                    allow_experimental_object_type=1,
                    format_csv_allow_double_quotes=0,
                    max_ast_elements=4000000,
                    max_expanded_ast_elements=4000000,
                    max_bytes_before_external_group_by=0,
                    transform_null_in=1,
                    optimize_min_equality_disjunction_chain_length=4294967295
  '''
# ---
# name: TestGroupsQueryRunner.test_groups_query_runner_with_order_by
  '''
  SELECT coalesce(groups.properties___name, groups.key) AS `coalesce(properties.name, key)`,
         groups.key AS key,
         accurateCastOrNull(groups.properties___arr, 'Float64') AS arr,
         1
  FROM
    (SELECT argMax(replaceRegexpAll(nullIf(nullIf(JSONExtractRaw(groups.group_properties, 'name'), ''), 'null'), '^"|"$', ''), toTimeZone(groups._timestamp, 'UTC')) AS properties___name,
            argMax(replaceRegexpAll(nullIf(nullIf(JSONExtractRaw(groups.group_properties, 'arr'), ''), 'null'), '^"|"$', ''), toTimeZone(groups._timestamp, 'UTC')) AS properties___arr,
            groups.group_type_index AS index,
            groups.group_key AS key
     FROM groups
     WHERE equals(groups.team_id, 99999)
     GROUP BY groups.group_type_index,
              groups.group_key) AS groups
  WHERE ifNull(equals(groups.index, 0), 0)
  ORDER BY accurateCastOrNull(groups.properties___arr, 'Float64') DESC
  LIMIT 11
  OFFSET 0 SETTINGS readonly=2,
                    max_execution_time=60,
                    allow_experimental_object_type=1,
                    format_csv_allow_double_quotes=0,
                    max_ast_elements=4000000,
                    max_expanded_ast_elements=4000000,
                    max_bytes_before_external_group_by=0,
                    transform_null_in=1,
                    optimize_min_equality_disjunction_chain_length=4294967295
  '''
# ---
# name: TestGroupsQueryRunner.test_groups_query_runner_with_order_by.1
  '''
  SELECT coalesce(groups.properties___name, groups.key) AS `coalesce(properties.name, key)`,
         groups.key AS key,
         accurateCastOrNull(groups.properties___arr, 'Float64') AS arr,
         1
  FROM
    (SELECT argMax(replaceRegexpAll(nullIf(nullIf(JSONExtractRaw(groups.group_properties, 'name'), ''), 'null'), '^"|"$', ''), toTimeZone(groups._timestamp, 'UTC')) AS properties___name,
            argMax(replaceRegexpAll(nullIf(nullIf(JSONExtractRaw(groups.group_properties, 'arr'), ''), 'null'), '^"|"$', ''), toTimeZone(groups._timestamp, 'UTC')) AS properties___arr,
            groups.group_type_index AS index,
            groups.group_key AS key
     FROM groups
     WHERE equals(groups.team_id, 99999)
     GROUP BY groups.group_type_index,
              groups.group_key) AS groups
  WHERE ifNull(equals(groups.index, 0), 0)
  ORDER BY accurateCastOrNull(groups.properties___arr, 'Float64') ASC
  LIMIT 11
  OFFSET 0 SETTINGS readonly=2,
                    max_execution_time=60,
                    allow_experimental_object_type=1,
                    format_csv_allow_double_quotes=0,
                    max_ast_elements=4000000,
                    max_expanded_ast_elements=4000000,
                    max_bytes_before_external_group_by=0,
                    transform_null_in=1,
                    optimize_min_equality_disjunction_chain_length=4294967295
  '''
# ---
# name: TestGroupsQueryRunner.test_groups_query_runner_with_order_by.2
  '''
<<<<<<< HEAD
  SELECT coalesce(groups.properties___name, groups.key),
         groups.key AS key,
         1
=======
  SELECT coalesce(groups.properties___name, groups.key) AS `coalesce(properties.name, key)`,
         groups.key AS key
>>>>>>> 85ba645d
  FROM
    (SELECT argMax(replaceRegexpAll(nullIf(nullIf(JSONExtractRaw(groups.group_properties, 'name'), ''), 'null'), '^"|"$', ''), toTimeZone(groups._timestamp, 'UTC')) AS properties___name,
            groups.group_type_index AS index,
            groups.group_key AS key
     FROM groups
     WHERE equals(groups.team_id, 99999)
     GROUP BY groups.group_type_index,
              groups.group_key) AS groups
  WHERE ifNull(equals(groups.index, 0), 0)
  ORDER BY coalesce(groups.properties___name, groups.key) DESC
  LIMIT 11
  OFFSET 0 SETTINGS readonly=2,
                    max_execution_time=60,
                    allow_experimental_object_type=1,
                    format_csv_allow_double_quotes=0,
                    max_ast_elements=4000000,
                    max_expanded_ast_elements=4000000,
                    max_bytes_before_external_group_by=0,
                    transform_null_in=1,
                    optimize_min_equality_disjunction_chain_length=4294967295
  '''
# ---
# name: TestGroupsQueryRunner.test_groups_query_runner_with_property_columns
  '''
  SELECT coalesce(groups.properties___name, groups.key) AS `coalesce(properties.name, key)`,
         groups.key AS key,
         accurateCastOrNull(groups.properties___arr, 'Float64') AS arr,
         1
  FROM
    (SELECT argMax(replaceRegexpAll(nullIf(nullIf(JSONExtractRaw(groups.group_properties, 'name'), ''), 'null'), '^"|"$', ''), toTimeZone(groups._timestamp, 'UTC')) AS properties___name,
            argMax(replaceRegexpAll(nullIf(nullIf(JSONExtractRaw(groups.group_properties, 'arr'), ''), 'null'), '^"|"$', ''), toTimeZone(groups._timestamp, 'UTC')) AS properties___arr,
            argMax(toTimeZone(groups.created_at, 'UTC'), toTimeZone(groups._timestamp, 'UTC')) AS created_at,
            groups.group_type_index AS index,
            groups.group_key AS key
     FROM groups
     WHERE equals(groups.team_id, 99999)
     GROUP BY groups.group_type_index,
              groups.group_key) AS groups
  WHERE ifNull(equals(groups.index, 0), 0)
  ORDER BY groups.created_at DESC
  LIMIT 11
  OFFSET 0 SETTINGS readonly=2,
                    max_execution_time=60,
                    allow_experimental_object_type=1,
                    format_csv_allow_double_quotes=0,
                    max_ast_elements=4000000,
                    max_expanded_ast_elements=4000000,
                    max_bytes_before_external_group_by=0,
                    transform_null_in=1,
                    optimize_min_equality_disjunction_chain_length=4294967295
  '''
# ---
# name: TestGroupsQueryRunner.test_groups_query_runner_with_search
  '''
<<<<<<< HEAD
  SELECT coalesce(groups.properties___name, groups.key),
         groups.key AS key,
         1
=======
  SELECT coalesce(groups.properties___name, groups.key) AS `coalesce(properties.name, key)`,
         groups.key AS key
>>>>>>> 85ba645d
  FROM
    (SELECT argMax(replaceRegexpAll(nullIf(nullIf(JSONExtractRaw(groups.group_properties, 'name'), ''), 'null'), '^"|"$', ''), toTimeZone(groups._timestamp, 'UTC')) AS properties___name,
            argMax(toTimeZone(groups.created_at, 'UTC'), toTimeZone(groups._timestamp, 'UTC')) AS created_at,
            groups.group_type_index AS index,
            groups.group_key AS key
     FROM groups
     WHERE equals(groups.team_id, 99999)
     GROUP BY groups.group_type_index,
              groups.group_key) AS groups
  WHERE and(ifNull(equals(groups.index, 0), 0), or(ifNull(ilike(groups.properties___name, '%org2%'), 0), ilike(toString(groups.key), '%org2%')))
  ORDER BY groups.created_at DESC
  LIMIT 11
  OFFSET 0 SETTINGS readonly=2,
                    max_execution_time=60,
                    allow_experimental_object_type=1,
                    format_csv_allow_double_quotes=0,
                    max_ast_elements=4000000,
                    max_expanded_ast_elements=4000000,
                    max_bytes_before_external_group_by=0,
                    transform_null_in=1,
                    optimize_min_equality_disjunction_chain_length=4294967295
  '''
# ---
# name: TestGroupsQueryRunner.test_groups_query_runner_with_string_property
  '''
<<<<<<< HEAD
  SELECT coalesce(groups.properties___name, groups.key),
         groups.key AS key,
         1
=======
  SELECT coalesce(groups.properties___name, groups.key) AS `coalesce(properties.name, key)`,
         groups.key AS key
>>>>>>> 85ba645d
  FROM
    (SELECT argMax(replaceRegexpAll(nullIf(nullIf(JSONExtractRaw(groups.group_properties, 'name'), ''), 'null'), '^"|"$', ''), toTimeZone(groups._timestamp, 'UTC')) AS properties___name,
            argMax(toTimeZone(groups.created_at, 'UTC'), toTimeZone(groups._timestamp, 'UTC')) AS created_at,
            groups.group_type_index AS index,
            groups.group_key AS key
     FROM groups
     WHERE equals(groups.team_id, 99999)
     GROUP BY groups.group_type_index,
              groups.group_key) AS groups
  WHERE and(ifNull(equals(groups.index, 0), 0), ifNull(equals(groups.properties___name, 'org0.inc'), 0))
  ORDER BY groups.created_at DESC
  LIMIT 11
  OFFSET 0 SETTINGS readonly=2,
                    max_execution_time=60,
                    allow_experimental_object_type=1,
                    format_csv_allow_double_quotes=0,
                    max_ast_elements=4000000,
                    max_expanded_ast_elements=4000000,
                    max_bytes_before_external_group_by=0,
                    transform_null_in=1,
                    optimize_min_equality_disjunction_chain_length=4294967295
  '''
# ---<|MERGE_RESOLUTION|>--- conflicted
+++ resolved
@@ -1,14 +1,9 @@
 # serializer version: 1
 # name: TestGroupsQueryRunner.test_groups_query_runner
   '''
-<<<<<<< HEAD
-  SELECT coalesce(groups.properties___name, groups.key),
-         groups.key AS key,
-         1
-=======
-  SELECT coalesce(groups.properties___name, groups.key) AS `coalesce(properties.name, key)`,
-         groups.key AS key
->>>>>>> 85ba645d
+  SELECT coalesce(groups.properties___name, groups.key) AS `coalesce(properties.name, key)`,
+         groups.key AS key,
+         1
   FROM
     (SELECT argMax(replaceRegexpAll(nullIf(nullIf(JSONExtractRaw(groups.group_properties, 'name'), ''), 'null'), '^"|"$', ''), toTimeZone(groups._timestamp, 'UTC')) AS properties___name,
             argMax(toTimeZone(groups.created_at, 'UTC'), toTimeZone(groups._timestamp, 'UTC')) AS created_at,
@@ -94,14 +89,9 @@
 # ---
 # name: TestGroupsQueryRunner.test_groups_query_runner_with_offset
   '''
-<<<<<<< HEAD
-  SELECT coalesce(groups.properties___name, groups.key),
-         groups.key AS key,
-         1
-=======
-  SELECT coalesce(groups.properties___name, groups.key) AS `coalesce(properties.name, key)`,
-         groups.key AS key
->>>>>>> 85ba645d
+  SELECT coalesce(groups.properties___name, groups.key) AS `coalesce(properties.name, key)`,
+         groups.key AS key,
+         1
   FROM
     (SELECT argMax(replaceRegexpAll(nullIf(nullIf(JSONExtractRaw(groups.group_properties, 'name'), ''), 'null'), '^"|"$', ''), toTimeZone(groups._timestamp, 'UTC')) AS properties___name,
             argMax(toTimeZone(groups.created_at, 'UTC'), toTimeZone(groups._timestamp, 'UTC')) AS created_at,
@@ -185,14 +175,9 @@
 # ---
 # name: TestGroupsQueryRunner.test_groups_query_runner_with_order_by.2
   '''
-<<<<<<< HEAD
-  SELECT coalesce(groups.properties___name, groups.key),
-         groups.key AS key,
-         1
-=======
-  SELECT coalesce(groups.properties___name, groups.key) AS `coalesce(properties.name, key)`,
-         groups.key AS key
->>>>>>> 85ba645d
+  SELECT coalesce(groups.properties___name, groups.key) AS `coalesce(properties.name, key)`,
+         groups.key AS key,
+         1
   FROM
     (SELECT argMax(replaceRegexpAll(nullIf(nullIf(JSONExtractRaw(groups.group_properties, 'name'), ''), 'null'), '^"|"$', ''), toTimeZone(groups._timestamp, 'UTC')) AS properties___name,
             groups.group_type_index AS index,
@@ -247,14 +232,9 @@
 # ---
 # name: TestGroupsQueryRunner.test_groups_query_runner_with_search
   '''
-<<<<<<< HEAD
-  SELECT coalesce(groups.properties___name, groups.key),
-         groups.key AS key,
-         1
-=======
-  SELECT coalesce(groups.properties___name, groups.key) AS `coalesce(properties.name, key)`,
-         groups.key AS key
->>>>>>> 85ba645d
+  SELECT coalesce(groups.properties___name, groups.key) AS `coalesce(properties.name, key)`,
+         groups.key AS key,
+         1
   FROM
     (SELECT argMax(replaceRegexpAll(nullIf(nullIf(JSONExtractRaw(groups.group_properties, 'name'), ''), 'null'), '^"|"$', ''), toTimeZone(groups._timestamp, 'UTC')) AS properties___name,
             argMax(toTimeZone(groups.created_at, 'UTC'), toTimeZone(groups._timestamp, 'UTC')) AS created_at,
@@ -280,14 +260,9 @@
 # ---
 # name: TestGroupsQueryRunner.test_groups_query_runner_with_string_property
   '''
-<<<<<<< HEAD
-  SELECT coalesce(groups.properties___name, groups.key),
-         groups.key AS key,
-         1
-=======
-  SELECT coalesce(groups.properties___name, groups.key) AS `coalesce(properties.name, key)`,
-         groups.key AS key
->>>>>>> 85ba645d
+  SELECT coalesce(groups.properties___name, groups.key) AS `coalesce(properties.name, key)`,
+         groups.key AS key,
+         1
   FROM
     (SELECT argMax(replaceRegexpAll(nullIf(nullIf(JSONExtractRaw(groups.group_properties, 'name'), ''), 'null'), '^"|"$', ''), toTimeZone(groups._timestamp, 'UTC')) AS properties___name,
             argMax(toTimeZone(groups.created_at, 'UTC'), toTimeZone(groups._timestamp, 'UTC')) AS created_at,
