from typing import Optional, Union, cast

from posthog.constants import NON_TIME_SERIES_DISPLAY_TYPES
from posthog.hogql import ast
from posthog.hogql.parser import parse_expr, parse_select
from posthog.hogql.placeholders import replace_placeholders
from posthog.hogql_queries.insights.data_warehouse_mixin import (
    DataWarehouseInsightQueryMixin,
)
from posthog.hogql_queries.insights.utils.aggregations import (
    FirstTimeForUserEventsQueryAlternator,
    QueryAlternator,
)
from posthog.hogql_queries.utils.query_date_range import QueryDateRange
from posthog.models.team.team import Team
from posthog.schema import (
    ActionsNode,
    BaseMathType,
    ChartDisplayType,
    DataWarehouseNode,
    EventsNode,
)


def create_placeholder(name: str) -> ast.Placeholder:
    return ast.Placeholder(expr=ast.Field(chain=[name]))


class AggregationOperations(DataWarehouseInsightQueryMixin):
    team: Team
    series: Union[EventsNode, ActionsNode, DataWarehouseNode]
    chart_display_type: ChartDisplayType
    query_date_range: QueryDateRange
    is_total_value: bool

    def __init__(
        self,
        team: Team,
        series: Union[EventsNode, ActionsNode, DataWarehouseNode],
        chart_display_type: ChartDisplayType,
        query_date_range: QueryDateRange,
        is_total_value: bool,
    ) -> None:
        self.team = team
        self.series = series
        self.chart_display_type = chart_display_type
        self.query_date_range = query_date_range
        self.is_total_value = is_total_value

    def select_aggregation(self) -> ast.Expr:
        if self.series.math == "hogql" and self.series.math_hogql is not None:
            return parse_expr(self.series.math_hogql)
        elif self.series.math == "total" or self.series.math == "first_time_for_user":
            return parse_expr("count()")
        elif self.series.math == "dau":
            actor = "e.distinct_id" if self.team.aggregate_users_by_distinct_id else "e.person_id"
            return parse_expr(f"count(DISTINCT {actor})")
        elif self.series.math == "weekly_active":
            return create_placeholder("replaced")  # This gets replaced when doing query orchestration
        elif self.series.math == "monthly_active":
            return create_placeholder("replaced")  # This gets replaced when doing query orchestration
        elif self.series.math == "unique_session":
            return parse_expr('count(DISTINCT e."$session_id")')
        elif self.series.math == "unique_group" and self.series.math_group_type_index is not None:
            return parse_expr(f'count(DISTINCT e."$group_{int(self.series.math_group_type_index)}")')
        elif self.series.math_property is not None:
            if self.series.math == "avg":
                return self._math_func("avg", None)
            elif self.series.math == "sum":
                return self._math_func("sum", None)
            elif self.series.math == "min":
                return self._math_func("min", None)
            elif self.series.math == "max":
                return self._math_func("max", None)
            elif self.series.math == "median":
                return self._math_quantile(0.5, None)
            elif self.series.math == "p75":
                return self._math_quantile(0.75, None)
            elif self.series.math == "p90":
                return self._math_quantile(0.9, None)
            elif self.series.math == "p95":
                return self._math_quantile(0.95, None)
            elif self.series.math == "p99":
                return self._math_quantile(0.99, None)

        return parse_expr("count()")  # All "count per actor" get replaced during query orchestration

    def actor_id(self) -> ast.Expr:
        if self.series.math == "unique_group" and self.series.math_group_type_index is not None:
            return parse_expr(f'e."$group_{int(self.series.math_group_type_index)}"')
        return parse_expr("e.person_id")

    def requires_query_orchestration(self) -> bool:
        math_to_return_true = [
            "weekly_active",
            "monthly_active",
            "first_time_for_user",
            "first_matching_event_for_user",
        ]

        return self.is_count_per_actor_variant() or self.series.math in math_to_return_true

    def aggregating_on_session_duration(self) -> bool:
        return self.series.math_property == "$session_duration"

    def is_count_per_actor_variant(self):
        return self.series.math in [
            "avg_count_per_actor",
            "min_count_per_actor",
            "max_count_per_actor",
            "median_count_per_actor",
            "p75_count_per_actor",
            "p90_count_per_actor",
            "p95_count_per_actor",
            "p99_count_per_actor",
        ]

    def is_active_users_math(self):
        return self.series.math in ["weekly_active", "monthly_active"]

    def is_first_time_ever_math(self):
        return self.series.math == "first_time_for_user"

    def is_first_matching_event(self):
        return self.series.math == "first_matching_event_for_user"

    def _math_func(self, method: str, override_chain: Optional[list[str | int]]) -> ast.Call:
        if override_chain is not None:
            return ast.Call(name=method, args=[ast.Field(chain=override_chain)])

        if self.series.math_property == "$time":
            return ast.Call(
                name=method,
                args=[
                    ast.Call(
                        name="toUnixTimestamp",
                        args=[ast.Field(chain=["properties", "$time"])],
                    )
                ],
            )

        if self.series.math_property == "$session_duration":
            chain = ["session_duration"]
        elif isinstance(self.series, DataWarehouseNode) and self.series.math_property:
            chain = [self.series.math_property]
        elif self.series.math_property_type == "data_warehouse_person_properties" and self.series.math_property:
            chain = ["person", *self.series.math_property.split(".")]
        else:
            chain = ["properties", self.series.math_property]

        return ast.Call(
            # Two caveats here:
            # 1. We always parse/convert the value to a Float64, to make sure it's a number. This truncates precision
            # of very large integers, but it's a tradeoff preventing queries failing with "Illegal type String"
            # 2. We fall back to 0 when there's no data, which is not quite kosher for math functions other than sum
            # (null would actually be more meaningful for e.g. min or max), but formulas aren't equipped to handle nulls
            name="ifNull",
            args=[
                ast.Call(name=method, args=[ast.Call(name="toFloat", args=[ast.Field(chain=chain)])]),
                ast.Constant(value=0),
            ],
        )

    def _math_quantile(self, percentile: float, override_chain: Optional[list[str | int]]) -> ast.Call:
        if self.series.math_property == "$session_duration":
            chain = ["session_duration"]
        else:
            chain = ["properties", self.series.math_property]

        return ast.Call(
            name="quantile",
            params=[ast.Constant(value=percentile)],
            args=[ast.Field(chain=override_chain or chain)],
        )

    def _interval_placeholders(self):
        if self.series.math == "weekly_active":
            return {
                "exclusive_lookback": ast.Call(name="toIntervalDay", args=[ast.Constant(value=6)]),
                "inclusive_lookback": ast.Call(name="toIntervalDay", args=[ast.Constant(value=7)]),
            }
        elif self.series.math == "monthly_active":
            return {
                "exclusive_lookback": ast.Call(name="toIntervalDay", args=[ast.Constant(value=29)]),
                "inclusive_lookback": ast.Call(name="toIntervalDay", args=[ast.Constant(value=30)]),
            }

        return {
            "exclusive_lookback": ast.Call(name="toIntervalDay", args=[ast.Constant(value=0)]),
            "inclusive_lookback": ast.Call(name="toIntervalDay", args=[ast.Constant(value=0)]),
        }

    @property
    def _interval_function_name(self) -> str:
        return f"toStartOf{self.query_date_range.interval_name.title()}"

    def _actors_parent_select_query(
<<<<<<< HEAD
        self,  # inner_query: ast.SelectQuery | ast.SelectUnionQuery
    ) -> ast.SelectQuery | ast.SelectUnionQuery:
=======
        self, inner_query: ast.SelectQuery | ast.SelectSetQuery
    ) -> ast.SelectQuery | ast.SelectSetQuery:
>>>>>>> d1ea0d6f
        if self.is_count_per_actor_variant():
            query = parse_select(
                "SELECT total FROM {inner_query}",
                placeholders={"inner_query": create_placeholder("inner_query")},
            )

            if not self.is_total_value:
                query.select.append(ast.Field(chain=["day_start"]))

            return query

        day_start = ast.Alias(
            alias="day_start",
            expr=ast.Call(name=self._interval_function_name, args=[ast.Field(chain=["timestamp"])]),
        )

        query = cast(
            ast.SelectQuery,
            parse_select(
                """
                SELECT counts AS total
                FROM {inner_query}
                WHERE timestamp >= {date_from_start_of_interval} AND timestamp <= {date_to}
            """,
                placeholders={
                    **self.query_date_range.to_placeholders(),
                    "inner_query": create_placeholder("inner_query"),
                },
            ),
        )

        if self.is_total_value:
            query.select = [
                ast.Alias(
                    alias="total", expr=ast.Call(name="count", distinct=True, args=[ast.Field(chain=["actor_id"])])
                )
            ]
        else:
            query.select.append(day_start)

        return query

    def _actors_inner_select_query(
<<<<<<< HEAD
        self,  # , cross_join_select_query: ast.SelectQuery | ast.SelectUnionQuery
    ) -> ast.SelectQuery | ast.SelectUnionQuery:
=======
        self, cross_join_select_query: ast.SelectQuery | ast.SelectSetQuery
    ) -> ast.SelectQuery | ast.SelectSetQuery:
>>>>>>> d1ea0d6f
        if self.is_count_per_actor_variant():
            if self.series.math == "avg_count_per_actor":
                math_func = self._math_func("avg", ["total"])
            elif self.series.math == "min_count_per_actor":
                math_func = self._math_func("min", ["total"])
            elif self.series.math == "max_count_per_actor":
                math_func = self._math_func("max", ["total"])
            elif self.series.math == "median_count_per_actor":
                math_func = self._math_quantile(0.5, ["total"])
            elif self.series.math == "p75_count_per_actor":
                math_func = self._math_quantile(0.75, ["total"])
            elif self.series.math == "p90_count_per_actor":
                math_func = self._math_quantile(0.9, ["total"])
            elif self.series.math == "p95_count_per_actor":
                math_func = self._math_quantile(0.95, ["total"])
            elif self.series.math == "p99_count_per_actor":
                math_func = self._math_quantile(0.99, ["total"])
            else:
                raise NotImplementedError()

            total_alias = ast.Alias(alias="total", expr=math_func)

            query = parse_select(
                """
                    SELECT
                        {total_alias}
                    FROM {inner_query}
                """,
                placeholders={
                    "inner_query": create_placeholder("events_query"),
                    "total_alias": total_alias,
                },
            )

            if not self.is_total_value:
                query.select.append(ast.Field(chain=["day_start"]))
                query.group_by = [ast.Field(chain=["day_start"])]

            return query

        query = cast(
            ast.SelectQuery,
            parse_select(
                """
                SELECT
                    d.timestamp,
                    COUNT(DISTINCT actor_id) AS counts
                FROM (
                    SELECT
                        {date_to_start_of_interval} - {number_interval_period} AS timestamp
                    FROM
                        numbers(dateDiff({interval}, {date_from_start_of_interval} - {inclusive_lookback}, {date_to}))
                ) d
                CROSS JOIN {cross_join_select_query} e
                WHERE
                    e.timestamp <= d.timestamp + INTERVAL 1 DAY AND
                    e.timestamp > d.timestamp - {exclusive_lookback}
                GROUP BY d.timestamp
                ORDER BY d.timestamp
            """,
                placeholders={
                    **self.query_date_range.to_placeholders(),
                    **self._interval_placeholders(),
                    "cross_join_select_query": create_placeholder("events_query"),
                },
            ),
        )

        if self.is_total_value:
            query.select = [ast.Field(chain=["d", "timestamp"]), ast.Field(chain=["actor_id"])]
            query.group_by.append(ast.Field(chain=["actor_id"]))

        return query

    def _actors_events_query(
        self, events_where_clause: ast.Expr, sample_value: ast.RatioExpr
    ) -> ast.SelectQuery | ast.SelectSetQuery:
        date_from_with_lookback = "{date_from} - {inclusive_lookback}"
        if self.chart_display_type in NON_TIME_SERIES_DISPLAY_TYPES and self.series.math in (
            BaseMathType.WEEKLY_ACTIVE,
            BaseMathType.MONTHLY_ACTIVE,
        ):
            # TRICKY: On total value (non-time-series) insights, WAU/MAU math is simply meaningless.
            # There's no intuitive way to define the semantics of such a combination, so what we do is just turn it
            # into a count of unique users between `date_to - INTERVAL (7|30) DAY` and `date_to`.
            # This way we at least ensure the date range is the probably expected 7 or 30 days.
            date_from_with_lookback = "{date_to} - {inclusive_lookback}"

        date_filters = [
            parse_expr(
                f"timestamp >= {date_from_with_lookback}",
                placeholders={
                    **self.query_date_range.to_placeholders(),
                    **self._interval_placeholders(),
                },
            ),
            parse_expr(
                "timestamp <= {date_to}",
                placeholders={
                    **self.query_date_range.to_placeholders(),
                    **self._interval_placeholders(),
                },
            ),
        ]

        where_clause_combined = ast.And(exprs=[events_where_clause, *date_filters])

        if self.is_count_per_actor_variant():
            day_start = ast.Alias(
                alias="day_start",
                expr=ast.Call(
                    name=self._interval_function_name,
                    args=[ast.Field(chain=["timestamp"])],
                ),
            )

            query = parse_select(
                (
                    """
                    SELECT
                        count() AS total
                    FROM {table} AS e
                    WHERE {events_where_clause}
                    GROUP BY {person_field}
                """
                    if isinstance(self.series, DataWarehouseNode)
                    else """
                    SELECT
                        count() AS total
                    FROM events AS e
                    SAMPLE {sample}
                    WHERE {events_where_clause}
                    GROUP BY {person_field}
                """
                ),
                placeholders={
                    "table": self._table_expr,
                    "events_where_clause": where_clause_combined,
                    "sample": sample_value,
                    "person_field": ast.Field(
                        chain=["e", "distinct_id"] if self.team.aggregate_users_by_distinct_id else ["e", "person_id"]
                    ),
                },
            )

            if not self.is_total_value:
                query.select.append(day_start)
                query.group_by.append(ast.Field(chain=["day_start"]))

            return query

        return parse_select(
            """
                SELECT
                    timestamp as timestamp,
                    {person_field} AS actor_id
                FROM
                    events e
                SAMPLE {sample}
                WHERE {events_where_clause}
                GROUP BY
                    timestamp,
                    actor_id
            """,
            placeholders={
                "events_where_clause": where_clause_combined,
                "sample": sample_value,
                "person_field": ast.Field(
                    chain=["e", "distinct_id"] if self.team.aggregate_users_by_distinct_id else ["e", "person_id"]
                ),
            },
        )

    def get_actors_query_orchestrator(self, events_where_clause: ast.Expr, sample_value: ast.RatioExpr):
        events_query = cast(ast.SelectQuery, self._actors_events_query(events_where_clause, sample_value))
        inner_select = cast(ast.SelectQuery, self._actors_inner_select_query())
        parent_select = cast(ast.SelectQuery, self._actors_parent_select_query())

        class QueryOrchestrator:
            events_query_builder: QueryAlternator
            inner_select_query_builder: QueryAlternator
            parent_select_query_builder: QueryAlternator

            def __init__(self):
                self.events_query_builder = QueryAlternator(events_query)
                self.inner_select_query_builder = QueryAlternator(inner_select)
                self.parent_select_query_builder = QueryAlternator(parent_select)

            def build(self):
                events_query = self.events_query_builder.build()
                inner_query = replace_placeholders(
                    self.inner_select_query_builder.build(), {"events_query": events_query}
                )
                return replace_placeholders(self.parent_select_query_builder.build(), {"inner_query": inner_query})

        return QueryOrchestrator()

    def _first_time_parent_query(self):
        aggregation_type = self.select_aggregation()
        query = ast.SelectQuery(
            select=[
                ast.Alias(expr=aggregation_type, alias="total"),
            ],
            select_from=ast.JoinExpr(table=create_placeholder("events_query")),
        )
        query.group_by = []

        if not self.is_total_value:
            query.select.append(
                ast.Alias(
                    expr=ast.Call(
                        name=self._interval_function_name,
                        args=[ast.Field(chain=["min_timestamp"])],
                    ),
                    alias="day_start",
                )
            )
            query.group_by.append(ast.Field(chain=["day_start"]))

        return query

    def get_first_time_math_query_orchestrator(
        self,
        events_where_clause: ast.Expr,
        sample_value: ast.RatioExpr,
        event_name_filter: ast.Expr | None = None,
        is_first_matching_event: bool = False,
    ):
        date_placeholders = self.query_date_range.to_placeholders()
        date_from = parse_expr(
            "timestamp >= {date_from_with_adjusted_start_of_interval}",
            placeholders=date_placeholders,
        )
        date_to = parse_expr(
            "timestamp <= {date_to}",
            placeholders=date_placeholders,
        )

        events_query = ast.SelectQuery(select=[])
        parent_select = self._first_time_parent_query()

        class QueryOrchestrator:
            events_query_builder: FirstTimeForUserEventsQueryAlternator
            parent_query_builder: QueryAlternator

            def __init__(self):
                self.events_query_builder = FirstTimeForUserEventsQueryAlternator(
                    events_query,
                    date_from,
                    date_to,
                    filters=events_where_clause,
                    event_or_action_filter=event_name_filter,
                    ratio=sample_value,
                    is_first_matching_event=is_first_matching_event,
                )
                self.parent_query_builder = QueryAlternator(parent_select)

            def build(self):
                events_query = self.events_query_builder.build()
                return replace_placeholders(self.parent_query_builder.build(), {"events_query": events_query})

        return QueryOrchestrator()<|MERGE_RESOLUTION|>--- conflicted
+++ resolved
@@ -195,13 +195,8 @@
         return f"toStartOf{self.query_date_range.interval_name.title()}"
 
     def _actors_parent_select_query(
-<<<<<<< HEAD
-        self,  # inner_query: ast.SelectQuery | ast.SelectUnionQuery
-    ) -> ast.SelectQuery | ast.SelectUnionQuery:
-=======
         self, inner_query: ast.SelectQuery | ast.SelectSetQuery
     ) -> ast.SelectQuery | ast.SelectSetQuery:
->>>>>>> d1ea0d6f
         if self.is_count_per_actor_variant():
             query = parse_select(
                 "SELECT total FROM {inner_query}",
@@ -245,13 +240,8 @@
         return query
 
     def _actors_inner_select_query(
-<<<<<<< HEAD
-        self,  # , cross_join_select_query: ast.SelectQuery | ast.SelectUnionQuery
-    ) -> ast.SelectQuery | ast.SelectUnionQuery:
-=======
         self, cross_join_select_query: ast.SelectQuery | ast.SelectSetQuery
     ) -> ast.SelectQuery | ast.SelectSetQuery:
->>>>>>> d1ea0d6f
         if self.is_count_per_actor_variant():
             if self.series.math == "avg_count_per_actor":
                 math_func = self._math_func("avg", ["total"])
