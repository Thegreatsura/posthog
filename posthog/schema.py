--- conflicted
+++ resolved
@@ -1467,11 +1467,7 @@
     total_exposures: dict[str, float]
 
 
-<<<<<<< HEAD
-class QueryResponseAlternative42(BaseModel):
-=======
-class QueryResponseAlternative43(BaseModel):
->>>>>>> 5edb643e
+class QueryResponseAlternative44(BaseModel):
     model_config = ConfigDict(
         extra="forbid",
     )
@@ -3927,11 +3923,7 @@
     )
 
 
-<<<<<<< HEAD
 class CachedPathsV2QueryResponse(BaseModel):
-=======
-class CachedRevenueExampleEventsQueryResponse(BaseModel):
->>>>>>> 5edb643e
     model_config = ConfigDict(
         extra="forbid",
     )
@@ -3940,49 +3932,60 @@
     calculation_trigger: Optional[str] = Field(
         default=None, description="What triggered the calculation of the query, leave empty if user/immediate"
     )
-<<<<<<< HEAD
-=======
-    columns: Optional[list] = None
->>>>>>> 5edb643e
-    error: Optional[str] = Field(
-        default=None,
-        description="Query error. Returned only if 'explain' or `modifiers.debug` is true. Throws an error otherwise.",
-    )
-<<<<<<< HEAD
+    error: Optional[str] = Field(
+        default=None,
+        description="Query error. Returned only if 'explain' or `modifiers.debug` is true. Throws an error otherwise.",
+    )
     hogql: Optional[str] = Field(default=None, description="Generated HogQL query.")
     is_cached: bool
     last_refresh: AwareDatetime
-=======
+    modifiers: Optional[HogQLQueryModifiers] = Field(
+        default=None, description="Modifiers used when performing the query"
+    )
+    next_allowed_client_refresh: AwareDatetime
+    query_status: Optional[QueryStatus] = Field(
+        default=None, description="Query status indicates whether next to the provided data, a query is still running."
+    )
+    results: list[PathsV2Item]
+    timezone: str
+    timings: Optional[list[QueryTiming]] = Field(
+        default=None, description="Measured timings for different parts of the query generation process"
+    )
+
+
+class CachedRevenueExampleEventsQueryResponse(BaseModel):
+    model_config = ConfigDict(
+        extra="forbid",
+    )
+    cache_key: str
+    cache_target_age: Optional[AwareDatetime] = None
+    calculation_trigger: Optional[str] = Field(
+        default=None, description="What triggered the calculation of the query, leave empty if user/immediate"
+    )
+    columns: Optional[list] = None
+    error: Optional[str] = Field(
+        default=None,
+        description="Query error. Returned only if 'explain' or `modifiers.debug` is true. Throws an error otherwise.",
+    )
     hasMore: Optional[bool] = None
     hogql: Optional[str] = Field(default=None, description="Generated HogQL query.")
     is_cached: bool
     last_refresh: AwareDatetime
     limit: Optional[int] = None
->>>>>>> 5edb643e
     modifiers: Optional[HogQLQueryModifiers] = Field(
         default=None, description="Modifiers used when performing the query"
     )
     next_allowed_client_refresh: AwareDatetime
-<<<<<<< HEAD
-    query_status: Optional[QueryStatus] = Field(
-        default=None, description="Query status indicates whether next to the provided data, a query is still running."
-    )
-    results: list[PathsV2Item]
-=======
     offset: Optional[int] = None
     query_status: Optional[QueryStatus] = Field(
         default=None, description="Query status indicates whether next to the provided data, a query is still running."
     )
     results: Any
->>>>>>> 5edb643e
     timezone: str
     timings: Optional[list[QueryTiming]] = Field(
         default=None, description="Measured timings for different parts of the query generation process"
     )
-<<<<<<< HEAD
-=======
     types: Optional[list] = None
->>>>>>> 5edb643e
 
 
 class CachedSessionAttributionExplorerQueryResponse(BaseModel):
@@ -6036,7 +6039,7 @@
     )
 
 
-class QueryResponseAlternative38(BaseModel):
+class QueryResponseAlternative40(BaseModel):
     model_config = ConfigDict(
         extra="forbid",
     )
@@ -6057,11 +6060,7 @@
     )
 
 
-<<<<<<< HEAD
-class QueryResponseAlternative40(BaseModel):
-=======
-class QueryResponseAlternative41(BaseModel):
->>>>>>> 5edb643e
+class QueryResponseAlternative42(BaseModel):
     model_config = ConfigDict(
         extra="forbid",
     )
@@ -6087,11 +6086,7 @@
     types: Optional[list] = None
 
 
-<<<<<<< HEAD
-class QueryResponseAlternative43(BaseModel):
-=======
-class QueryResponseAlternative44(BaseModel):
->>>>>>> 5edb643e
+class QueryResponseAlternative45(BaseModel):
     model_config = ConfigDict(
         extra="forbid",
     )
@@ -6112,11 +6107,7 @@
     )
 
 
-<<<<<<< HEAD
-class QueryResponseAlternative44(BaseModel):
-=======
-class QueryResponseAlternative45(BaseModel):
->>>>>>> 5edb643e
+class QueryResponseAlternative46(BaseModel):
     model_config = ConfigDict(
         extra="forbid",
     )
@@ -6137,11 +6128,7 @@
     )
 
 
-<<<<<<< HEAD
-class QueryResponseAlternative45(BaseModel):
-=======
-class QueryResponseAlternative46(BaseModel):
->>>>>>> 5edb643e
+class QueryResponseAlternative47(BaseModel):
     model_config = ConfigDict(
         extra="forbid",
     )
@@ -6162,11 +6149,7 @@
     )
 
 
-<<<<<<< HEAD
-class QueryResponseAlternative46(BaseModel):
-=======
-class QueryResponseAlternative47(BaseModel):
->>>>>>> 5edb643e
+class QueryResponseAlternative48(BaseModel):
     model_config = ConfigDict(
         extra="forbid",
     )
@@ -7874,7 +7857,6 @@
     )
 
 
-<<<<<<< HEAD
 class PathsV2Query(BaseModel):
     model_config = ConfigDict(
         extra="forbid",
@@ -7916,10 +7898,7 @@
     samplingFactor: Optional[float] = Field(default=None, description="Sampling rate")
 
 
-class QueryResponseAlternative11(BaseModel):
-=======
 class QueryResponseAlternative12(BaseModel):
->>>>>>> 5edb643e
     model_config = ConfigDict(
         extra="forbid",
     )
@@ -8198,11 +8177,7 @@
     samplingFactor: Optional[float] = Field(default=None, description="Sampling rate")
 
 
-<<<<<<< HEAD
-class QueryResponseAlternative41(BaseModel):
-=======
-class QueryResponseAlternative42(BaseModel):
->>>>>>> 5edb643e
+class QueryResponseAlternative43(BaseModel):
     model_config = ConfigDict(
         extra="forbid",
     )
@@ -8255,21 +8230,15 @@
             QueryResponseAlternative36,
             QueryResponseAlternative37,
             QueryResponseAlternative38,
-<<<<<<< HEAD
+            QueryResponseAlternative39,
             QueryResponseAlternative40,
-=======
-            QueryResponseAlternative39,
->>>>>>> 5edb643e
-            QueryResponseAlternative41,
             QueryResponseAlternative42,
             QueryResponseAlternative43,
             QueryResponseAlternative44,
             QueryResponseAlternative45,
             QueryResponseAlternative46,
-<<<<<<< HEAD
-=======
             QueryResponseAlternative47,
->>>>>>> 5edb643e
+            QueryResponseAlternative48,
         ]
     ]
 ):
@@ -8308,21 +8277,15 @@
         QueryResponseAlternative36,
         QueryResponseAlternative37,
         QueryResponseAlternative38,
-<<<<<<< HEAD
+        QueryResponseAlternative39,
         QueryResponseAlternative40,
-=======
-        QueryResponseAlternative39,
->>>>>>> 5edb643e
-        QueryResponseAlternative41,
         QueryResponseAlternative42,
         QueryResponseAlternative43,
         QueryResponseAlternative44,
         QueryResponseAlternative45,
         QueryResponseAlternative46,
-<<<<<<< HEAD
-=======
         QueryResponseAlternative47,
->>>>>>> 5edb643e
+        QueryResponseAlternative48,
     ]
 
 
