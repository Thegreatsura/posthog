--- conflicted
+++ resolved
@@ -58,11 +58,7 @@
         SNAPCHAT = "snapchat"
         LINKEDIN_ADS = "linkedin-ads"
         INTERCOM = "intercom"
-<<<<<<< HEAD
-        MAILJET = "mailjet"
-=======
         MAIL = "mail"
->>>>>>> 2e6d142c
 
     team = models.ForeignKey("Team", on_delete=models.CASCADE)
 
@@ -738,11 +734,7 @@
         return response.json()
 
 
-<<<<<<< HEAD
-class MailjetIntegration:
-=======
 class MailIntegration:
->>>>>>> 2e6d142c
     integration: Integration
 
     def __init__(self, integration: Integration) -> None:
@@ -754,20 +746,13 @@
     ) -> Integration:
         integration, created = Integration.objects.update_or_create(
             team_id=team_id,
-<<<<<<< HEAD
-            kind="mailjet",
-=======
             kind="mail",
->>>>>>> 2e6d142c
             integration_id=api_key,
             defaults={
                 "config": {
                     "api_key": api_key,
-<<<<<<< HEAD
-=======
                     # TODO: Add support for other vendors
                     "vendor": "mailjet",
->>>>>>> 2e6d142c
                 },
                 "sensitive_config": {
                     "secret_key": secret_key,
