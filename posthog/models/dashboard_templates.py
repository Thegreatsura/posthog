from django.contrib.postgres.fields import ArrayField
from django.db import models
from django.db.models import UniqueConstraint

<<<<<<< HEAD
from posthog.models.utils import RootTeamMixin, RootTeamManager, UUIDModel
=======
from posthog.models.utils import UUIDModel, RootTeamManager, RootTeamMixin
>>>>>>> ff9fa089


class DashboardTemplateManager(RootTeamManager):
    def get_queryset(self):
        return super().get_queryset().exclude(deleted=True)


<<<<<<< HEAD
class DashboardTemplate(RootTeamMixin, UUIDModel):
    objects = DashboardTemplateManager()
=======
class DashboardTemplate(UUIDModel, RootTeamMixin):
    objects = DashboardTemplateManager()  # type: ignore
>>>>>>> ff9fa089
    objects_including_soft_deleted = RootTeamManager()

    class Scope(models.TextChoices):
        """Visibility of the dashboard template"""

        ONLY_TEAM = "team", "Only team"
        GLOBAL = "global", "Global"
        FEATURE_FLAG = "feature_flag", "Feature Flag"

    team = models.ForeignKey("Team", on_delete=models.CASCADE, null=True)
    template_name = models.CharField(max_length=400, null=True, blank=True)
    dashboard_description = models.CharField(max_length=400, null=True, blank=True)
    dashboard_filters = models.JSONField(null=True, blank=True)
    tiles = models.JSONField(blank=True, null=True)
    variables = models.JSONField(null=True, blank=True)
    tags: ArrayField = ArrayField(models.CharField(max_length=255), blank=True, null=True)
    created_at = models.DateTimeField(auto_now_add=True, blank=True, null=True)
    created_by = models.ForeignKey("User", on_delete=models.SET_NULL, null=True, blank=True)
    deleted = models.BooleanField(blank=True, null=True)
    image_url = models.CharField(max_length=8201, null=True, blank=True)
    scope = models.CharField(max_length=24, choices=Scope.choices, null=True, blank=True)
    # URL length for browsers can be as much as 64Kb
    # see https://stackoverflow.com/questions/417142/what-is-the-maximum-length-of-a-url-in-different-browsers
    # but GitHub apparently is more likely 8kb https://stackoverflow.com/a/64565317
    github_url = models.CharField(max_length=8201, null=True, blank=True)
    # where this template is available, e.g. "general" and/or "onboarding"
    availability_contexts = ArrayField(models.CharField(max_length=255), blank=True, null=True)

    class Meta:
        constraints = [
            UniqueConstraint(
                fields=[
                    "template_name",
                    "team",
                ],
                name="unique_template_name_per_team",
            ),
        ]

    def __str__(self):
        return self.template_name

    @staticmethod
    def original_template() -> "DashboardTemplate":
        """
        This OG template is not stored in https://github.com/PostHog/templates-repository
        The system assumes this template is always present and doesn't wait to import it from the template repository
        """
        return DashboardTemplate(
            template_name="Product analytics",
            dashboard_description="",
            dashboard_filters={},
            tiles=[
                {
                    "name": "Daily active users (DAUs)",
                    "type": "INSIGHT",
                    "color": "blue",
                    "query": {
                        "kind": "InsightVizNode",
                        "source": {
                            "kind": "TrendsQuery",
                            "series": [
                                {"kind": "EventsNode", "math": "dau", "name": "$pageview", "event": "$pageview"}
                            ],
                            "interval": "day",
                            "dateRange": {"date_from": "-30d", "explicitDate": False},
                            "properties": [],
                            "trendsFilter": {
                                "display": "ActionsLineGraph",
                                "showLegend": False,
                                "yAxisScaleType": "linear",
                                "showValuesOnSeries": False,
                                "smoothingIntervals": 1,
                                "showPercentStackView": False,
                                "aggregationAxisFormat": "numeric",
                                "showAlertThresholdLines": False,
                            },
                            "breakdownFilter": {"breakdown_type": "event"},
                            "filterTestAccounts": False,
                        },
                    },
                    "layouts": {
                        "sm": {"h": 5, "w": 6, "x": 0, "y": 0, "minH": 5, "minW": 3},
                        "xs": {"h": 5, "w": 1, "x": 0, "y": 0, "minH": 5, "minW": 3},
                    },
                    "description": "Shows the number of unique users that use your app every day.",
                },
                {
                    "name": "Weekly active users (WAUs)",
                    "type": "INSIGHT",
                    "color": "green",
                    "query": {
                        "kind": "InsightVizNode",
                        "source": {
                            "kind": "TrendsQuery",
                            "series": [
                                {"kind": "EventsNode", "math": "dau", "name": "$pageview", "event": "$pageview"}
                            ],
                            "interval": "week",
                            "dateRange": {"date_from": "-90d", "explicitDate": False},
                            "properties": [],
                            "trendsFilter": {
                                "display": "ActionsLineGraph",
                                "showLegend": False,
                                "yAxisScaleType": "linear",
                                "showValuesOnSeries": False,
                                "smoothingIntervals": 1,
                                "showPercentStackView": False,
                                "aggregationAxisFormat": "numeric",
                                "showAlertThresholdLines": False,
                            },
                            "breakdownFilter": {"breakdown_type": "event"},
                            "filterTestAccounts": False,
                        },
                    },
                    "layouts": {
                        "sm": {"h": 5, "w": 6, "x": 6, "y": 0, "minH": 5, "minW": 3},
                        "xs": {"h": 5, "w": 1, "x": 0, "y": 5, "minH": 5, "minW": 3},
                    },
                    "description": "Shows the number of unique users that use your app every week.",
                },
                {
                    "name": "Retention",
                    "type": "INSIGHT",
                    "color": "blue",
                    "query": {
                        "kind": "InsightVizNode",
                        "source": {
                            "kind": "RetentionQuery",
                            "dateRange": {"date_from": "-7d", "explicitDate": False},
                            "properties": [],
                            "retentionFilter": {
                                "period": "Week",
                                "targetEntity": {"id": "$pageview", "type": "events"},
                                "retentionType": "retention_first_time",
                                "totalIntervals": 11,
                                "returningEntity": {"id": "$pageview", "type": "events"},
                            },
                            "filterTestAccounts": False,
                        },
                    },
                    "layouts": {
                        "sm": {"h": 5, "w": 6, "x": 6, "y": 5, "minH": 5, "minW": 3},
                        "xs": {"h": 5, "w": 1, "x": 0, "y": 10, "minH": 5, "minW": 3},
                    },
                    "description": "Weekly retention of your users.",
                },
                {
                    "name": "Growth accounting",
                    "type": "INSIGHT",
                    "color": "purple",
                    "query": {
                        "kind": "InsightVizNode",
                        "source": {
                            "kind": "LifecycleQuery",
                            "series": [{"kind": "EventsNode", "name": "$pageview", "event": "$pageview"}],
                            "interval": "week",
                            "dateRange": {"date_from": "-30d", "explicitDate": False},
                            "properties": [],
                            "lifecycleFilter": {"showLegend": False},
                            "filterTestAccounts": False,
                        },
                    },
                    "layouts": {
                        "sm": {"h": 5, "w": 6, "x": 0, "y": 5, "minH": 5, "minW": 3},
                        "xs": {"h": 5, "w": 1, "x": 0, "y": 15, "minH": 5, "minW": 3},
                    },
                    "description": "How many of your users are new, returning, resurrecting, or dormant each week.",
                },
                {
                    "name": "Referring domain (last 14 days)",
                    "type": "INSIGHT",
                    "color": "black",
                    "query": {
                        "kind": "InsightVizNode",
                        "source": {
                            "kind": "TrendsQuery",
                            "series": [
                                {"kind": "EventsNode", "math": "dau", "name": "$pageview", "event": "$pageview"}
                            ],
                            "interval": "day",
                            "dateRange": {"date_from": "-14d", "explicitDate": False},
                            "properties": [],
                            "trendsFilter": {
                                "display": "ActionsBarValue",
                                "showLegend": False,
                                "yAxisScaleType": "linear",
                                "showValuesOnSeries": False,
                                "smoothingIntervals": 1,
                                "showPercentStackView": False,
                                "aggregationAxisFormat": "numeric",
                                "showAlertThresholdLines": False,
                            },
                            "breakdownFilter": {"breakdown": "$referring_domain", "breakdown_type": "event"},
                            "filterTestAccounts": False,
                        },
                    },
                    "layouts": {
                        "sm": {"h": 5, "w": 6, "x": 0, "y": 10, "minH": 5, "minW": 3},
                        "xs": {"h": 5, "w": 1, "x": 0, "y": 20, "minH": 5, "minW": 3},
                    },
                    "description": "Shows the most common referring domains for your users over the past 14 days.",
                },
                {
                    "name": "Pageview funnel, by browser",
                    "type": "INSIGHT",
                    "color": "green",
                    "query": {
                        "kind": "InsightVizNode",
                        "source": {
                            "kind": "FunnelsQuery",
                            "series": [
                                {
                                    "kind": "EventsNode",
                                    "name": "$pageview",
                                    "event": "$pageview",
                                    "custom_name": "First page view",
                                },
                                {
                                    "kind": "EventsNode",
                                    "name": "$pageview",
                                    "event": "$pageview",
                                    "custom_name": "Second page view",
                                },
                                {
                                    "kind": "EventsNode",
                                    "name": "$pageview",
                                    "event": "$pageview",
                                    "custom_name": "Third page view",
                                },
                            ],
                            "interval": "day",
                            "dateRange": {"date_from": "-7d", "explicitDate": False},
                            "properties": [],
                            "funnelsFilter": {
                                "layout": "horizontal",
                                "exclusions": [],
                                "funnelVizType": "steps",
                                "funnelOrderType": "ordered",
                                "funnelStepReference": "total",
                                "funnelWindowInterval": 14,
                                "breakdownAttributionType": "first_touch",
                                "funnelWindowIntervalUnit": "day",
                            },
                            "breakdownFilter": {"breakdown": "$browser", "breakdown_type": "event"},
                            "filterTestAccounts": False,
                        },
                    },
                    "layouts": {
                        "sm": {"h": 5, "w": 6, "x": 6, "y": 10, "minH": 5, "minW": 3},
                        "xs": {"h": 5, "w": 1, "x": 0, "y": 25, "minH": 5, "minW": 3},
                    },
                    "description": "This example funnel shows how many of your users have completed 3 page views, broken down by browser.",
                },
            ],
            tags=[],
        )

    @staticmethod
    def feature_flag_template(feature_flag_key: str) -> "DashboardTemplate":
        return DashboardTemplate(
            template_name=feature_flag_key + "Usage Information",
            dashboard_description="",
            dashboard_filters={},
            tiles=[
                {
                    "name": "Daily active users (DAUs)",
                    "type": "INSIGHT",
                    "color": "blue",
                    "query": {
                        "kind": "InsightVizNode",
                        "source": {
                            "kind": "TrendsQuery",
                            "series": [
                                {"kind": "EventsNode", "math": "dau", "name": "$pageview", "event": "$pageview"}
                            ],
                            "interval": "day",
                            "dateRange": {"date_from": "-30d", "explicitDate": False},
                            "properties": [],
                            "trendsFilter": {
                                "display": "ActionsLineGraph",
                                "showLegend": False,
                                "yAxisScaleType": "linear",
                                "showValuesOnSeries": False,
                                "smoothingIntervals": 1,
                                "showPercentStackView": False,
                                "aggregationAxisFormat": "numeric",
                                "showAlertThresholdLines": False,
                            },
                            "breakdownFilter": {"breakdown_type": "event"},
                            "filterTestAccounts": False,
                        },
                    },
                    "layouts": {
                        "sm": {"h": 5, "w": 6, "x": 0, "y": 0, "minH": 5, "minW": 3},
                        "xs": {"h": 5, "w": 1, "x": 0, "y": 0, "minH": 5, "minW": 3},
                    },
                    "description": "Shows the number of unique users that use your app every day.",
                },
                {
                    "name": "Weekly active users (WAUs)",
                    "type": "INSIGHT",
                    "color": "green",
                    "query": {
                        "kind": "InsightVizNode",
                        "source": {
                            "kind": "TrendsQuery",
                            "series": [
                                {"kind": "EventsNode", "math": "dau", "name": "$pageview", "event": "$pageview"}
                            ],
                            "interval": "week",
                            "dateRange": {"date_from": "-90d", "explicitDate": False},
                            "properties": [],
                            "trendsFilter": {
                                "display": "ActionsLineGraph",
                                "showLegend": False,
                                "yAxisScaleType": "linear",
                                "showValuesOnSeries": False,
                                "smoothingIntervals": 1,
                                "showPercentStackView": False,
                                "aggregationAxisFormat": "numeric",
                                "showAlertThresholdLines": False,
                            },
                            "breakdownFilter": {"breakdown_type": "event"},
                            "filterTestAccounts": False,
                        },
                    },
                    "layouts": {
                        "sm": {"h": 5, "w": 6, "x": 6, "y": 0, "minH": 5, "minW": 3},
                        "xs": {"h": 5, "w": 1, "x": 0, "y": 5, "minH": 5, "minW": 3},
                    },
                    "description": "Shows the number of unique users that use your app every week.",
                },
            ],
        )<|MERGE_RESOLUTION|>--- conflicted
+++ resolved
@@ -2,11 +2,7 @@
 from django.db import models
 from django.db.models import UniqueConstraint
 
-<<<<<<< HEAD
-from posthog.models.utils import RootTeamMixin, RootTeamManager, UUIDModel
-=======
 from posthog.models.utils import UUIDModel, RootTeamManager, RootTeamMixin
->>>>>>> ff9fa089
 
 
 class DashboardTemplateManager(RootTeamManager):
@@ -14,13 +10,8 @@
         return super().get_queryset().exclude(deleted=True)
 
 
-<<<<<<< HEAD
-class DashboardTemplate(RootTeamMixin, UUIDModel):
-    objects = DashboardTemplateManager()
-=======
 class DashboardTemplate(UUIDModel, RootTeamMixin):
     objects = DashboardTemplateManager()  # type: ignore
->>>>>>> ff9fa089
     objects_including_soft_deleted = RootTeamManager()
 
     class Scope(models.TextChoices):
