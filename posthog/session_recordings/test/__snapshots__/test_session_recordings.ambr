# serializer version: 1
# name: TestSessionRecordings.test_get_session_recordings
  '''
  SELECT "posthog_team"."id",
         "posthog_team"."uuid",
         "posthog_team"."organization_id",
         "posthog_team"."project_id",
         "posthog_team"."api_token",
         "posthog_team"."app_urls",
         "posthog_team"."name",
         "posthog_team"."slack_incoming_webhook",
         "posthog_team"."created_at",
         "posthog_team"."updated_at",
         "posthog_team"."anonymize_ips",
         "posthog_team"."completed_snippet_onboarding",
         "posthog_team"."has_completed_onboarding_for",
         "posthog_team"."ingested_event",
         "posthog_team"."autocapture_opt_out",
         "posthog_team"."autocapture_web_vitals_opt_in",
         "posthog_team"."autocapture_web_vitals_allowed_metrics",
         "posthog_team"."autocapture_exceptions_opt_in",
         "posthog_team"."autocapture_exceptions_errors_to_ignore",
         "posthog_team"."session_recording_opt_in",
         "posthog_team"."session_recording_sample_rate",
         "posthog_team"."session_recording_minimum_duration_milliseconds",
         "posthog_team"."session_recording_linked_flag",
         "posthog_team"."session_recording_network_payload_capture_config",
         "posthog_team"."session_recording_url_trigger_config",
         "posthog_team"."session_replay_config",
         "posthog_team"."survey_config",
         "posthog_team"."capture_console_log_opt_in",
         "posthog_team"."capture_performance_opt_in",
         "posthog_team"."surveys_opt_in",
         "posthog_team"."heatmaps_opt_in",
         "posthog_team"."session_recording_version",
         "posthog_team"."signup_token",
         "posthog_team"."is_demo",
         "posthog_team"."access_control",
         "posthog_team"."week_start_day",
         "posthog_team"."inject_web_apps",
         "posthog_team"."test_account_filters",
         "posthog_team"."test_account_filters_default_checked",
         "posthog_team"."path_cleaning_filters",
         "posthog_team"."timezone",
         "posthog_team"."data_attributes",
         "posthog_team"."person_display_name_properties",
         "posthog_team"."live_events_columns",
         "posthog_team"."recording_domains",
         "posthog_team"."primary_dashboard_id",
         "posthog_team"."extra_settings",
         "posthog_team"."modifiers",
         "posthog_team"."correlation_config",
         "posthog_team"."session_recording_retention_period_days",
         "posthog_team"."plugins_opt_in",
         "posthog_team"."opt_out_capture",
         "posthog_team"."event_names",
         "posthog_team"."event_names_with_usage",
         "posthog_team"."event_properties",
         "posthog_team"."event_properties_with_usage",
         "posthog_team"."event_properties_numerical",
         "posthog_team"."external_data_workspace_id",
         "posthog_team"."external_data_workspace_last_synced_at"
  FROM "posthog_team"
  WHERE "posthog_team"."id" = 2
  LIMIT 21
  '''
# ---
# name: TestSessionRecordings.test_get_session_recordings.1
  '''
  SELECT "posthog_team"."id",
         "posthog_team"."uuid",
         "posthog_team"."organization_id",
         "posthog_team"."project_id",
         "posthog_team"."api_token",
         "posthog_team"."app_urls",
         "posthog_team"."name",
         "posthog_team"."slack_incoming_webhook",
         "posthog_team"."created_at",
         "posthog_team"."updated_at",
         "posthog_team"."anonymize_ips",
         "posthog_team"."completed_snippet_onboarding",
         "posthog_team"."has_completed_onboarding_for",
         "posthog_team"."ingested_event",
         "posthog_team"."autocapture_opt_out",
         "posthog_team"."autocapture_web_vitals_opt_in",
         "posthog_team"."autocapture_web_vitals_allowed_metrics",
         "posthog_team"."autocapture_exceptions_opt_in",
         "posthog_team"."autocapture_exceptions_errors_to_ignore",
         "posthog_team"."session_recording_opt_in",
         "posthog_team"."session_recording_sample_rate",
         "posthog_team"."session_recording_minimum_duration_milliseconds",
         "posthog_team"."session_recording_linked_flag",
         "posthog_team"."session_recording_network_payload_capture_config",
         "posthog_team"."session_recording_url_trigger_config",
         "posthog_team"."session_replay_config",
         "posthog_team"."survey_config",
         "posthog_team"."capture_console_log_opt_in",
         "posthog_team"."capture_performance_opt_in",
         "posthog_team"."surveys_opt_in",
         "posthog_team"."heatmaps_opt_in",
         "posthog_team"."session_recording_version",
         "posthog_team"."signup_token",
         "posthog_team"."is_demo",
         "posthog_team"."access_control",
         "posthog_team"."week_start_day",
         "posthog_team"."inject_web_apps",
         "posthog_team"."test_account_filters",
         "posthog_team"."test_account_filters_default_checked",
         "posthog_team"."path_cleaning_filters",
         "posthog_team"."timezone",
         "posthog_team"."data_attributes",
         "posthog_team"."person_display_name_properties",
         "posthog_team"."live_events_columns",
         "posthog_team"."recording_domains",
         "posthog_team"."primary_dashboard_id",
         "posthog_team"."extra_settings",
         "posthog_team"."modifiers",
         "posthog_team"."correlation_config",
         "posthog_team"."session_recording_retention_period_days",
         "posthog_team"."plugins_opt_in",
         "posthog_team"."opt_out_capture",
         "posthog_team"."event_names",
         "posthog_team"."event_names_with_usage",
         "posthog_team"."event_properties",
         "posthog_team"."event_properties_with_usage",
         "posthog_team"."event_properties_numerical",
         "posthog_team"."external_data_workspace_id",
         "posthog_team"."external_data_workspace_last_synced_at"
  FROM "posthog_team"
  WHERE "posthog_team"."id" = 2
  LIMIT 21
  '''
# ---
# name: TestSessionRecordings.test_get_session_recordings.10
  '''
  SELECT "posthog_team"."id",
         "posthog_team"."uuid",
         "posthog_team"."organization_id",
         "posthog_team"."project_id",
         "posthog_team"."api_token",
         "posthog_team"."app_urls",
         "posthog_team"."name",
         "posthog_team"."slack_incoming_webhook",
         "posthog_team"."created_at",
         "posthog_team"."updated_at",
         "posthog_team"."anonymize_ips",
         "posthog_team"."completed_snippet_onboarding",
         "posthog_team"."has_completed_onboarding_for",
         "posthog_team"."ingested_event",
         "posthog_team"."autocapture_opt_out",
         "posthog_team"."autocapture_web_vitals_opt_in",
         "posthog_team"."autocapture_web_vitals_allowed_metrics",
         "posthog_team"."autocapture_exceptions_opt_in",
         "posthog_team"."autocapture_exceptions_errors_to_ignore",
         "posthog_team"."session_recording_opt_in",
         "posthog_team"."session_recording_sample_rate",
         "posthog_team"."session_recording_minimum_duration_milliseconds",
         "posthog_team"."session_recording_linked_flag",
         "posthog_team"."session_recording_network_payload_capture_config",
         "posthog_team"."session_recording_url_trigger_config",
         "posthog_team"."session_replay_config",
         "posthog_team"."survey_config",
         "posthog_team"."capture_console_log_opt_in",
         "posthog_team"."capture_performance_opt_in",
         "posthog_team"."surveys_opt_in",
         "posthog_team"."heatmaps_opt_in",
         "posthog_team"."session_recording_version",
         "posthog_team"."signup_token",
         "posthog_team"."is_demo",
         "posthog_team"."access_control",
         "posthog_team"."week_start_day",
         "posthog_team"."inject_web_apps",
         "posthog_team"."test_account_filters",
         "posthog_team"."test_account_filters_default_checked",
         "posthog_team"."path_cleaning_filters",
         "posthog_team"."timezone",
         "posthog_team"."data_attributes",
         "posthog_team"."person_display_name_properties",
         "posthog_team"."live_events_columns",
         "posthog_team"."recording_domains",
         "posthog_team"."primary_dashboard_id",
         "posthog_team"."extra_settings",
         "posthog_team"."modifiers",
         "posthog_team"."correlation_config",
         "posthog_team"."session_recording_retention_period_days",
         "posthog_team"."plugins_opt_in",
         "posthog_team"."opt_out_capture",
         "posthog_team"."event_names",
         "posthog_team"."event_names_with_usage",
         "posthog_team"."event_properties",
         "posthog_team"."event_properties_with_usage",
         "posthog_team"."event_properties_numerical",
         "posthog_team"."external_data_workspace_id",
         "posthog_team"."external_data_workspace_last_synced_at"
  FROM "posthog_team"
  WHERE "posthog_team"."id" = 2
  LIMIT 21
  '''
# ---
# name: TestSessionRecordings.test_get_session_recordings.11
  '''
  SELECT "posthog_team"."id",
         "posthog_team"."uuid",
         "posthog_team"."organization_id",
         "posthog_team"."project_id",
         "posthog_team"."api_token",
         "posthog_team"."app_urls",
         "posthog_team"."name",
         "posthog_team"."slack_incoming_webhook",
         "posthog_team"."created_at",
         "posthog_team"."updated_at",
         "posthog_team"."anonymize_ips",
         "posthog_team"."completed_snippet_onboarding",
         "posthog_team"."has_completed_onboarding_for",
         "posthog_team"."ingested_event",
         "posthog_team"."autocapture_opt_out",
         "posthog_team"."autocapture_web_vitals_opt_in",
         "posthog_team"."autocapture_web_vitals_allowed_metrics",
         "posthog_team"."autocapture_exceptions_opt_in",
         "posthog_team"."autocapture_exceptions_errors_to_ignore",
         "posthog_team"."session_recording_opt_in",
         "posthog_team"."session_recording_sample_rate",
         "posthog_team"."session_recording_minimum_duration_milliseconds",
         "posthog_team"."session_recording_linked_flag",
         "posthog_team"."session_recording_network_payload_capture_config",
         "posthog_team"."session_recording_url_trigger_config",
         "posthog_team"."session_replay_config",
         "posthog_team"."survey_config",
         "posthog_team"."capture_console_log_opt_in",
         "posthog_team"."capture_performance_opt_in",
         "posthog_team"."surveys_opt_in",
         "posthog_team"."heatmaps_opt_in",
         "posthog_team"."session_recording_version",
         "posthog_team"."signup_token",
         "posthog_team"."is_demo",
         "posthog_team"."access_control",
         "posthog_team"."week_start_day",
         "posthog_team"."inject_web_apps",
         "posthog_team"."test_account_filters",
         "posthog_team"."test_account_filters_default_checked",
         "posthog_team"."path_cleaning_filters",
         "posthog_team"."timezone",
         "posthog_team"."data_attributes",
         "posthog_team"."person_display_name_properties",
         "posthog_team"."live_events_columns",
         "posthog_team"."recording_domains",
         "posthog_team"."primary_dashboard_id",
         "posthog_team"."extra_settings",
         "posthog_team"."modifiers",
         "posthog_team"."correlation_config",
         "posthog_team"."session_recording_retention_period_days",
         "posthog_team"."plugins_opt_in",
         "posthog_team"."opt_out_capture",
         "posthog_team"."event_names",
         "posthog_team"."event_names_with_usage",
         "posthog_team"."event_properties",
         "posthog_team"."event_properties_with_usage",
         "posthog_team"."event_properties_numerical",
         "posthog_team"."external_data_workspace_id",
         "posthog_team"."external_data_workspace_last_synced_at"
  FROM "posthog_team"
  WHERE "posthog_team"."id" = 2
  LIMIT 21
  '''
# ---
# name: TestSessionRecordings.test_get_session_recordings.12
  '''
  SELECT "posthog_team"."id",
         "posthog_team"."uuid",
         "posthog_team"."organization_id",
         "posthog_team"."project_id",
         "posthog_team"."api_token",
         "posthog_team"."app_urls",
         "posthog_team"."name",
         "posthog_team"."slack_incoming_webhook",
         "posthog_team"."created_at",
         "posthog_team"."updated_at",
         "posthog_team"."anonymize_ips",
         "posthog_team"."completed_snippet_onboarding",
         "posthog_team"."has_completed_onboarding_for",
         "posthog_team"."ingested_event",
         "posthog_team"."autocapture_opt_out",
         "posthog_team"."autocapture_web_vitals_opt_in",
         "posthog_team"."autocapture_web_vitals_allowed_metrics",
         "posthog_team"."autocapture_exceptions_opt_in",
         "posthog_team"."autocapture_exceptions_errors_to_ignore",
         "posthog_team"."session_recording_opt_in",
         "posthog_team"."session_recording_sample_rate",
         "posthog_team"."session_recording_minimum_duration_milliseconds",
         "posthog_team"."session_recording_linked_flag",
         "posthog_team"."session_recording_network_payload_capture_config",
         "posthog_team"."session_recording_url_trigger_config",
         "posthog_team"."session_replay_config",
         "posthog_team"."survey_config",
         "posthog_team"."capture_console_log_opt_in",
         "posthog_team"."capture_performance_opt_in",
         "posthog_team"."surveys_opt_in",
         "posthog_team"."heatmaps_opt_in",
         "posthog_team"."session_recording_version",
         "posthog_team"."signup_token",
         "posthog_team"."is_demo",
         "posthog_team"."access_control",
         "posthog_team"."week_start_day",
         "posthog_team"."inject_web_apps",
         "posthog_team"."test_account_filters",
         "posthog_team"."test_account_filters_default_checked",
         "posthog_team"."path_cleaning_filters",
         "posthog_team"."timezone",
         "posthog_team"."data_attributes",
         "posthog_team"."person_display_name_properties",
         "posthog_team"."live_events_columns",
         "posthog_team"."recording_domains",
         "posthog_team"."primary_dashboard_id",
         "posthog_team"."extra_settings",
         "posthog_team"."modifiers",
         "posthog_team"."correlation_config",
         "posthog_team"."session_recording_retention_period_days",
         "posthog_team"."plugins_opt_in",
         "posthog_team"."opt_out_capture",
         "posthog_team"."event_names",
         "posthog_team"."event_names_with_usage",
         "posthog_team"."event_properties",
         "posthog_team"."event_properties_with_usage",
         "posthog_team"."event_properties_numerical",
         "posthog_team"."external_data_workspace_id",
         "posthog_team"."external_data_workspace_last_synced_at"
  FROM "posthog_team"
  WHERE "posthog_team"."id" = 2
  LIMIT 21
  '''
# ---
# name: TestSessionRecordings.test_get_session_recordings.13
  '''
  SELECT "posthog_person"."id",
         "posthog_person"."created_at",
         "posthog_person"."properties_last_updated_at",
         "posthog_person"."properties_last_operation",
         "posthog_person"."team_id",
         "posthog_person"."properties",
         "posthog_person"."is_user_id",
         "posthog_person"."is_identified",
         "posthog_person"."uuid",
         "posthog_person"."version"
  FROM "posthog_person"
  INNER JOIN "posthog_persondistinctid" ON ("posthog_person"."id" = "posthog_persondistinctid"."person_id")
  WHERE ("posthog_persondistinctid"."distinct_id" = 'user_one_0'
         AND "posthog_persondistinctid"."team_id" = 2)
  LIMIT 21
  '''
# ---
# name: TestSessionRecordings.test_get_session_recordings.14
  '''
  SELECT "posthog_person"."id",
         "posthog_person"."created_at",
         "posthog_person"."properties_last_updated_at",
         "posthog_person"."properties_last_operation",
         "posthog_person"."team_id",
         "posthog_person"."properties",
         "posthog_person"."is_user_id",
         "posthog_person"."is_identified",
         "posthog_person"."uuid",
         "posthog_person"."version"
  FROM "posthog_person"
  INNER JOIN "posthog_persondistinctid" ON ("posthog_person"."id" = "posthog_persondistinctid"."person_id")
  WHERE ("posthog_persondistinctid"."distinct_id" = 'user_one_0'
         AND "posthog_persondistinctid"."team_id" = 2)
  LIMIT 21
  '''
# ---
# name: TestSessionRecordings.test_get_session_recordings.15
  '''
  SELECT "posthog_person"."id",
         "posthog_person"."created_at",
         "posthog_person"."properties_last_updated_at",
         "posthog_person"."properties_last_operation",
         "posthog_person"."team_id",
         "posthog_person"."properties",
         "posthog_person"."is_user_id",
         "posthog_person"."is_identified",
         "posthog_person"."uuid",
         "posthog_person"."version"
  FROM "posthog_person"
  INNER JOIN "posthog_persondistinctid" ON ("posthog_person"."id" = "posthog_persondistinctid"."person_id")
  WHERE ("posthog_persondistinctid"."distinct_id" = 'user_one_0'
         AND "posthog_persondistinctid"."team_id" = 2)
  LIMIT 21
  '''
# ---
# name: TestSessionRecordings.test_get_session_recordings.16
  '''
  SELECT "posthog_person"."id",
         "posthog_person"."created_at",
         "posthog_person"."properties_last_updated_at",
         "posthog_person"."properties_last_operation",
         "posthog_person"."team_id",
         "posthog_person"."properties",
         "posthog_person"."is_user_id",
         "posthog_person"."is_identified",
         "posthog_person"."uuid",
         "posthog_person"."version"
  FROM "posthog_person"
  INNER JOIN "posthog_persondistinctid" ON ("posthog_person"."id" = "posthog_persondistinctid"."person_id")
  WHERE ("posthog_persondistinctid"."distinct_id" = 'user2'
         AND "posthog_persondistinctid"."team_id" = 2)
  LIMIT 21
  '''
# ---
# name: TestSessionRecordings.test_get_session_recordings.17
  '''
  SELECT "posthog_user"."id",
         "posthog_user"."password",
         "posthog_user"."last_login",
         "posthog_user"."first_name",
         "posthog_user"."last_name",
         "posthog_user"."is_staff",
         "posthog_user"."date_joined",
         "posthog_user"."uuid",
         "posthog_user"."current_organization_id",
         "posthog_user"."current_team_id",
         "posthog_user"."email",
         "posthog_user"."pending_email",
         "posthog_user"."temporary_token",
         "posthog_user"."distinct_id",
         "posthog_user"."is_email_verified",
         "posthog_user"."has_seen_product_intro_for",
         "posthog_user"."strapi_id",
         "posthog_user"."is_active",
         "posthog_user"."theme_mode",
         "posthog_user"."partial_notification_settings",
         "posthog_user"."anonymize_data",
         "posthog_user"."toolbar_mode",
         "posthog_user"."hedgehog_config",
         "posthog_user"."events_column_config",
         "posthog_user"."email_opt_in"
  FROM "posthog_user"
  WHERE "posthog_user"."id" = 2
  LIMIT 21
  '''
# ---
# name: TestSessionRecordings.test_get_session_recordings.18
  '''
  SELECT "posthog_team"."id",
         "posthog_team"."uuid",
         "posthog_team"."organization_id",
         "posthog_team"."project_id",
         "posthog_team"."api_token",
         "posthog_team"."app_urls",
         "posthog_team"."name",
         "posthog_team"."slack_incoming_webhook",
         "posthog_team"."created_at",
         "posthog_team"."updated_at",
         "posthog_team"."anonymize_ips",
         "posthog_team"."completed_snippet_onboarding",
         "posthog_team"."has_completed_onboarding_for",
         "posthog_team"."ingested_event",
         "posthog_team"."autocapture_opt_out",
         "posthog_team"."autocapture_web_vitals_opt_in",
         "posthog_team"."autocapture_web_vitals_allowed_metrics",
         "posthog_team"."autocapture_exceptions_opt_in",
         "posthog_team"."autocapture_exceptions_errors_to_ignore",
         "posthog_team"."session_recording_opt_in",
         "posthog_team"."session_recording_sample_rate",
         "posthog_team"."session_recording_minimum_duration_milliseconds",
         "posthog_team"."session_recording_linked_flag",
         "posthog_team"."session_recording_network_payload_capture_config",
         "posthog_team"."session_recording_url_trigger_config",
         "posthog_team"."session_replay_config",
         "posthog_team"."survey_config",
         "posthog_team"."capture_console_log_opt_in",
         "posthog_team"."capture_performance_opt_in",
         "posthog_team"."surveys_opt_in",
         "posthog_team"."heatmaps_opt_in",
         "posthog_team"."session_recording_version",
         "posthog_team"."signup_token",
         "posthog_team"."is_demo",
         "posthog_team"."access_control",
         "posthog_team"."week_start_day",
         "posthog_team"."inject_web_apps",
         "posthog_team"."test_account_filters",
         "posthog_team"."test_account_filters_default_checked",
         "posthog_team"."path_cleaning_filters",
         "posthog_team"."timezone",
         "posthog_team"."data_attributes",
         "posthog_team"."person_display_name_properties",
         "posthog_team"."live_events_columns",
         "posthog_team"."recording_domains",
         "posthog_team"."primary_dashboard_id",
         "posthog_team"."extra_settings",
         "posthog_team"."modifiers",
         "posthog_team"."correlation_config",
         "posthog_team"."session_recording_retention_period_days",
         "posthog_team"."external_data_workspace_id",
         "posthog_team"."external_data_workspace_last_synced_at"
  FROM "posthog_team"
  WHERE "posthog_team"."id" = 2
  LIMIT 21
  '''
# ---
# name: TestSessionRecordings.test_get_session_recordings.19
  '''
  SELECT "posthog_organizationmembership"."id",
         "posthog_organizationmembership"."organization_id",
         "posthog_organizationmembership"."user_id",
         "posthog_organizationmembership"."level",
         "posthog_organizationmembership"."joined_at",
         "posthog_organizationmembership"."updated_at",
         "posthog_organization"."id",
         "posthog_organization"."name",
         "posthog_organization"."slug",
         "posthog_organization"."logo_media_id",
         "posthog_organization"."created_at",
         "posthog_organization"."updated_at",
         "posthog_organization"."plugins_access_level",
         "posthog_organization"."for_internal_metrics",
         "posthog_organization"."is_member_join_email_enabled",
         "posthog_organization"."enforce_2fa",
         "posthog_organization"."is_hipaa",
         "posthog_organization"."customer_id",
         "posthog_organization"."available_product_features",
         "posthog_organization"."usage",
         "posthog_organization"."never_drop_data",
         "posthog_organization"."customer_trust_scores",
         "posthog_organization"."setup_section_2_completed",
         "posthog_organization"."personalization",
         "posthog_organization"."domain_whitelist"
  FROM "posthog_organizationmembership"
  INNER JOIN "posthog_organization" ON ("posthog_organizationmembership"."organization_id" = "posthog_organization"."id")
  WHERE "posthog_organizationmembership"."user_id" = 2
  '''
# ---
# name: TestSessionRecordings.test_get_session_recordings.2
  '''
  SELECT "posthog_team"."id",
         "posthog_team"."uuid",
         "posthog_team"."organization_id",
         "posthog_team"."project_id",
         "posthog_team"."api_token",
         "posthog_team"."app_urls",
         "posthog_team"."name",
         "posthog_team"."slack_incoming_webhook",
         "posthog_team"."created_at",
         "posthog_team"."updated_at",
         "posthog_team"."anonymize_ips",
         "posthog_team"."completed_snippet_onboarding",
         "posthog_team"."has_completed_onboarding_for",
         "posthog_team"."ingested_event",
         "posthog_team"."autocapture_opt_out",
         "posthog_team"."autocapture_web_vitals_opt_in",
         "posthog_team"."autocapture_web_vitals_allowed_metrics",
         "posthog_team"."autocapture_exceptions_opt_in",
         "posthog_team"."autocapture_exceptions_errors_to_ignore",
         "posthog_team"."session_recording_opt_in",
         "posthog_team"."session_recording_sample_rate",
         "posthog_team"."session_recording_minimum_duration_milliseconds",
         "posthog_team"."session_recording_linked_flag",
         "posthog_team"."session_recording_network_payload_capture_config",
         "posthog_team"."session_recording_url_trigger_config",
         "posthog_team"."session_replay_config",
         "posthog_team"."survey_config",
         "posthog_team"."capture_console_log_opt_in",
         "posthog_team"."capture_performance_opt_in",
         "posthog_team"."surveys_opt_in",
         "posthog_team"."heatmaps_opt_in",
         "posthog_team"."session_recording_version",
         "posthog_team"."signup_token",
         "posthog_team"."is_demo",
         "posthog_team"."access_control",
         "posthog_team"."week_start_day",
         "posthog_team"."inject_web_apps",
         "posthog_team"."test_account_filters",
         "posthog_team"."test_account_filters_default_checked",
         "posthog_team"."path_cleaning_filters",
         "posthog_team"."timezone",
         "posthog_team"."data_attributes",
         "posthog_team"."person_display_name_properties",
         "posthog_team"."live_events_columns",
         "posthog_team"."recording_domains",
         "posthog_team"."primary_dashboard_id",
         "posthog_team"."extra_settings",
         "posthog_team"."modifiers",
         "posthog_team"."correlation_config",
         "posthog_team"."session_recording_retention_period_days",
         "posthog_team"."plugins_opt_in",
         "posthog_team"."opt_out_capture",
         "posthog_team"."event_names",
         "posthog_team"."event_names_with_usage",
         "posthog_team"."event_properties",
         "posthog_team"."event_properties_with_usage",
         "posthog_team"."event_properties_numerical",
         "posthog_team"."external_data_workspace_id",
         "posthog_team"."external_data_workspace_last_synced_at"
  FROM "posthog_team"
  WHERE "posthog_team"."id" = 2
  LIMIT 21
  '''
# ---
# name: TestSessionRecordings.test_get_session_recordings.20
  '''
  SELECT "posthog_grouptypemapping"."id",
         "posthog_grouptypemapping"."team_id",
         "posthog_grouptypemapping"."group_type",
         "posthog_grouptypemapping"."group_type_index",
         "posthog_grouptypemapping"."name_singular",
         "posthog_grouptypemapping"."name_plural"
  FROM "posthog_grouptypemapping"
  WHERE "posthog_grouptypemapping"."team_id" = 2
  '''
# ---
# name: TestSessionRecordings.test_get_session_recordings.21
  '''
  SELECT "posthog_datawarehousesavedquery"."created_by_id",
         "posthog_datawarehousesavedquery"."created_at",
         "posthog_datawarehousesavedquery"."deleted",
         "posthog_datawarehousesavedquery"."deleted_at",
         "posthog_datawarehousesavedquery"."id",
         "posthog_datawarehousesavedquery"."name",
         "posthog_datawarehousesavedquery"."team_id",
         "posthog_datawarehousesavedquery"."columns",
         "posthog_datawarehousesavedquery"."external_tables",
         "posthog_datawarehousesavedquery"."query",
         "posthog_datawarehousesavedquery"."status",
         "posthog_datawarehousesavedquery"."last_run_at",
         "posthog_datawarehousesavedquery"."table_id"
  FROM "posthog_datawarehousesavedquery"
  WHERE ("posthog_datawarehousesavedquery"."team_id" = 2
         AND NOT ("posthog_datawarehousesavedquery"."deleted"
                  AND "posthog_datawarehousesavedquery"."deleted" IS NOT NULL))
  '''
# ---
# name: TestSessionRecordings.test_get_session_recordings.22
  '''
  SELECT "posthog_datawarehousetable"."created_by_id",
         "posthog_datawarehousetable"."created_at",
         "posthog_datawarehousetable"."updated_at",
         "posthog_datawarehousetable"."deleted",
         "posthog_datawarehousetable"."deleted_at",
         "posthog_datawarehousetable"."id",
         "posthog_datawarehousetable"."name",
         "posthog_datawarehousetable"."format",
         "posthog_datawarehousetable"."team_id",
         "posthog_datawarehousetable"."url_pattern",
         "posthog_datawarehousetable"."credential_id",
         "posthog_datawarehousetable"."external_data_source_id",
         "posthog_datawarehousetable"."columns",
         "posthog_datawarehousetable"."row_count",
         "posthog_user"."id",
         "posthog_user"."password",
         "posthog_user"."last_login",
         "posthog_user"."first_name",
         "posthog_user"."last_name",
         "posthog_user"."is_staff",
         "posthog_user"."date_joined",
         "posthog_user"."uuid",
         "posthog_user"."current_organization_id",
         "posthog_user"."current_team_id",
         "posthog_user"."email",
         "posthog_user"."pending_email",
         "posthog_user"."temporary_token",
         "posthog_user"."distinct_id",
         "posthog_user"."is_email_verified",
         "posthog_user"."requested_password_reset_at",
         "posthog_user"."has_seen_product_intro_for",
         "posthog_user"."strapi_id",
         "posthog_user"."is_active",
         "posthog_user"."theme_mode",
         "posthog_user"."partial_notification_settings",
         "posthog_user"."anonymize_data",
         "posthog_user"."toolbar_mode",
         "posthog_user"."hedgehog_config",
         "posthog_user"."events_column_config",
         "posthog_user"."email_opt_in",
         "posthog_datawarehousecredential"."created_by_id",
         "posthog_datawarehousecredential"."created_at",
         "posthog_datawarehousecredential"."id",
         "posthog_datawarehousecredential"."access_key",
         "posthog_datawarehousecredential"."access_secret",
         "posthog_datawarehousecredential"."team_id",
         "posthog_externaldatasource"."created_by_id",
         "posthog_externaldatasource"."created_at",
         "posthog_externaldatasource"."updated_at",
         "posthog_externaldatasource"."deleted",
         "posthog_externaldatasource"."deleted_at",
         "posthog_externaldatasource"."id",
         "posthog_externaldatasource"."source_id",
         "posthog_externaldatasource"."connection_id",
         "posthog_externaldatasource"."destination_id",
         "posthog_externaldatasource"."team_id",
         "posthog_externaldatasource"."sync_frequency",
         "posthog_externaldatasource"."status",
         "posthog_externaldatasource"."source_type",
         "posthog_externaldatasource"."job_inputs",
         "posthog_externaldatasource"."are_tables_created",
         "posthog_externaldatasource"."prefix"
  FROM "posthog_datawarehousetable"
  LEFT OUTER JOIN "posthog_user" ON ("posthog_datawarehousetable"."created_by_id" = "posthog_user"."id")
  LEFT OUTER JOIN "posthog_datawarehousecredential" ON ("posthog_datawarehousetable"."credential_id" = "posthog_datawarehousecredential"."id")
  LEFT OUTER JOIN "posthog_externaldatasource" ON ("posthog_datawarehousetable"."external_data_source_id" = "posthog_externaldatasource"."id")
  WHERE ("posthog_datawarehousetable"."team_id" = 2
         AND NOT ("posthog_datawarehousetable"."deleted"
                  AND "posthog_datawarehousetable"."deleted" IS NOT NULL))
  '''
# ---
# name: TestSessionRecordings.test_get_session_recordings.23
  '''
  SELECT "posthog_datawarehousejoin"."created_by_id",
         "posthog_datawarehousejoin"."created_at",
         "posthog_datawarehousejoin"."deleted",
         "posthog_datawarehousejoin"."deleted_at",
         "posthog_datawarehousejoin"."id",
         "posthog_datawarehousejoin"."team_id",
         "posthog_datawarehousejoin"."source_table_name",
         "posthog_datawarehousejoin"."source_table_key",
         "posthog_datawarehousejoin"."joining_table_name",
         "posthog_datawarehousejoin"."joining_table_key",
         "posthog_datawarehousejoin"."field_name"
  FROM "posthog_datawarehousejoin"
  WHERE ("posthog_datawarehousejoin"."team_id" = 2
         AND NOT ("posthog_datawarehousejoin"."deleted"
                  AND "posthog_datawarehousejoin"."deleted" IS NOT NULL))
  '''
# ---
# name: TestSessionRecordings.test_get_session_recordings.24
  '''
  SELECT "posthog_grouptypemapping"."id",
         "posthog_grouptypemapping"."team_id",
         "posthog_grouptypemapping"."group_type",
         "posthog_grouptypemapping"."group_type_index",
         "posthog_grouptypemapping"."name_singular",
         "posthog_grouptypemapping"."name_plural"
  FROM "posthog_grouptypemapping"
  WHERE "posthog_grouptypemapping"."team_id" = 2
  '''
# ---
# name: TestSessionRecordings.test_get_session_recordings.25
  '''
  SELECT "posthog_datawarehousesavedquery"."created_by_id",
         "posthog_datawarehousesavedquery"."created_at",
         "posthog_datawarehousesavedquery"."deleted",
         "posthog_datawarehousesavedquery"."deleted_at",
         "posthog_datawarehousesavedquery"."id",
         "posthog_datawarehousesavedquery"."name",
         "posthog_datawarehousesavedquery"."team_id",
         "posthog_datawarehousesavedquery"."columns",
         "posthog_datawarehousesavedquery"."external_tables",
         "posthog_datawarehousesavedquery"."query",
         "posthog_datawarehousesavedquery"."status",
         "posthog_datawarehousesavedquery"."last_run_at",
         "posthog_datawarehousesavedquery"."table_id"
  FROM "posthog_datawarehousesavedquery"
  WHERE ("posthog_datawarehousesavedquery"."team_id" = 2
         AND NOT ("posthog_datawarehousesavedquery"."deleted"
                  AND "posthog_datawarehousesavedquery"."deleted" IS NOT NULL))
  '''
# ---
# name: TestSessionRecordings.test_get_session_recordings.26
  '''
  SELECT "posthog_datawarehousetable"."created_by_id",
         "posthog_datawarehousetable"."created_at",
         "posthog_datawarehousetable"."updated_at",
         "posthog_datawarehousetable"."deleted",
         "posthog_datawarehousetable"."deleted_at",
         "posthog_datawarehousetable"."id",
         "posthog_datawarehousetable"."name",
         "posthog_datawarehousetable"."format",
         "posthog_datawarehousetable"."team_id",
         "posthog_datawarehousetable"."url_pattern",
         "posthog_datawarehousetable"."credential_id",
         "posthog_datawarehousetable"."external_data_source_id",
         "posthog_datawarehousetable"."columns",
         "posthog_datawarehousetable"."row_count",
         "posthog_user"."id",
         "posthog_user"."password",
         "posthog_user"."last_login",
         "posthog_user"."first_name",
         "posthog_user"."last_name",
         "posthog_user"."is_staff",
         "posthog_user"."date_joined",
         "posthog_user"."uuid",
         "posthog_user"."current_organization_id",
         "posthog_user"."current_team_id",
         "posthog_user"."email",
         "posthog_user"."pending_email",
         "posthog_user"."temporary_token",
         "posthog_user"."distinct_id",
         "posthog_user"."is_email_verified",
         "posthog_user"."requested_password_reset_at",
         "posthog_user"."has_seen_product_intro_for",
         "posthog_user"."strapi_id",
         "posthog_user"."is_active",
         "posthog_user"."theme_mode",
         "posthog_user"."partial_notification_settings",
         "posthog_user"."anonymize_data",
         "posthog_user"."toolbar_mode",
         "posthog_user"."hedgehog_config",
         "posthog_user"."events_column_config",
         "posthog_user"."email_opt_in",
         "posthog_datawarehousecredential"."created_by_id",
         "posthog_datawarehousecredential"."created_at",
         "posthog_datawarehousecredential"."id",
         "posthog_datawarehousecredential"."access_key",
         "posthog_datawarehousecredential"."access_secret",
         "posthog_datawarehousecredential"."team_id",
         "posthog_externaldatasource"."created_by_id",
         "posthog_externaldatasource"."created_at",
         "posthog_externaldatasource"."updated_at",
         "posthog_externaldatasource"."deleted",
         "posthog_externaldatasource"."deleted_at",
         "posthog_externaldatasource"."id",
         "posthog_externaldatasource"."source_id",
         "posthog_externaldatasource"."connection_id",
         "posthog_externaldatasource"."destination_id",
         "posthog_externaldatasource"."team_id",
         "posthog_externaldatasource"."sync_frequency",
         "posthog_externaldatasource"."status",
         "posthog_externaldatasource"."source_type",
         "posthog_externaldatasource"."job_inputs",
         "posthog_externaldatasource"."are_tables_created",
         "posthog_externaldatasource"."prefix"
  FROM "posthog_datawarehousetable"
  LEFT OUTER JOIN "posthog_user" ON ("posthog_datawarehousetable"."created_by_id" = "posthog_user"."id")
  LEFT OUTER JOIN "posthog_datawarehousecredential" ON ("posthog_datawarehousetable"."credential_id" = "posthog_datawarehousecredential"."id")
  LEFT OUTER JOIN "posthog_externaldatasource" ON ("posthog_datawarehousetable"."external_data_source_id" = "posthog_externaldatasource"."id")
  WHERE ("posthog_datawarehousetable"."team_id" = 2
         AND NOT ("posthog_datawarehousetable"."deleted"
                  AND "posthog_datawarehousetable"."deleted" IS NOT NULL))
  '''
# ---
# name: TestSessionRecordings.test_get_session_recordings.27
  '''
  SELECT "posthog_datawarehousejoin"."created_by_id",
         "posthog_datawarehousejoin"."created_at",
         "posthog_datawarehousejoin"."deleted",
         "posthog_datawarehousejoin"."deleted_at",
         "posthog_datawarehousejoin"."id",
         "posthog_datawarehousejoin"."team_id",
         "posthog_datawarehousejoin"."source_table_name",
         "posthog_datawarehousejoin"."source_table_key",
         "posthog_datawarehousejoin"."joining_table_name",
         "posthog_datawarehousejoin"."joining_table_key",
         "posthog_datawarehousejoin"."field_name"
  FROM "posthog_datawarehousejoin"
  WHERE ("posthog_datawarehousejoin"."team_id" = 2
         AND NOT ("posthog_datawarehousejoin"."deleted"
                  AND "posthog_datawarehousejoin"."deleted" IS NOT NULL))
  '''
# ---
# name: TestSessionRecordings.test_get_session_recordings.28
  '''
  SELECT "posthog_sessionrecording"."id",
         "posthog_sessionrecording"."session_id",
         "posthog_sessionrecording"."team_id",
         "posthog_sessionrecording"."created_at",
         "posthog_sessionrecording"."deleted",
         "posthog_sessionrecording"."object_storage_path",
         "posthog_sessionrecording"."distinct_id",
         "posthog_sessionrecording"."duration",
         "posthog_sessionrecording"."active_seconds",
         "posthog_sessionrecording"."inactive_seconds",
         "posthog_sessionrecording"."start_time",
         "posthog_sessionrecording"."end_time",
         "posthog_sessionrecording"."click_count",
         "posthog_sessionrecording"."keypress_count",
         "posthog_sessionrecording"."mouse_activity_count",
         "posthog_sessionrecording"."console_log_count",
         "posthog_sessionrecording"."console_warn_count",
         "posthog_sessionrecording"."console_error_count",
         "posthog_sessionrecording"."start_url",
         "posthog_sessionrecording"."storage_version"
  FROM "posthog_sessionrecording"
  WHERE ("posthog_sessionrecording"."session_id" IN ('test_get_session_recordings-1',
                                                     'test_get_session_recordings-2')
         AND "posthog_sessionrecording"."team_id" = 2)
  '''
# ---
# name: TestSessionRecordings.test_get_session_recordings.29
  '''
  SELECT "posthog_sessionrecordingviewed"."session_id"
  FROM "posthog_sessionrecordingviewed"
  WHERE ("posthog_sessionrecordingviewed"."team_id" = 2
         AND "posthog_sessionrecordingviewed"."user_id" = 2)
  '''
# ---
# name: TestSessionRecordings.test_get_session_recordings.3
  '''
  SELECT "posthog_team"."id",
         "posthog_team"."uuid",
         "posthog_team"."organization_id",
         "posthog_team"."project_id",
         "posthog_team"."api_token",
         "posthog_team"."app_urls",
         "posthog_team"."name",
         "posthog_team"."slack_incoming_webhook",
         "posthog_team"."created_at",
         "posthog_team"."updated_at",
         "posthog_team"."anonymize_ips",
         "posthog_team"."completed_snippet_onboarding",
         "posthog_team"."has_completed_onboarding_for",
         "posthog_team"."ingested_event",
         "posthog_team"."autocapture_opt_out",
         "posthog_team"."autocapture_web_vitals_opt_in",
         "posthog_team"."autocapture_web_vitals_allowed_metrics",
         "posthog_team"."autocapture_exceptions_opt_in",
         "posthog_team"."autocapture_exceptions_errors_to_ignore",
         "posthog_team"."session_recording_opt_in",
         "posthog_team"."session_recording_sample_rate",
         "posthog_team"."session_recording_minimum_duration_milliseconds",
         "posthog_team"."session_recording_linked_flag",
         "posthog_team"."session_recording_network_payload_capture_config",
         "posthog_team"."session_recording_url_trigger_config",
         "posthog_team"."session_replay_config",
         "posthog_team"."survey_config",
         "posthog_team"."capture_console_log_opt_in",
         "posthog_team"."capture_performance_opt_in",
         "posthog_team"."surveys_opt_in",
         "posthog_team"."heatmaps_opt_in",
         "posthog_team"."session_recording_version",
         "posthog_team"."signup_token",
         "posthog_team"."is_demo",
         "posthog_team"."access_control",
         "posthog_team"."week_start_day",
         "posthog_team"."inject_web_apps",
         "posthog_team"."test_account_filters",
         "posthog_team"."test_account_filters_default_checked",
         "posthog_team"."path_cleaning_filters",
         "posthog_team"."timezone",
         "posthog_team"."data_attributes",
         "posthog_team"."person_display_name_properties",
         "posthog_team"."live_events_columns",
         "posthog_team"."recording_domains",
         "posthog_team"."primary_dashboard_id",
         "posthog_team"."extra_settings",
         "posthog_team"."modifiers",
         "posthog_team"."correlation_config",
         "posthog_team"."session_recording_retention_period_days",
         "posthog_team"."plugins_opt_in",
         "posthog_team"."opt_out_capture",
         "posthog_team"."event_names",
         "posthog_team"."event_names_with_usage",
         "posthog_team"."event_properties",
         "posthog_team"."event_properties_with_usage",
         "posthog_team"."event_properties_numerical",
         "posthog_team"."external_data_workspace_id",
         "posthog_team"."external_data_workspace_last_synced_at"
  FROM "posthog_team"
  WHERE "posthog_team"."id" = 2
  LIMIT 21
  '''
# ---
# name: TestSessionRecordings.test_get_session_recordings.30
  '''
  SELECT "posthog_persondistinctid"."id",
         "posthog_persondistinctid"."team_id",
         "posthog_persondistinctid"."person_id",
         "posthog_persondistinctid"."distinct_id",
         "posthog_persondistinctid"."version",
         "posthog_person"."id",
         "posthog_person"."created_at",
         "posthog_person"."properties_last_updated_at",
         "posthog_person"."properties_last_operation",
         "posthog_person"."team_id",
         "posthog_person"."properties",
         "posthog_person"."is_user_id",
         "posthog_person"."is_identified",
         "posthog_person"."uuid",
         "posthog_person"."version"
  FROM "posthog_persondistinctid"
  INNER JOIN "posthog_person" ON ("posthog_persondistinctid"."person_id" = "posthog_person"."id")
  WHERE ("posthog_persondistinctid"."distinct_id" IN ('user2',
                                                      'user_one_0')
         AND "posthog_persondistinctid"."team_id" = 2)
  '''
# ---
# name: TestSessionRecordings.test_get_session_recordings.31
  '''
  SELECT "posthog_persondistinctid"."id",
         "posthog_persondistinctid"."team_id",
         "posthog_persondistinctid"."person_id",
         "posthog_persondistinctid"."distinct_id",
         "posthog_persondistinctid"."version",
         "posthog_person"."id",
         "posthog_person"."created_at",
         "posthog_person"."properties_last_updated_at",
         "posthog_person"."properties_last_operation",
         "posthog_person"."team_id",
         "posthog_person"."properties",
         "posthog_person"."is_user_id",
         "posthog_person"."is_identified",
         "posthog_person"."uuid",
         "posthog_person"."version"
  FROM "posthog_persondistinctid"
  INNER JOIN "posthog_person" ON ("posthog_persondistinctid"."person_id" = "posthog_person"."id")
  WHERE ("posthog_persondistinctid"."distinct_id" IN ('user2',
                                                      'user_one_0')
         AND "posthog_persondistinctid"."team_id" = 2)
  '''
# ---
# name: TestSessionRecordings.test_get_session_recordings.4
  '''
  SELECT "posthog_team"."id",
         "posthog_team"."uuid",
         "posthog_team"."organization_id",
         "posthog_team"."project_id",
         "posthog_team"."api_token",
         "posthog_team"."app_urls",
         "posthog_team"."name",
         "posthog_team"."slack_incoming_webhook",
         "posthog_team"."created_at",
         "posthog_team"."updated_at",
         "posthog_team"."anonymize_ips",
         "posthog_team"."completed_snippet_onboarding",
         "posthog_team"."has_completed_onboarding_for",
         "posthog_team"."ingested_event",
         "posthog_team"."autocapture_opt_out",
         "posthog_team"."autocapture_web_vitals_opt_in",
         "posthog_team"."autocapture_web_vitals_allowed_metrics",
         "posthog_team"."autocapture_exceptions_opt_in",
         "posthog_team"."autocapture_exceptions_errors_to_ignore",
         "posthog_team"."session_recording_opt_in",
         "posthog_team"."session_recording_sample_rate",
         "posthog_team"."session_recording_minimum_duration_milliseconds",
         "posthog_team"."session_recording_linked_flag",
         "posthog_team"."session_recording_network_payload_capture_config",
         "posthog_team"."session_recording_url_trigger_config",
         "posthog_team"."session_replay_config",
         "posthog_team"."survey_config",
         "posthog_team"."capture_console_log_opt_in",
         "posthog_team"."capture_performance_opt_in",
         "posthog_team"."surveys_opt_in",
         "posthog_team"."heatmaps_opt_in",
         "posthog_team"."session_recording_version",
         "posthog_team"."signup_token",
         "posthog_team"."is_demo",
         "posthog_team"."access_control",
         "posthog_team"."week_start_day",
         "posthog_team"."inject_web_apps",
         "posthog_team"."test_account_filters",
         "posthog_team"."test_account_filters_default_checked",
         "posthog_team"."path_cleaning_filters",
         "posthog_team"."timezone",
         "posthog_team"."data_attributes",
         "posthog_team"."person_display_name_properties",
         "posthog_team"."live_events_columns",
         "posthog_team"."recording_domains",
         "posthog_team"."primary_dashboard_id",
         "posthog_team"."extra_settings",
         "posthog_team"."modifiers",
         "posthog_team"."correlation_config",
         "posthog_team"."session_recording_retention_period_days",
         "posthog_team"."plugins_opt_in",
         "posthog_team"."opt_out_capture",
         "posthog_team"."event_names",
         "posthog_team"."event_names_with_usage",
         "posthog_team"."event_properties",
         "posthog_team"."event_properties_with_usage",
         "posthog_team"."event_properties_numerical",
         "posthog_team"."external_data_workspace_id",
         "posthog_team"."external_data_workspace_last_synced_at"
  FROM "posthog_team"
  WHERE "posthog_team"."id" = 2
  LIMIT 21
  '''
# ---
# name: TestSessionRecordings.test_get_session_recordings.5
  '''
  SELECT "posthog_team"."id",
         "posthog_team"."uuid",
         "posthog_team"."organization_id",
         "posthog_team"."project_id",
         "posthog_team"."api_token",
         "posthog_team"."app_urls",
         "posthog_team"."name",
         "posthog_team"."slack_incoming_webhook",
         "posthog_team"."created_at",
         "posthog_team"."updated_at",
         "posthog_team"."anonymize_ips",
         "posthog_team"."completed_snippet_onboarding",
         "posthog_team"."has_completed_onboarding_for",
         "posthog_team"."ingested_event",
         "posthog_team"."autocapture_opt_out",
         "posthog_team"."autocapture_web_vitals_opt_in",
         "posthog_team"."autocapture_web_vitals_allowed_metrics",
         "posthog_team"."autocapture_exceptions_opt_in",
         "posthog_team"."autocapture_exceptions_errors_to_ignore",
         "posthog_team"."session_recording_opt_in",
         "posthog_team"."session_recording_sample_rate",
         "posthog_team"."session_recording_minimum_duration_milliseconds",
         "posthog_team"."session_recording_linked_flag",
         "posthog_team"."session_recording_network_payload_capture_config",
         "posthog_team"."session_recording_url_trigger_config",
         "posthog_team"."session_replay_config",
         "posthog_team"."survey_config",
         "posthog_team"."capture_console_log_opt_in",
         "posthog_team"."capture_performance_opt_in",
         "posthog_team"."surveys_opt_in",
         "posthog_team"."heatmaps_opt_in",
         "posthog_team"."session_recording_version",
         "posthog_team"."signup_token",
         "posthog_team"."is_demo",
         "posthog_team"."access_control",
         "posthog_team"."week_start_day",
         "posthog_team"."inject_web_apps",
         "posthog_team"."test_account_filters",
         "posthog_team"."test_account_filters_default_checked",
         "posthog_team"."path_cleaning_filters",
         "posthog_team"."timezone",
         "posthog_team"."data_attributes",
         "posthog_team"."person_display_name_properties",
         "posthog_team"."live_events_columns",
         "posthog_team"."recording_domains",
         "posthog_team"."primary_dashboard_id",
         "posthog_team"."extra_settings",
         "posthog_team"."modifiers",
         "posthog_team"."correlation_config",
         "posthog_team"."session_recording_retention_period_days",
         "posthog_team"."plugins_opt_in",
         "posthog_team"."opt_out_capture",
         "posthog_team"."event_names",
         "posthog_team"."event_names_with_usage",
         "posthog_team"."event_properties",
         "posthog_team"."event_properties_with_usage",
         "posthog_team"."event_properties_numerical",
         "posthog_team"."external_data_workspace_id",
         "posthog_team"."external_data_workspace_last_synced_at"
  FROM "posthog_team"
  WHERE "posthog_team"."id" = 2
  LIMIT 21
  '''
# ---
# name: TestSessionRecordings.test_get_session_recordings.6
  '''
  SELECT "posthog_team"."id",
         "posthog_team"."uuid",
         "posthog_team"."organization_id",
         "posthog_team"."project_id",
         "posthog_team"."api_token",
         "posthog_team"."app_urls",
         "posthog_team"."name",
         "posthog_team"."slack_incoming_webhook",
         "posthog_team"."created_at",
         "posthog_team"."updated_at",
         "posthog_team"."anonymize_ips",
         "posthog_team"."completed_snippet_onboarding",
         "posthog_team"."has_completed_onboarding_for",
         "posthog_team"."ingested_event",
         "posthog_team"."autocapture_opt_out",
         "posthog_team"."autocapture_web_vitals_opt_in",
         "posthog_team"."autocapture_web_vitals_allowed_metrics",
         "posthog_team"."autocapture_exceptions_opt_in",
         "posthog_team"."autocapture_exceptions_errors_to_ignore",
         "posthog_team"."session_recording_opt_in",
         "posthog_team"."session_recording_sample_rate",
         "posthog_team"."session_recording_minimum_duration_milliseconds",
         "posthog_team"."session_recording_linked_flag",
         "posthog_team"."session_recording_network_payload_capture_config",
         "posthog_team"."session_recording_url_trigger_config",
         "posthog_team"."session_replay_config",
         "posthog_team"."survey_config",
         "posthog_team"."capture_console_log_opt_in",
         "posthog_team"."capture_performance_opt_in",
         "posthog_team"."surveys_opt_in",
         "posthog_team"."heatmaps_opt_in",
         "posthog_team"."session_recording_version",
         "posthog_team"."signup_token",
         "posthog_team"."is_demo",
         "posthog_team"."access_control",
         "posthog_team"."week_start_day",
         "posthog_team"."inject_web_apps",
         "posthog_team"."test_account_filters",
         "posthog_team"."test_account_filters_default_checked",
         "posthog_team"."path_cleaning_filters",
         "posthog_team"."timezone",
         "posthog_team"."data_attributes",
         "posthog_team"."person_display_name_properties",
         "posthog_team"."live_events_columns",
         "posthog_team"."recording_domains",
         "posthog_team"."primary_dashboard_id",
         "posthog_team"."extra_settings",
         "posthog_team"."modifiers",
         "posthog_team"."correlation_config",
         "posthog_team"."session_recording_retention_period_days",
         "posthog_team"."plugins_opt_in",
         "posthog_team"."opt_out_capture",
         "posthog_team"."event_names",
         "posthog_team"."event_names_with_usage",
         "posthog_team"."event_properties",
         "posthog_team"."event_properties_with_usage",
         "posthog_team"."event_properties_numerical",
         "posthog_team"."external_data_workspace_id",
         "posthog_team"."external_data_workspace_last_synced_at"
  FROM "posthog_team"
  WHERE "posthog_team"."id" = 2
  LIMIT 21
  '''
# ---
# name: TestSessionRecordings.test_get_session_recordings.7
  '''
  SELECT "posthog_team"."id",
         "posthog_team"."uuid",
         "posthog_team"."organization_id",
         "posthog_team"."project_id",
         "posthog_team"."api_token",
         "posthog_team"."app_urls",
         "posthog_team"."name",
         "posthog_team"."slack_incoming_webhook",
         "posthog_team"."created_at",
         "posthog_team"."updated_at",
         "posthog_team"."anonymize_ips",
         "posthog_team"."completed_snippet_onboarding",
         "posthog_team"."has_completed_onboarding_for",
         "posthog_team"."ingested_event",
         "posthog_team"."autocapture_opt_out",
         "posthog_team"."autocapture_web_vitals_opt_in",
         "posthog_team"."autocapture_web_vitals_allowed_metrics",
         "posthog_team"."autocapture_exceptions_opt_in",
         "posthog_team"."autocapture_exceptions_errors_to_ignore",
         "posthog_team"."session_recording_opt_in",
         "posthog_team"."session_recording_sample_rate",
         "posthog_team"."session_recording_minimum_duration_milliseconds",
         "posthog_team"."session_recording_linked_flag",
         "posthog_team"."session_recording_network_payload_capture_config",
         "posthog_team"."session_recording_url_trigger_config",
         "posthog_team"."session_replay_config",
         "posthog_team"."survey_config",
         "posthog_team"."capture_console_log_opt_in",
         "posthog_team"."capture_performance_opt_in",
         "posthog_team"."surveys_opt_in",
         "posthog_team"."heatmaps_opt_in",
         "posthog_team"."session_recording_version",
         "posthog_team"."signup_token",
         "posthog_team"."is_demo",
         "posthog_team"."access_control",
         "posthog_team"."week_start_day",
         "posthog_team"."inject_web_apps",
         "posthog_team"."test_account_filters",
         "posthog_team"."test_account_filters_default_checked",
         "posthog_team"."path_cleaning_filters",
         "posthog_team"."timezone",
         "posthog_team"."data_attributes",
         "posthog_team"."person_display_name_properties",
         "posthog_team"."live_events_columns",
         "posthog_team"."recording_domains",
         "posthog_team"."primary_dashboard_id",
         "posthog_team"."extra_settings",
         "posthog_team"."modifiers",
         "posthog_team"."correlation_config",
         "posthog_team"."session_recording_retention_period_days",
         "posthog_team"."plugins_opt_in",
         "posthog_team"."opt_out_capture",
         "posthog_team"."event_names",
         "posthog_team"."event_names_with_usage",
         "posthog_team"."event_properties",
         "posthog_team"."event_properties_with_usage",
         "posthog_team"."event_properties_numerical",
         "posthog_team"."external_data_workspace_id",
         "posthog_team"."external_data_workspace_last_synced_at"
  FROM "posthog_team"
  WHERE "posthog_team"."id" = 2
  LIMIT 21
  '''
# ---
# name: TestSessionRecordings.test_get_session_recordings.8
  '''
  SELECT "posthog_team"."id",
         "posthog_team"."uuid",
         "posthog_team"."organization_id",
         "posthog_team"."project_id",
         "posthog_team"."api_token",
         "posthog_team"."app_urls",
         "posthog_team"."name",
         "posthog_team"."slack_incoming_webhook",
         "posthog_team"."created_at",
         "posthog_team"."updated_at",
         "posthog_team"."anonymize_ips",
         "posthog_team"."completed_snippet_onboarding",
         "posthog_team"."has_completed_onboarding_for",
         "posthog_team"."ingested_event",
         "posthog_team"."autocapture_opt_out",
         "posthog_team"."autocapture_web_vitals_opt_in",
         "posthog_team"."autocapture_web_vitals_allowed_metrics",
         "posthog_team"."autocapture_exceptions_opt_in",
         "posthog_team"."autocapture_exceptions_errors_to_ignore",
         "posthog_team"."session_recording_opt_in",
         "posthog_team"."session_recording_sample_rate",
         "posthog_team"."session_recording_minimum_duration_milliseconds",
         "posthog_team"."session_recording_linked_flag",
         "posthog_team"."session_recording_network_payload_capture_config",
         "posthog_team"."session_recording_url_trigger_config",
         "posthog_team"."session_replay_config",
         "posthog_team"."survey_config",
         "posthog_team"."capture_console_log_opt_in",
         "posthog_team"."capture_performance_opt_in",
         "posthog_team"."surveys_opt_in",
         "posthog_team"."heatmaps_opt_in",
         "posthog_team"."session_recording_version",
         "posthog_team"."signup_token",
         "posthog_team"."is_demo",
         "posthog_team"."access_control",
         "posthog_team"."week_start_day",
         "posthog_team"."inject_web_apps",
         "posthog_team"."test_account_filters",
         "posthog_team"."test_account_filters_default_checked",
         "posthog_team"."path_cleaning_filters",
         "posthog_team"."timezone",
         "posthog_team"."data_attributes",
         "posthog_team"."person_display_name_properties",
         "posthog_team"."live_events_columns",
         "posthog_team"."recording_domains",
         "posthog_team"."primary_dashboard_id",
         "posthog_team"."extra_settings",
         "posthog_team"."modifiers",
         "posthog_team"."correlation_config",
         "posthog_team"."session_recording_retention_period_days",
         "posthog_team"."plugins_opt_in",
         "posthog_team"."opt_out_capture",
         "posthog_team"."event_names",
         "posthog_team"."event_names_with_usage",
         "posthog_team"."event_properties",
         "posthog_team"."event_properties_with_usage",
         "posthog_team"."event_properties_numerical",
         "posthog_team"."external_data_workspace_id",
         "posthog_team"."external_data_workspace_last_synced_at"
  FROM "posthog_team"
  WHERE "posthog_team"."id" = 2
  LIMIT 21
  '''
# ---
# name: TestSessionRecordings.test_get_session_recordings.9
  '''
  SELECT "posthog_team"."id",
         "posthog_team"."uuid",
         "posthog_team"."organization_id",
         "posthog_team"."project_id",
         "posthog_team"."api_token",
         "posthog_team"."app_urls",
         "posthog_team"."name",
         "posthog_team"."slack_incoming_webhook",
         "posthog_team"."created_at",
         "posthog_team"."updated_at",
         "posthog_team"."anonymize_ips",
         "posthog_team"."completed_snippet_onboarding",
         "posthog_team"."has_completed_onboarding_for",
         "posthog_team"."ingested_event",
         "posthog_team"."autocapture_opt_out",
         "posthog_team"."autocapture_web_vitals_opt_in",
         "posthog_team"."autocapture_web_vitals_allowed_metrics",
         "posthog_team"."autocapture_exceptions_opt_in",
         "posthog_team"."autocapture_exceptions_errors_to_ignore",
         "posthog_team"."session_recording_opt_in",
         "posthog_team"."session_recording_sample_rate",
         "posthog_team"."session_recording_minimum_duration_milliseconds",
         "posthog_team"."session_recording_linked_flag",
         "posthog_team"."session_recording_network_payload_capture_config",
         "posthog_team"."session_recording_url_trigger_config",
         "posthog_team"."session_replay_config",
         "posthog_team"."survey_config",
         "posthog_team"."capture_console_log_opt_in",
         "posthog_team"."capture_performance_opt_in",
         "posthog_team"."surveys_opt_in",
         "posthog_team"."heatmaps_opt_in",
         "posthog_team"."session_recording_version",
         "posthog_team"."signup_token",
         "posthog_team"."is_demo",
         "posthog_team"."access_control",
         "posthog_team"."week_start_day",
         "posthog_team"."inject_web_apps",
         "posthog_team"."test_account_filters",
         "posthog_team"."test_account_filters_default_checked",
         "posthog_team"."path_cleaning_filters",
         "posthog_team"."timezone",
         "posthog_team"."data_attributes",
         "posthog_team"."person_display_name_properties",
         "posthog_team"."live_events_columns",
         "posthog_team"."recording_domains",
         "posthog_team"."primary_dashboard_id",
         "posthog_team"."extra_settings",
         "posthog_team"."modifiers",
         "posthog_team"."correlation_config",
         "posthog_team"."session_recording_retention_period_days",
         "posthog_team"."plugins_opt_in",
         "posthog_team"."opt_out_capture",
         "posthog_team"."event_names",
         "posthog_team"."event_names_with_usage",
         "posthog_team"."event_properties",
         "posthog_team"."event_properties_with_usage",
         "posthog_team"."event_properties_numerical",
         "posthog_team"."external_data_workspace_id",
         "posthog_team"."external_data_workspace_last_synced_at"
  FROM "posthog_team"
  WHERE "posthog_team"."id" = 2
  LIMIT 21
  '''
# ---
# name: TestSessionRecordings.test_listing_recordings_is_not_nplus1_for_persons
  '''
  SELECT "posthog_user"."id",
         "posthog_user"."password",
         "posthog_user"."last_login",
         "posthog_user"."first_name",
         "posthog_user"."last_name",
         "posthog_user"."is_staff",
         "posthog_user"."date_joined",
         "posthog_user"."uuid",
         "posthog_user"."current_organization_id",
         "posthog_user"."current_team_id",
         "posthog_user"."email",
         "posthog_user"."pending_email",
         "posthog_user"."temporary_token",
         "posthog_user"."distinct_id",
         "posthog_user"."is_email_verified",
         "posthog_user"."has_seen_product_intro_for",
         "posthog_user"."strapi_id",
         "posthog_user"."is_active",
         "posthog_user"."theme_mode",
         "posthog_user"."partial_notification_settings",
         "posthog_user"."anonymize_data",
         "posthog_user"."toolbar_mode",
         "posthog_user"."hedgehog_config",
         "posthog_user"."events_column_config",
         "posthog_user"."email_opt_in"
  FROM "posthog_user"
  WHERE "posthog_user"."id" = 2
  LIMIT 21
  '''
# ---
# name: TestSessionRecordings.test_listing_recordings_is_not_nplus1_for_persons.1
  '''
  SELECT "posthog_team"."id",
         "posthog_team"."uuid",
         "posthog_team"."organization_id",
         "posthog_team"."project_id",
         "posthog_team"."api_token",
         "posthog_team"."app_urls",
         "posthog_team"."name",
         "posthog_team"."slack_incoming_webhook",
         "posthog_team"."created_at",
         "posthog_team"."updated_at",
         "posthog_team"."anonymize_ips",
         "posthog_team"."completed_snippet_onboarding",
         "posthog_team"."has_completed_onboarding_for",
         "posthog_team"."ingested_event",
         "posthog_team"."autocapture_opt_out",
         "posthog_team"."autocapture_web_vitals_opt_in",
         "posthog_team"."autocapture_web_vitals_allowed_metrics",
         "posthog_team"."autocapture_exceptions_opt_in",
         "posthog_team"."autocapture_exceptions_errors_to_ignore",
         "posthog_team"."session_recording_opt_in",
         "posthog_team"."session_recording_sample_rate",
         "posthog_team"."session_recording_minimum_duration_milliseconds",
         "posthog_team"."session_recording_linked_flag",
         "posthog_team"."session_recording_network_payload_capture_config",
         "posthog_team"."session_recording_url_trigger_config",
         "posthog_team"."session_replay_config",
         "posthog_team"."survey_config",
         "posthog_team"."capture_console_log_opt_in",
         "posthog_team"."capture_performance_opt_in",
         "posthog_team"."surveys_opt_in",
         "posthog_team"."heatmaps_opt_in",
         "posthog_team"."session_recording_version",
         "posthog_team"."signup_token",
         "posthog_team"."is_demo",
         "posthog_team"."access_control",
         "posthog_team"."week_start_day",
         "posthog_team"."inject_web_apps",
         "posthog_team"."test_account_filters",
         "posthog_team"."test_account_filters_default_checked",
         "posthog_team"."path_cleaning_filters",
         "posthog_team"."timezone",
         "posthog_team"."data_attributes",
         "posthog_team"."person_display_name_properties",
         "posthog_team"."live_events_columns",
         "posthog_team"."recording_domains",
         "posthog_team"."primary_dashboard_id",
         "posthog_team"."extra_settings",
         "posthog_team"."modifiers",
         "posthog_team"."correlation_config",
         "posthog_team"."session_recording_retention_period_days",
         "posthog_team"."external_data_workspace_id",
         "posthog_team"."external_data_workspace_last_synced_at"
  FROM "posthog_team"
  WHERE "posthog_team"."id" = 2
  LIMIT 21
  '''
# ---
# name: TestSessionRecordings.test_listing_recordings_is_not_nplus1_for_persons.10
  '''
  SELECT "posthog_datawarehousejoin"."created_by_id",
         "posthog_datawarehousejoin"."created_at",
         "posthog_datawarehousejoin"."deleted",
         "posthog_datawarehousejoin"."deleted_at",
         "posthog_datawarehousejoin"."id",
         "posthog_datawarehousejoin"."team_id",
         "posthog_datawarehousejoin"."source_table_name",
         "posthog_datawarehousejoin"."source_table_key",
         "posthog_datawarehousejoin"."joining_table_name",
         "posthog_datawarehousejoin"."joining_table_key",
         "posthog_datawarehousejoin"."field_name"
  FROM "posthog_datawarehousejoin"
  WHERE ("posthog_datawarehousejoin"."team_id" = 2
         AND NOT ("posthog_datawarehousejoin"."deleted"
                  AND "posthog_datawarehousejoin"."deleted" IS NOT NULL))
  '''
# ---
# name: TestSessionRecordings.test_listing_recordings_is_not_nplus1_for_persons.100
  '''
  SELECT "posthog_user"."id",
         "posthog_user"."password",
         "posthog_user"."last_login",
         "posthog_user"."first_name",
         "posthog_user"."last_name",
         "posthog_user"."is_staff",
         "posthog_user"."date_joined",
         "posthog_user"."uuid",
         "posthog_user"."current_organization_id",
         "posthog_user"."current_team_id",
         "posthog_user"."email",
         "posthog_user"."pending_email",
         "posthog_user"."temporary_token",
         "posthog_user"."distinct_id",
         "posthog_user"."is_email_verified",
         "posthog_user"."has_seen_product_intro_for",
         "posthog_user"."strapi_id",
         "posthog_user"."is_active",
         "posthog_user"."theme_mode",
         "posthog_user"."partial_notification_settings",
         "posthog_user"."anonymize_data",
         "posthog_user"."toolbar_mode",
         "posthog_user"."hedgehog_config",
         "posthog_user"."events_column_config",
         "posthog_user"."email_opt_in"
  FROM "posthog_user"
  WHERE "posthog_user"."id" = 2
  LIMIT 21
  '''
# ---
# name: TestSessionRecordings.test_listing_recordings_is_not_nplus1_for_persons.101
  '''
  SELECT "posthog_team"."id",
         "posthog_team"."uuid",
         "posthog_team"."organization_id",
         "posthog_team"."project_id",
         "posthog_team"."api_token",
         "posthog_team"."app_urls",
         "posthog_team"."name",
         "posthog_team"."slack_incoming_webhook",
         "posthog_team"."created_at",
         "posthog_team"."updated_at",
         "posthog_team"."anonymize_ips",
         "posthog_team"."completed_snippet_onboarding",
         "posthog_team"."has_completed_onboarding_for",
         "posthog_team"."ingested_event",
         "posthog_team"."autocapture_opt_out",
         "posthog_team"."autocapture_web_vitals_opt_in",
         "posthog_team"."autocapture_web_vitals_allowed_metrics",
         "posthog_team"."autocapture_exceptions_opt_in",
         "posthog_team"."autocapture_exceptions_errors_to_ignore",
         "posthog_team"."session_recording_opt_in",
         "posthog_team"."session_recording_sample_rate",
         "posthog_team"."session_recording_minimum_duration_milliseconds",
         "posthog_team"."session_recording_linked_flag",
         "posthog_team"."session_recording_network_payload_capture_config",
         "posthog_team"."session_recording_url_trigger_config",
         "posthog_team"."session_replay_config",
         "posthog_team"."survey_config",
         "posthog_team"."capture_console_log_opt_in",
         "posthog_team"."capture_performance_opt_in",
         "posthog_team"."surveys_opt_in",
         "posthog_team"."heatmaps_opt_in",
         "posthog_team"."session_recording_version",
         "posthog_team"."signup_token",
         "posthog_team"."is_demo",
         "posthog_team"."access_control",
         "posthog_team"."week_start_day",
         "posthog_team"."inject_web_apps",
         "posthog_team"."test_account_filters",
         "posthog_team"."test_account_filters_default_checked",
         "posthog_team"."path_cleaning_filters",
         "posthog_team"."timezone",
         "posthog_team"."data_attributes",
         "posthog_team"."person_display_name_properties",
         "posthog_team"."live_events_columns",
         "posthog_team"."recording_domains",
         "posthog_team"."primary_dashboard_id",
         "posthog_team"."extra_settings",
         "posthog_team"."modifiers",
         "posthog_team"."correlation_config",
         "posthog_team"."session_recording_retention_period_days",
         "posthog_team"."external_data_workspace_id",
         "posthog_team"."external_data_workspace_last_synced_at"
  FROM "posthog_team"
  WHERE "posthog_team"."id" = 2
  LIMIT 21
  '''
# ---
# name: TestSessionRecordings.test_listing_recordings_is_not_nplus1_for_persons.102
  '''
  SELECT "posthog_organizationmembership"."id",
         "posthog_organizationmembership"."organization_id",
         "posthog_organizationmembership"."user_id",
         "posthog_organizationmembership"."level",
         "posthog_organizationmembership"."joined_at",
         "posthog_organizationmembership"."updated_at",
         "posthog_organization"."id",
         "posthog_organization"."name",
         "posthog_organization"."slug",
         "posthog_organization"."logo_media_id",
         "posthog_organization"."created_at",
         "posthog_organization"."updated_at",
         "posthog_organization"."plugins_access_level",
         "posthog_organization"."for_internal_metrics",
         "posthog_organization"."is_member_join_email_enabled",
         "posthog_organization"."enforce_2fa",
         "posthog_organization"."is_hipaa",
         "posthog_organization"."customer_id",
         "posthog_organization"."available_product_features",
         "posthog_organization"."usage",
         "posthog_organization"."never_drop_data",
         "posthog_organization"."customer_trust_scores",
         "posthog_organization"."setup_section_2_completed",
         "posthog_organization"."personalization",
         "posthog_organization"."domain_whitelist"
  FROM "posthog_organizationmembership"
  INNER JOIN "posthog_organization" ON ("posthog_organizationmembership"."organization_id" = "posthog_organization"."id")
  WHERE "posthog_organizationmembership"."user_id" = 2
  '''
# ---
# name: TestSessionRecordings.test_listing_recordings_is_not_nplus1_for_persons.103
  '''
  SELECT "posthog_grouptypemapping"."id",
         "posthog_grouptypemapping"."team_id",
         "posthog_grouptypemapping"."group_type",
         "posthog_grouptypemapping"."group_type_index",
         "posthog_grouptypemapping"."name_singular",
         "posthog_grouptypemapping"."name_plural"
  FROM "posthog_grouptypemapping"
  WHERE "posthog_grouptypemapping"."team_id" = 2
  '''
# ---
# name: TestSessionRecordings.test_listing_recordings_is_not_nplus1_for_persons.104
  '''
  SELECT "posthog_datawarehousesavedquery"."created_by_id",
         "posthog_datawarehousesavedquery"."created_at",
         "posthog_datawarehousesavedquery"."deleted",
         "posthog_datawarehousesavedquery"."deleted_at",
         "posthog_datawarehousesavedquery"."id",
         "posthog_datawarehousesavedquery"."name",
         "posthog_datawarehousesavedquery"."team_id",
         "posthog_datawarehousesavedquery"."columns",
         "posthog_datawarehousesavedquery"."external_tables",
         "posthog_datawarehousesavedquery"."query",
         "posthog_datawarehousesavedquery"."status",
         "posthog_datawarehousesavedquery"."last_run_at",
         "posthog_datawarehousesavedquery"."table_id"
  FROM "posthog_datawarehousesavedquery"
  WHERE ("posthog_datawarehousesavedquery"."team_id" = 2
         AND NOT ("posthog_datawarehousesavedquery"."deleted"
                  AND "posthog_datawarehousesavedquery"."deleted" IS NOT NULL))
  '''
# ---
# name: TestSessionRecordings.test_listing_recordings_is_not_nplus1_for_persons.105
  '''
  SELECT "posthog_datawarehousetable"."created_by_id",
         "posthog_datawarehousetable"."created_at",
         "posthog_datawarehousetable"."updated_at",
         "posthog_datawarehousetable"."deleted",
         "posthog_datawarehousetable"."deleted_at",
         "posthog_datawarehousetable"."id",
         "posthog_datawarehousetable"."name",
         "posthog_datawarehousetable"."format",
         "posthog_datawarehousetable"."team_id",
         "posthog_datawarehousetable"."url_pattern",
         "posthog_datawarehousetable"."credential_id",
         "posthog_datawarehousetable"."external_data_source_id",
         "posthog_datawarehousetable"."columns",
         "posthog_datawarehousetable"."row_count",
         "posthog_user"."id",
         "posthog_user"."password",
         "posthog_user"."last_login",
         "posthog_user"."first_name",
         "posthog_user"."last_name",
         "posthog_user"."is_staff",
         "posthog_user"."date_joined",
         "posthog_user"."uuid",
         "posthog_user"."current_organization_id",
         "posthog_user"."current_team_id",
         "posthog_user"."email",
         "posthog_user"."pending_email",
         "posthog_user"."temporary_token",
         "posthog_user"."distinct_id",
         "posthog_user"."is_email_verified",
         "posthog_user"."requested_password_reset_at",
         "posthog_user"."has_seen_product_intro_for",
         "posthog_user"."strapi_id",
         "posthog_user"."is_active",
         "posthog_user"."theme_mode",
         "posthog_user"."partial_notification_settings",
         "posthog_user"."anonymize_data",
         "posthog_user"."toolbar_mode",
         "posthog_user"."hedgehog_config",
         "posthog_user"."events_column_config",
         "posthog_user"."email_opt_in",
         "posthog_datawarehousecredential"."created_by_id",
         "posthog_datawarehousecredential"."created_at",
         "posthog_datawarehousecredential"."id",
         "posthog_datawarehousecredential"."access_key",
         "posthog_datawarehousecredential"."access_secret",
         "posthog_datawarehousecredential"."team_id",
         "posthog_externaldatasource"."created_by_id",
         "posthog_externaldatasource"."created_at",
         "posthog_externaldatasource"."updated_at",
         "posthog_externaldatasource"."deleted",
         "posthog_externaldatasource"."deleted_at",
         "posthog_externaldatasource"."id",
         "posthog_externaldatasource"."source_id",
         "posthog_externaldatasource"."connection_id",
         "posthog_externaldatasource"."destination_id",
         "posthog_externaldatasource"."team_id",
         "posthog_externaldatasource"."sync_frequency",
         "posthog_externaldatasource"."status",
         "posthog_externaldatasource"."source_type",
         "posthog_externaldatasource"."job_inputs",
         "posthog_externaldatasource"."are_tables_created",
         "posthog_externaldatasource"."prefix"
  FROM "posthog_datawarehousetable"
  LEFT OUTER JOIN "posthog_user" ON ("posthog_datawarehousetable"."created_by_id" = "posthog_user"."id")
  LEFT OUTER JOIN "posthog_datawarehousecredential" ON ("posthog_datawarehousetable"."credential_id" = "posthog_datawarehousecredential"."id")
  LEFT OUTER JOIN "posthog_externaldatasource" ON ("posthog_datawarehousetable"."external_data_source_id" = "posthog_externaldatasource"."id")
  WHERE ("posthog_datawarehousetable"."team_id" = 2
         AND NOT ("posthog_datawarehousetable"."deleted"
                  AND "posthog_datawarehousetable"."deleted" IS NOT NULL))
  '''
# ---
# name: TestSessionRecordings.test_listing_recordings_is_not_nplus1_for_persons.106
  '''
  SELECT "posthog_datawarehousejoin"."created_by_id",
         "posthog_datawarehousejoin"."created_at",
         "posthog_datawarehousejoin"."deleted",
         "posthog_datawarehousejoin"."deleted_at",
         "posthog_datawarehousejoin"."id",
         "posthog_datawarehousejoin"."team_id",
         "posthog_datawarehousejoin"."source_table_name",
         "posthog_datawarehousejoin"."source_table_key",
         "posthog_datawarehousejoin"."joining_table_name",
         "posthog_datawarehousejoin"."joining_table_key",
         "posthog_datawarehousejoin"."field_name"
  FROM "posthog_datawarehousejoin"
  WHERE ("posthog_datawarehousejoin"."team_id" = 2
         AND NOT ("posthog_datawarehousejoin"."deleted"
                  AND "posthog_datawarehousejoin"."deleted" IS NOT NULL))
  '''
# ---
# name: TestSessionRecordings.test_listing_recordings_is_not_nplus1_for_persons.107
  '''
  SELECT "posthog_grouptypemapping"."id",
         "posthog_grouptypemapping"."team_id",
         "posthog_grouptypemapping"."group_type",
         "posthog_grouptypemapping"."group_type_index",
         "posthog_grouptypemapping"."name_singular",
         "posthog_grouptypemapping"."name_plural"
  FROM "posthog_grouptypemapping"
  WHERE "posthog_grouptypemapping"."team_id" = 2
  '''
# ---
# name: TestSessionRecordings.test_listing_recordings_is_not_nplus1_for_persons.108
  '''
  SELECT "posthog_datawarehousesavedquery"."created_by_id",
         "posthog_datawarehousesavedquery"."created_at",
         "posthog_datawarehousesavedquery"."deleted",
         "posthog_datawarehousesavedquery"."deleted_at",
         "posthog_datawarehousesavedquery"."id",
         "posthog_datawarehousesavedquery"."name",
         "posthog_datawarehousesavedquery"."team_id",
         "posthog_datawarehousesavedquery"."columns",
         "posthog_datawarehousesavedquery"."external_tables",
         "posthog_datawarehousesavedquery"."query",
         "posthog_datawarehousesavedquery"."status",
         "posthog_datawarehousesavedquery"."last_run_at",
         "posthog_datawarehousesavedquery"."table_id"
  FROM "posthog_datawarehousesavedquery"
  WHERE ("posthog_datawarehousesavedquery"."team_id" = 2
         AND NOT ("posthog_datawarehousesavedquery"."deleted"
                  AND "posthog_datawarehousesavedquery"."deleted" IS NOT NULL))
  '''
# ---
# name: TestSessionRecordings.test_listing_recordings_is_not_nplus1_for_persons.109
  '''
  SELECT "posthog_datawarehousetable"."created_by_id",
         "posthog_datawarehousetable"."created_at",
         "posthog_datawarehousetable"."updated_at",
         "posthog_datawarehousetable"."deleted",
         "posthog_datawarehousetable"."deleted_at",
         "posthog_datawarehousetable"."id",
         "posthog_datawarehousetable"."name",
         "posthog_datawarehousetable"."format",
         "posthog_datawarehousetable"."team_id",
         "posthog_datawarehousetable"."url_pattern",
         "posthog_datawarehousetable"."credential_id",
         "posthog_datawarehousetable"."external_data_source_id",
         "posthog_datawarehousetable"."columns",
         "posthog_datawarehousetable"."row_count",
         "posthog_user"."id",
         "posthog_user"."password",
         "posthog_user"."last_login",
         "posthog_user"."first_name",
         "posthog_user"."last_name",
         "posthog_user"."is_staff",
         "posthog_user"."date_joined",
         "posthog_user"."uuid",
         "posthog_user"."current_organization_id",
         "posthog_user"."current_team_id",
         "posthog_user"."email",
         "posthog_user"."pending_email",
         "posthog_user"."temporary_token",
         "posthog_user"."distinct_id",
         "posthog_user"."is_email_verified",
         "posthog_user"."requested_password_reset_at",
         "posthog_user"."has_seen_product_intro_for",
         "posthog_user"."strapi_id",
         "posthog_user"."is_active",
         "posthog_user"."theme_mode",
         "posthog_user"."partial_notification_settings",
         "posthog_user"."anonymize_data",
         "posthog_user"."toolbar_mode",
         "posthog_user"."hedgehog_config",
         "posthog_user"."events_column_config",
         "posthog_user"."email_opt_in",
         "posthog_datawarehousecredential"."created_by_id",
         "posthog_datawarehousecredential"."created_at",
         "posthog_datawarehousecredential"."id",
         "posthog_datawarehousecredential"."access_key",
         "posthog_datawarehousecredential"."access_secret",
         "posthog_datawarehousecredential"."team_id",
         "posthog_externaldatasource"."created_by_id",
         "posthog_externaldatasource"."created_at",
         "posthog_externaldatasource"."updated_at",
         "posthog_externaldatasource"."deleted",
         "posthog_externaldatasource"."deleted_at",
         "posthog_externaldatasource"."id",
         "posthog_externaldatasource"."source_id",
         "posthog_externaldatasource"."connection_id",
         "posthog_externaldatasource"."destination_id",
         "posthog_externaldatasource"."team_id",
         "posthog_externaldatasource"."sync_frequency",
         "posthog_externaldatasource"."status",
         "posthog_externaldatasource"."source_type",
         "posthog_externaldatasource"."job_inputs",
         "posthog_externaldatasource"."are_tables_created",
         "posthog_externaldatasource"."prefix"
  FROM "posthog_datawarehousetable"
  LEFT OUTER JOIN "posthog_user" ON ("posthog_datawarehousetable"."created_by_id" = "posthog_user"."id")
  LEFT OUTER JOIN "posthog_datawarehousecredential" ON ("posthog_datawarehousetable"."credential_id" = "posthog_datawarehousecredential"."id")
  LEFT OUTER JOIN "posthog_externaldatasource" ON ("posthog_datawarehousetable"."external_data_source_id" = "posthog_externaldatasource"."id")
  WHERE ("posthog_datawarehousetable"."team_id" = 2
         AND NOT ("posthog_datawarehousetable"."deleted"
                  AND "posthog_datawarehousetable"."deleted" IS NOT NULL))
  '''
# ---
# name: TestSessionRecordings.test_listing_recordings_is_not_nplus1_for_persons.11
  '''
  SELECT "posthog_sessionrecordingviewed"."session_id"
  FROM "posthog_sessionrecordingviewed"
  WHERE ("posthog_sessionrecordingviewed"."team_id" = 2
         AND "posthog_sessionrecordingviewed"."user_id" = 2)
  '''
# ---
# name: TestSessionRecordings.test_listing_recordings_is_not_nplus1_for_persons.110
  '''
  SELECT "posthog_datawarehousejoin"."created_by_id",
         "posthog_datawarehousejoin"."created_at",
         "posthog_datawarehousejoin"."deleted",
         "posthog_datawarehousejoin"."deleted_at",
         "posthog_datawarehousejoin"."id",
         "posthog_datawarehousejoin"."team_id",
         "posthog_datawarehousejoin"."source_table_name",
         "posthog_datawarehousejoin"."source_table_key",
         "posthog_datawarehousejoin"."joining_table_name",
         "posthog_datawarehousejoin"."joining_table_key",
         "posthog_datawarehousejoin"."field_name"
  FROM "posthog_datawarehousejoin"
  WHERE ("posthog_datawarehousejoin"."team_id" = 2
         AND NOT ("posthog_datawarehousejoin"."deleted"
                  AND "posthog_datawarehousejoin"."deleted" IS NOT NULL))
  '''
# ---
# name: TestSessionRecordings.test_listing_recordings_is_not_nplus1_for_persons.111
  '''
  SELECT "posthog_sessionrecording"."id",
         "posthog_sessionrecording"."session_id",
         "posthog_sessionrecording"."team_id",
         "posthog_sessionrecording"."created_at",
         "posthog_sessionrecording"."deleted",
         "posthog_sessionrecording"."object_storage_path",
         "posthog_sessionrecording"."distinct_id",
         "posthog_sessionrecording"."duration",
         "posthog_sessionrecording"."active_seconds",
         "posthog_sessionrecording"."inactive_seconds",
         "posthog_sessionrecording"."start_time",
         "posthog_sessionrecording"."end_time",
         "posthog_sessionrecording"."click_count",
         "posthog_sessionrecording"."keypress_count",
         "posthog_sessionrecording"."mouse_activity_count",
         "posthog_sessionrecording"."console_log_count",
         "posthog_sessionrecording"."console_warn_count",
         "posthog_sessionrecording"."console_error_count",
         "posthog_sessionrecording"."start_url",
         "posthog_sessionrecording"."storage_version"
  FROM "posthog_sessionrecording"
  WHERE ("posthog_sessionrecording"."session_id" IN ('1',
                                                     '2',
                                                     '3',
                                                     '4',
                                                     '5',
                                                     '6')
         AND "posthog_sessionrecording"."team_id" = 2)
  '''
# ---
# name: TestSessionRecordings.test_listing_recordings_is_not_nplus1_for_persons.112
  '''
  SELECT "posthog_sessionrecordingviewed"."session_id"
  FROM "posthog_sessionrecordingviewed"
  WHERE ("posthog_sessionrecordingviewed"."team_id" = 2
         AND "posthog_sessionrecordingviewed"."user_id" = 2)
  '''
# ---
# name: TestSessionRecordings.test_listing_recordings_is_not_nplus1_for_persons.113
  '''
  SELECT "posthog_persondistinctid"."id",
         "posthog_persondistinctid"."team_id",
         "posthog_persondistinctid"."person_id",
         "posthog_persondistinctid"."distinct_id",
         "posthog_persondistinctid"."version",
         "posthog_person"."id",
         "posthog_person"."created_at",
         "posthog_person"."properties_last_updated_at",
         "posthog_person"."properties_last_operation",
         "posthog_person"."team_id",
         "posthog_person"."properties",
         "posthog_person"."is_user_id",
         "posthog_person"."is_identified",
         "posthog_person"."uuid",
         "posthog_person"."version"
  FROM "posthog_persondistinctid"
  INNER JOIN "posthog_person" ON ("posthog_persondistinctid"."person_id" = "posthog_person"."id")
  WHERE ("posthog_persondistinctid"."distinct_id" IN ('user1',
                                                      'user2',
                                                      'user3',
                                                      'user4',
                                                      'user5',
                                                      'user6')
         AND "posthog_persondistinctid"."team_id" = 2)
  '''
# ---
# name: TestSessionRecordings.test_listing_recordings_is_not_nplus1_for_persons.114
  '''
  SELECT "posthog_team"."id",
         "posthog_team"."uuid",
         "posthog_team"."organization_id",
         "posthog_team"."project_id",
         "posthog_team"."api_token",
         "posthog_team"."app_urls",
         "posthog_team"."name",
         "posthog_team"."slack_incoming_webhook",
         "posthog_team"."created_at",
         "posthog_team"."updated_at",
         "posthog_team"."anonymize_ips",
         "posthog_team"."completed_snippet_onboarding",
         "posthog_team"."has_completed_onboarding_for",
         "posthog_team"."ingested_event",
         "posthog_team"."autocapture_opt_out",
         "posthog_team"."autocapture_web_vitals_opt_in",
         "posthog_team"."autocapture_web_vitals_allowed_metrics",
         "posthog_team"."autocapture_exceptions_opt_in",
         "posthog_team"."autocapture_exceptions_errors_to_ignore",
         "posthog_team"."session_recording_opt_in",
         "posthog_team"."session_recording_sample_rate",
         "posthog_team"."session_recording_minimum_duration_milliseconds",
         "posthog_team"."session_recording_linked_flag",
         "posthog_team"."session_recording_network_payload_capture_config",
         "posthog_team"."session_recording_url_trigger_config",
         "posthog_team"."session_replay_config",
         "posthog_team"."survey_config",
         "posthog_team"."capture_console_log_opt_in",
         "posthog_team"."capture_performance_opt_in",
         "posthog_team"."surveys_opt_in",
         "posthog_team"."heatmaps_opt_in",
         "posthog_team"."session_recording_version",
         "posthog_team"."signup_token",
         "posthog_team"."is_demo",
         "posthog_team"."access_control",
         "posthog_team"."week_start_day",
         "posthog_team"."inject_web_apps",
         "posthog_team"."test_account_filters",
         "posthog_team"."test_account_filters_default_checked",
         "posthog_team"."path_cleaning_filters",
         "posthog_team"."timezone",
         "posthog_team"."data_attributes",
         "posthog_team"."person_display_name_properties",
         "posthog_team"."live_events_columns",
         "posthog_team"."recording_domains",
         "posthog_team"."primary_dashboard_id",
         "posthog_team"."extra_settings",
         "posthog_team"."modifiers",
         "posthog_team"."correlation_config",
         "posthog_team"."session_recording_retention_period_days",
         "posthog_team"."plugins_opt_in",
         "posthog_team"."opt_out_capture",
         "posthog_team"."event_names",
         "posthog_team"."event_names_with_usage",
         "posthog_team"."event_properties",
         "posthog_team"."event_properties_with_usage",
         "posthog_team"."event_properties_numerical",
         "posthog_team"."external_data_workspace_id",
         "posthog_team"."external_data_workspace_last_synced_at"
  FROM "posthog_team"
  WHERE "posthog_team"."id" = 2
  LIMIT 21
  '''
# ---
# name: TestSessionRecordings.test_listing_recordings_is_not_nplus1_for_persons.115
  '''
  SELECT "posthog_person"."id",
         "posthog_person"."created_at",
         "posthog_person"."properties_last_updated_at",
         "posthog_person"."properties_last_operation",
         "posthog_person"."team_id",
         "posthog_person"."properties",
         "posthog_person"."is_user_id",
         "posthog_person"."is_identified",
         "posthog_person"."uuid",
         "posthog_person"."version"
  FROM "posthog_person"
  INNER JOIN "posthog_persondistinctid" ON ("posthog_person"."id" = "posthog_persondistinctid"."person_id")
  WHERE ("posthog_persondistinctid"."distinct_id" = 'user7'
         AND "posthog_persondistinctid"."team_id" = 2)
  LIMIT 21
  '''
# ---
# name: TestSessionRecordings.test_listing_recordings_is_not_nplus1_for_persons.116
  '''
  SELECT "posthog_person"."id",
         "posthog_person"."created_at",
         "posthog_person"."properties_last_updated_at",
         "posthog_person"."properties_last_operation",
         "posthog_person"."team_id",
         "posthog_person"."properties",
         "posthog_person"."is_user_id",
         "posthog_person"."is_identified",
         "posthog_person"."uuid",
         "posthog_person"."version"
  FROM "posthog_person"
  INNER JOIN "posthog_persondistinctid" ON ("posthog_person"."id" = "posthog_persondistinctid"."person_id")
  WHERE ("posthog_persondistinctid"."distinct_id" = 'user7'
         AND "posthog_persondistinctid"."team_id" = 2)
  LIMIT 21
  '''
# ---
# name: TestSessionRecordings.test_listing_recordings_is_not_nplus1_for_persons.117
  '''
  SELECT "posthog_user"."id",
         "posthog_user"."password",
         "posthog_user"."last_login",
         "posthog_user"."first_name",
         "posthog_user"."last_name",
         "posthog_user"."is_staff",
         "posthog_user"."date_joined",
         "posthog_user"."uuid",
         "posthog_user"."current_organization_id",
         "posthog_user"."current_team_id",
         "posthog_user"."email",
         "posthog_user"."pending_email",
         "posthog_user"."temporary_token",
         "posthog_user"."distinct_id",
         "posthog_user"."is_email_verified",
         "posthog_user"."has_seen_product_intro_for",
         "posthog_user"."strapi_id",
         "posthog_user"."is_active",
         "posthog_user"."theme_mode",
         "posthog_user"."partial_notification_settings",
         "posthog_user"."anonymize_data",
         "posthog_user"."toolbar_mode",
         "posthog_user"."hedgehog_config",
         "posthog_user"."events_column_config",
         "posthog_user"."email_opt_in"
  FROM "posthog_user"
  WHERE "posthog_user"."id" = 2
  LIMIT 21
  '''
# ---
# name: TestSessionRecordings.test_listing_recordings_is_not_nplus1_for_persons.118
  '''
  SELECT "posthog_team"."id",
         "posthog_team"."uuid",
         "posthog_team"."organization_id",
         "posthog_team"."project_id",
         "posthog_team"."api_token",
         "posthog_team"."app_urls",
         "posthog_team"."name",
         "posthog_team"."slack_incoming_webhook",
         "posthog_team"."created_at",
         "posthog_team"."updated_at",
         "posthog_team"."anonymize_ips",
         "posthog_team"."completed_snippet_onboarding",
         "posthog_team"."has_completed_onboarding_for",
         "posthog_team"."ingested_event",
         "posthog_team"."autocapture_opt_out",
         "posthog_team"."autocapture_web_vitals_opt_in",
         "posthog_team"."autocapture_web_vitals_allowed_metrics",
         "posthog_team"."autocapture_exceptions_opt_in",
         "posthog_team"."autocapture_exceptions_errors_to_ignore",
         "posthog_team"."session_recording_opt_in",
         "posthog_team"."session_recording_sample_rate",
         "posthog_team"."session_recording_minimum_duration_milliseconds",
         "posthog_team"."session_recording_linked_flag",
         "posthog_team"."session_recording_network_payload_capture_config",
         "posthog_team"."session_recording_url_trigger_config",
         "posthog_team"."session_replay_config",
         "posthog_team"."survey_config",
         "posthog_team"."capture_console_log_opt_in",
         "posthog_team"."capture_performance_opt_in",
         "posthog_team"."surveys_opt_in",
         "posthog_team"."heatmaps_opt_in",
         "posthog_team"."session_recording_version",
         "posthog_team"."signup_token",
         "posthog_team"."is_demo",
         "posthog_team"."access_control",
         "posthog_team"."week_start_day",
         "posthog_team"."inject_web_apps",
         "posthog_team"."test_account_filters",
         "posthog_team"."test_account_filters_default_checked",
         "posthog_team"."path_cleaning_filters",
         "posthog_team"."timezone",
         "posthog_team"."data_attributes",
         "posthog_team"."person_display_name_properties",
         "posthog_team"."live_events_columns",
         "posthog_team"."recording_domains",
         "posthog_team"."primary_dashboard_id",
         "posthog_team"."extra_settings",
         "posthog_team"."modifiers",
         "posthog_team"."correlation_config",
         "posthog_team"."session_recording_retention_period_days",
         "posthog_team"."external_data_workspace_id",
         "posthog_team"."external_data_workspace_last_synced_at"
  FROM "posthog_team"
  WHERE "posthog_team"."id" = 2
  LIMIT 21
  '''
# ---
# name: TestSessionRecordings.test_listing_recordings_is_not_nplus1_for_persons.119
  '''
  SELECT "posthog_organizationmembership"."id",
         "posthog_organizationmembership"."organization_id",
         "posthog_organizationmembership"."user_id",
         "posthog_organizationmembership"."level",
         "posthog_organizationmembership"."joined_at",
         "posthog_organizationmembership"."updated_at",
         "posthog_organization"."id",
         "posthog_organization"."name",
         "posthog_organization"."slug",
         "posthog_organization"."logo_media_id",
         "posthog_organization"."created_at",
         "posthog_organization"."updated_at",
         "posthog_organization"."plugins_access_level",
         "posthog_organization"."for_internal_metrics",
         "posthog_organization"."is_member_join_email_enabled",
         "posthog_organization"."enforce_2fa",
         "posthog_organization"."is_hipaa",
         "posthog_organization"."customer_id",
         "posthog_organization"."available_product_features",
         "posthog_organization"."usage",
         "posthog_organization"."never_drop_data",
         "posthog_organization"."customer_trust_scores",
         "posthog_organization"."setup_section_2_completed",
         "posthog_organization"."personalization",
         "posthog_organization"."domain_whitelist"
  FROM "posthog_organizationmembership"
  INNER JOIN "posthog_organization" ON ("posthog_organizationmembership"."organization_id" = "posthog_organization"."id")
  WHERE "posthog_organizationmembership"."user_id" = 2
  '''
# ---
# name: TestSessionRecordings.test_listing_recordings_is_not_nplus1_for_persons.12
  '''
  SELECT "posthog_team"."id",
         "posthog_team"."uuid",
         "posthog_team"."organization_id",
         "posthog_team"."project_id",
         "posthog_team"."api_token",
         "posthog_team"."app_urls",
         "posthog_team"."name",
         "posthog_team"."slack_incoming_webhook",
         "posthog_team"."created_at",
         "posthog_team"."updated_at",
         "posthog_team"."anonymize_ips",
         "posthog_team"."completed_snippet_onboarding",
         "posthog_team"."has_completed_onboarding_for",
         "posthog_team"."ingested_event",
         "posthog_team"."autocapture_opt_out",
         "posthog_team"."autocapture_web_vitals_opt_in",
         "posthog_team"."autocapture_web_vitals_allowed_metrics",
         "posthog_team"."autocapture_exceptions_opt_in",
         "posthog_team"."autocapture_exceptions_errors_to_ignore",
         "posthog_team"."session_recording_opt_in",
         "posthog_team"."session_recording_sample_rate",
         "posthog_team"."session_recording_minimum_duration_milliseconds",
         "posthog_team"."session_recording_linked_flag",
         "posthog_team"."session_recording_network_payload_capture_config",
         "posthog_team"."session_recording_url_trigger_config",
         "posthog_team"."session_replay_config",
         "posthog_team"."survey_config",
         "posthog_team"."capture_console_log_opt_in",
         "posthog_team"."capture_performance_opt_in",
         "posthog_team"."surveys_opt_in",
         "posthog_team"."heatmaps_opt_in",
         "posthog_team"."session_recording_version",
         "posthog_team"."signup_token",
         "posthog_team"."is_demo",
         "posthog_team"."access_control",
         "posthog_team"."week_start_day",
         "posthog_team"."inject_web_apps",
         "posthog_team"."test_account_filters",
         "posthog_team"."test_account_filters_default_checked",
         "posthog_team"."path_cleaning_filters",
         "posthog_team"."timezone",
         "posthog_team"."data_attributes",
         "posthog_team"."person_display_name_properties",
         "posthog_team"."live_events_columns",
         "posthog_team"."recording_domains",
         "posthog_team"."primary_dashboard_id",
         "posthog_team"."extra_settings",
         "posthog_team"."modifiers",
         "posthog_team"."correlation_config",
         "posthog_team"."session_recording_retention_period_days",
         "posthog_team"."plugins_opt_in",
         "posthog_team"."opt_out_capture",
         "posthog_team"."event_names",
         "posthog_team"."event_names_with_usage",
         "posthog_team"."event_properties",
         "posthog_team"."event_properties_with_usage",
         "posthog_team"."event_properties_numerical",
         "posthog_team"."external_data_workspace_id",
         "posthog_team"."external_data_workspace_last_synced_at"
  FROM "posthog_team"
  WHERE "posthog_team"."id" = 2
  LIMIT 21
  '''
# ---
# name: TestSessionRecordings.test_listing_recordings_is_not_nplus1_for_persons.120
  '''
  SELECT "posthog_grouptypemapping"."id",
         "posthog_grouptypemapping"."team_id",
         "posthog_grouptypemapping"."group_type",
         "posthog_grouptypemapping"."group_type_index",
         "posthog_grouptypemapping"."name_singular",
         "posthog_grouptypemapping"."name_plural"
  FROM "posthog_grouptypemapping"
  WHERE "posthog_grouptypemapping"."team_id" = 2
  '''
# ---
# name: TestSessionRecordings.test_listing_recordings_is_not_nplus1_for_persons.121
  '''
  SELECT "posthog_datawarehousesavedquery"."created_by_id",
         "posthog_datawarehousesavedquery"."created_at",
         "posthog_datawarehousesavedquery"."deleted",
         "posthog_datawarehousesavedquery"."deleted_at",
         "posthog_datawarehousesavedquery"."id",
         "posthog_datawarehousesavedquery"."name",
         "posthog_datawarehousesavedquery"."team_id",
         "posthog_datawarehousesavedquery"."columns",
         "posthog_datawarehousesavedquery"."external_tables",
         "posthog_datawarehousesavedquery"."query",
         "posthog_datawarehousesavedquery"."status",
         "posthog_datawarehousesavedquery"."last_run_at",
         "posthog_datawarehousesavedquery"."table_id"
  FROM "posthog_datawarehousesavedquery"
  WHERE ("posthog_datawarehousesavedquery"."team_id" = 2
         AND NOT ("posthog_datawarehousesavedquery"."deleted"
                  AND "posthog_datawarehousesavedquery"."deleted" IS NOT NULL))
  '''
# ---
# name: TestSessionRecordings.test_listing_recordings_is_not_nplus1_for_persons.122
  '''
  SELECT "posthog_datawarehousetable"."created_by_id",
         "posthog_datawarehousetable"."created_at",
         "posthog_datawarehousetable"."updated_at",
         "posthog_datawarehousetable"."deleted",
         "posthog_datawarehousetable"."deleted_at",
         "posthog_datawarehousetable"."id",
         "posthog_datawarehousetable"."name",
         "posthog_datawarehousetable"."format",
         "posthog_datawarehousetable"."team_id",
         "posthog_datawarehousetable"."url_pattern",
         "posthog_datawarehousetable"."credential_id",
         "posthog_datawarehousetable"."external_data_source_id",
         "posthog_datawarehousetable"."columns",
         "posthog_datawarehousetable"."row_count",
         "posthog_user"."id",
         "posthog_user"."password",
         "posthog_user"."last_login",
         "posthog_user"."first_name",
         "posthog_user"."last_name",
         "posthog_user"."is_staff",
         "posthog_user"."date_joined",
         "posthog_user"."uuid",
         "posthog_user"."current_organization_id",
         "posthog_user"."current_team_id",
         "posthog_user"."email",
         "posthog_user"."pending_email",
         "posthog_user"."temporary_token",
         "posthog_user"."distinct_id",
         "posthog_user"."is_email_verified",
         "posthog_user"."requested_password_reset_at",
         "posthog_user"."has_seen_product_intro_for",
         "posthog_user"."strapi_id",
         "posthog_user"."is_active",
         "posthog_user"."theme_mode",
         "posthog_user"."partial_notification_settings",
         "posthog_user"."anonymize_data",
         "posthog_user"."toolbar_mode",
         "posthog_user"."hedgehog_config",
         "posthog_user"."events_column_config",
         "posthog_user"."email_opt_in",
         "posthog_datawarehousecredential"."created_by_id",
         "posthog_datawarehousecredential"."created_at",
         "posthog_datawarehousecredential"."id",
         "posthog_datawarehousecredential"."access_key",
         "posthog_datawarehousecredential"."access_secret",
         "posthog_datawarehousecredential"."team_id",
         "posthog_externaldatasource"."created_by_id",
         "posthog_externaldatasource"."created_at",
         "posthog_externaldatasource"."updated_at",
         "posthog_externaldatasource"."deleted",
         "posthog_externaldatasource"."deleted_at",
         "posthog_externaldatasource"."id",
         "posthog_externaldatasource"."source_id",
         "posthog_externaldatasource"."connection_id",
         "posthog_externaldatasource"."destination_id",
         "posthog_externaldatasource"."team_id",
         "posthog_externaldatasource"."sync_frequency",
         "posthog_externaldatasource"."status",
         "posthog_externaldatasource"."source_type",
         "posthog_externaldatasource"."job_inputs",
         "posthog_externaldatasource"."are_tables_created",
         "posthog_externaldatasource"."prefix"
  FROM "posthog_datawarehousetable"
  LEFT OUTER JOIN "posthog_user" ON ("posthog_datawarehousetable"."created_by_id" = "posthog_user"."id")
  LEFT OUTER JOIN "posthog_datawarehousecredential" ON ("posthog_datawarehousetable"."credential_id" = "posthog_datawarehousecredential"."id")
  LEFT OUTER JOIN "posthog_externaldatasource" ON ("posthog_datawarehousetable"."external_data_source_id" = "posthog_externaldatasource"."id")
  WHERE ("posthog_datawarehousetable"."team_id" = 2
         AND NOT ("posthog_datawarehousetable"."deleted"
                  AND "posthog_datawarehousetable"."deleted" IS NOT NULL))
  '''
# ---
# name: TestSessionRecordings.test_listing_recordings_is_not_nplus1_for_persons.123
  '''
  SELECT "posthog_datawarehousejoin"."created_by_id",
         "posthog_datawarehousejoin"."created_at",
         "posthog_datawarehousejoin"."deleted",
         "posthog_datawarehousejoin"."deleted_at",
         "posthog_datawarehousejoin"."id",
         "posthog_datawarehousejoin"."team_id",
         "posthog_datawarehousejoin"."source_table_name",
         "posthog_datawarehousejoin"."source_table_key",
         "posthog_datawarehousejoin"."joining_table_name",
         "posthog_datawarehousejoin"."joining_table_key",
         "posthog_datawarehousejoin"."field_name"
  FROM "posthog_datawarehousejoin"
  WHERE ("posthog_datawarehousejoin"."team_id" = 2
         AND NOT ("posthog_datawarehousejoin"."deleted"
                  AND "posthog_datawarehousejoin"."deleted" IS NOT NULL))
  '''
# ---
# name: TestSessionRecordings.test_listing_recordings_is_not_nplus1_for_persons.124
  '''
  SELECT "posthog_grouptypemapping"."id",
         "posthog_grouptypemapping"."team_id",
         "posthog_grouptypemapping"."group_type",
         "posthog_grouptypemapping"."group_type_index",
         "posthog_grouptypemapping"."name_singular",
         "posthog_grouptypemapping"."name_plural"
  FROM "posthog_grouptypemapping"
  WHERE "posthog_grouptypemapping"."team_id" = 2
  '''
# ---
# name: TestSessionRecordings.test_listing_recordings_is_not_nplus1_for_persons.125
  '''
  SELECT "posthog_datawarehousesavedquery"."created_by_id",
         "posthog_datawarehousesavedquery"."created_at",
         "posthog_datawarehousesavedquery"."deleted",
         "posthog_datawarehousesavedquery"."deleted_at",
         "posthog_datawarehousesavedquery"."id",
         "posthog_datawarehousesavedquery"."name",
         "posthog_datawarehousesavedquery"."team_id",
         "posthog_datawarehousesavedquery"."columns",
         "posthog_datawarehousesavedquery"."external_tables",
         "posthog_datawarehousesavedquery"."query",
         "posthog_datawarehousesavedquery"."status",
         "posthog_datawarehousesavedquery"."last_run_at",
         "posthog_datawarehousesavedquery"."table_id"
  FROM "posthog_datawarehousesavedquery"
  WHERE ("posthog_datawarehousesavedquery"."team_id" = 2
         AND NOT ("posthog_datawarehousesavedquery"."deleted"
                  AND "posthog_datawarehousesavedquery"."deleted" IS NOT NULL))
  '''
# ---
# name: TestSessionRecordings.test_listing_recordings_is_not_nplus1_for_persons.126
  '''
  SELECT "posthog_datawarehousetable"."created_by_id",
         "posthog_datawarehousetable"."created_at",
         "posthog_datawarehousetable"."updated_at",
         "posthog_datawarehousetable"."deleted",
         "posthog_datawarehousetable"."deleted_at",
         "posthog_datawarehousetable"."id",
         "posthog_datawarehousetable"."name",
         "posthog_datawarehousetable"."format",
         "posthog_datawarehousetable"."team_id",
         "posthog_datawarehousetable"."url_pattern",
         "posthog_datawarehousetable"."credential_id",
         "posthog_datawarehousetable"."external_data_source_id",
         "posthog_datawarehousetable"."columns",
         "posthog_datawarehousetable"."row_count",
         "posthog_user"."id",
         "posthog_user"."password",
         "posthog_user"."last_login",
         "posthog_user"."first_name",
         "posthog_user"."last_name",
         "posthog_user"."is_staff",
         "posthog_user"."date_joined",
         "posthog_user"."uuid",
         "posthog_user"."current_organization_id",
         "posthog_user"."current_team_id",
         "posthog_user"."email",
         "posthog_user"."pending_email",
         "posthog_user"."temporary_token",
         "posthog_user"."distinct_id",
         "posthog_user"."is_email_verified",
         "posthog_user"."requested_password_reset_at",
         "posthog_user"."has_seen_product_intro_for",
         "posthog_user"."strapi_id",
         "posthog_user"."is_active",
         "posthog_user"."theme_mode",
         "posthog_user"."partial_notification_settings",
         "posthog_user"."anonymize_data",
         "posthog_user"."toolbar_mode",
         "posthog_user"."hedgehog_config",
         "posthog_user"."events_column_config",
         "posthog_user"."email_opt_in",
         "posthog_datawarehousecredential"."created_by_id",
         "posthog_datawarehousecredential"."created_at",
         "posthog_datawarehousecredential"."id",
         "posthog_datawarehousecredential"."access_key",
         "posthog_datawarehousecredential"."access_secret",
         "posthog_datawarehousecredential"."team_id",
         "posthog_externaldatasource"."created_by_id",
         "posthog_externaldatasource"."created_at",
         "posthog_externaldatasource"."updated_at",
         "posthog_externaldatasource"."deleted",
         "posthog_externaldatasource"."deleted_at",
         "posthog_externaldatasource"."id",
         "posthog_externaldatasource"."source_id",
         "posthog_externaldatasource"."connection_id",
         "posthog_externaldatasource"."destination_id",
         "posthog_externaldatasource"."team_id",
         "posthog_externaldatasource"."sync_frequency",
         "posthog_externaldatasource"."status",
         "posthog_externaldatasource"."source_type",
         "posthog_externaldatasource"."job_inputs",
         "posthog_externaldatasource"."are_tables_created",
         "posthog_externaldatasource"."prefix"
  FROM "posthog_datawarehousetable"
  LEFT OUTER JOIN "posthog_user" ON ("posthog_datawarehousetable"."created_by_id" = "posthog_user"."id")
  LEFT OUTER JOIN "posthog_datawarehousecredential" ON ("posthog_datawarehousetable"."credential_id" = "posthog_datawarehousecredential"."id")
  LEFT OUTER JOIN "posthog_externaldatasource" ON ("posthog_datawarehousetable"."external_data_source_id" = "posthog_externaldatasource"."id")
  WHERE ("posthog_datawarehousetable"."team_id" = 2
         AND NOT ("posthog_datawarehousetable"."deleted"
                  AND "posthog_datawarehousetable"."deleted" IS NOT NULL))
  '''
# ---
# name: TestSessionRecordings.test_listing_recordings_is_not_nplus1_for_persons.127
  '''
  SELECT "posthog_datawarehousejoin"."created_by_id",
         "posthog_datawarehousejoin"."created_at",
         "posthog_datawarehousejoin"."deleted",
         "posthog_datawarehousejoin"."deleted_at",
         "posthog_datawarehousejoin"."id",
         "posthog_datawarehousejoin"."team_id",
         "posthog_datawarehousejoin"."source_table_name",
         "posthog_datawarehousejoin"."source_table_key",
         "posthog_datawarehousejoin"."joining_table_name",
         "posthog_datawarehousejoin"."joining_table_key",
         "posthog_datawarehousejoin"."field_name"
  FROM "posthog_datawarehousejoin"
  WHERE ("posthog_datawarehousejoin"."team_id" = 2
         AND NOT ("posthog_datawarehousejoin"."deleted"
                  AND "posthog_datawarehousejoin"."deleted" IS NOT NULL))
  '''
# ---
# name: TestSessionRecordings.test_listing_recordings_is_not_nplus1_for_persons.128
  '''
  SELECT "posthog_sessionrecording"."id",
         "posthog_sessionrecording"."session_id",
         "posthog_sessionrecording"."team_id",
         "posthog_sessionrecording"."created_at",
         "posthog_sessionrecording"."deleted",
         "posthog_sessionrecording"."object_storage_path",
         "posthog_sessionrecording"."distinct_id",
         "posthog_sessionrecording"."duration",
         "posthog_sessionrecording"."active_seconds",
         "posthog_sessionrecording"."inactive_seconds",
         "posthog_sessionrecording"."start_time",
         "posthog_sessionrecording"."end_time",
         "posthog_sessionrecording"."click_count",
         "posthog_sessionrecording"."keypress_count",
         "posthog_sessionrecording"."mouse_activity_count",
         "posthog_sessionrecording"."console_log_count",
         "posthog_sessionrecording"."console_warn_count",
         "posthog_sessionrecording"."console_error_count",
         "posthog_sessionrecording"."start_url",
         "posthog_sessionrecording"."storage_version"
  FROM "posthog_sessionrecording"
  WHERE ("posthog_sessionrecording"."session_id" IN ('1',
                                                     '2',
                                                     '3',
                                                     '4',
                                                     '5',
                                                     '6',
                                                     '7')
         AND "posthog_sessionrecording"."team_id" = 2)
  '''
# ---
# name: TestSessionRecordings.test_listing_recordings_is_not_nplus1_for_persons.129
  '''
  SELECT "posthog_sessionrecordingviewed"."session_id"
  FROM "posthog_sessionrecordingviewed"
  WHERE ("posthog_sessionrecordingviewed"."team_id" = 2
         AND "posthog_sessionrecordingviewed"."user_id" = 2)
  '''
# ---
# name: TestSessionRecordings.test_listing_recordings_is_not_nplus1_for_persons.13
  '''
  SELECT "posthog_person"."id",
         "posthog_person"."created_at",
         "posthog_person"."properties_last_updated_at",
         "posthog_person"."properties_last_operation",
         "posthog_person"."team_id",
         "posthog_person"."properties",
         "posthog_person"."is_user_id",
         "posthog_person"."is_identified",
         "posthog_person"."uuid",
         "posthog_person"."version"
  FROM "posthog_person"
  INNER JOIN "posthog_persondistinctid" ON ("posthog_person"."id" = "posthog_persondistinctid"."person_id")
  WHERE ("posthog_persondistinctid"."distinct_id" = 'user1'
         AND "posthog_persondistinctid"."team_id" = 2)
  LIMIT 21
  '''
# ---
# name: TestSessionRecordings.test_listing_recordings_is_not_nplus1_for_persons.130
  '''
  SELECT "posthog_persondistinctid"."id",
         "posthog_persondistinctid"."team_id",
         "posthog_persondistinctid"."person_id",
         "posthog_persondistinctid"."distinct_id",
         "posthog_persondistinctid"."version",
         "posthog_person"."id",
         "posthog_person"."created_at",
         "posthog_person"."properties_last_updated_at",
         "posthog_person"."properties_last_operation",
         "posthog_person"."team_id",
         "posthog_person"."properties",
         "posthog_person"."is_user_id",
         "posthog_person"."is_identified",
         "posthog_person"."uuid",
         "posthog_person"."version"
  FROM "posthog_persondistinctid"
  INNER JOIN "posthog_person" ON ("posthog_persondistinctid"."person_id" = "posthog_person"."id")
  WHERE ("posthog_persondistinctid"."distinct_id" IN ('user1',
                                                      'user2',
                                                      'user3',
                                                      'user4',
                                                      'user5',
                                                      'user6',
                                                      'user7')
         AND "posthog_persondistinctid"."team_id" = 2)
  '''
# ---
# name: TestSessionRecordings.test_listing_recordings_is_not_nplus1_for_persons.131
  '''
  SELECT "posthog_team"."id",
         "posthog_team"."uuid",
         "posthog_team"."organization_id",
         "posthog_team"."project_id",
         "posthog_team"."api_token",
         "posthog_team"."app_urls",
         "posthog_team"."name",
         "posthog_team"."slack_incoming_webhook",
         "posthog_team"."created_at",
         "posthog_team"."updated_at",
         "posthog_team"."anonymize_ips",
         "posthog_team"."completed_snippet_onboarding",
         "posthog_team"."has_completed_onboarding_for",
         "posthog_team"."ingested_event",
         "posthog_team"."autocapture_opt_out",
         "posthog_team"."autocapture_web_vitals_opt_in",
         "posthog_team"."autocapture_web_vitals_allowed_metrics",
         "posthog_team"."autocapture_exceptions_opt_in",
         "posthog_team"."autocapture_exceptions_errors_to_ignore",
         "posthog_team"."session_recording_opt_in",
         "posthog_team"."session_recording_sample_rate",
         "posthog_team"."session_recording_minimum_duration_milliseconds",
         "posthog_team"."session_recording_linked_flag",
         "posthog_team"."session_recording_network_payload_capture_config",
         "posthog_team"."session_recording_url_trigger_config",
         "posthog_team"."session_replay_config",
         "posthog_team"."survey_config",
         "posthog_team"."capture_console_log_opt_in",
         "posthog_team"."capture_performance_opt_in",
         "posthog_team"."surveys_opt_in",
         "posthog_team"."heatmaps_opt_in",
         "posthog_team"."session_recording_version",
         "posthog_team"."signup_token",
         "posthog_team"."is_demo",
         "posthog_team"."access_control",
         "posthog_team"."week_start_day",
         "posthog_team"."inject_web_apps",
         "posthog_team"."test_account_filters",
         "posthog_team"."test_account_filters_default_checked",
         "posthog_team"."path_cleaning_filters",
         "posthog_team"."timezone",
         "posthog_team"."data_attributes",
         "posthog_team"."person_display_name_properties",
         "posthog_team"."live_events_columns",
         "posthog_team"."recording_domains",
         "posthog_team"."primary_dashboard_id",
         "posthog_team"."extra_settings",
         "posthog_team"."modifiers",
         "posthog_team"."correlation_config",
         "posthog_team"."session_recording_retention_period_days",
         "posthog_team"."plugins_opt_in",
         "posthog_team"."opt_out_capture",
         "posthog_team"."event_names",
         "posthog_team"."event_names_with_usage",
         "posthog_team"."event_properties",
         "posthog_team"."event_properties_with_usage",
         "posthog_team"."event_properties_numerical",
         "posthog_team"."external_data_workspace_id",
         "posthog_team"."external_data_workspace_last_synced_at"
  FROM "posthog_team"
  WHERE "posthog_team"."id" = 2
  LIMIT 21
  '''
# ---
# name: TestSessionRecordings.test_listing_recordings_is_not_nplus1_for_persons.132
  '''
  SELECT "posthog_person"."id",
         "posthog_person"."created_at",
         "posthog_person"."properties_last_updated_at",
         "posthog_person"."properties_last_operation",
         "posthog_person"."team_id",
         "posthog_person"."properties",
         "posthog_person"."is_user_id",
         "posthog_person"."is_identified",
         "posthog_person"."uuid",
         "posthog_person"."version"
  FROM "posthog_person"
  INNER JOIN "posthog_persondistinctid" ON ("posthog_person"."id" = "posthog_persondistinctid"."person_id")
  WHERE ("posthog_persondistinctid"."distinct_id" = 'user8'
         AND "posthog_persondistinctid"."team_id" = 2)
  LIMIT 21
  '''
# ---
# name: TestSessionRecordings.test_listing_recordings_is_not_nplus1_for_persons.133
  '''
  SELECT "posthog_person"."id",
         "posthog_person"."created_at",
         "posthog_person"."properties_last_updated_at",
         "posthog_person"."properties_last_operation",
         "posthog_person"."team_id",
         "posthog_person"."properties",
         "posthog_person"."is_user_id",
         "posthog_person"."is_identified",
         "posthog_person"."uuid",
         "posthog_person"."version"
  FROM "posthog_person"
  INNER JOIN "posthog_persondistinctid" ON ("posthog_person"."id" = "posthog_persondistinctid"."person_id")
  WHERE ("posthog_persondistinctid"."distinct_id" = 'user8'
         AND "posthog_persondistinctid"."team_id" = 2)
  LIMIT 21
  '''
# ---
# name: TestSessionRecordings.test_listing_recordings_is_not_nplus1_for_persons.134
  '''
  SELECT "posthog_user"."id",
         "posthog_user"."password",
         "posthog_user"."last_login",
         "posthog_user"."first_name",
         "posthog_user"."last_name",
         "posthog_user"."is_staff",
         "posthog_user"."date_joined",
         "posthog_user"."uuid",
         "posthog_user"."current_organization_id",
         "posthog_user"."current_team_id",
         "posthog_user"."email",
         "posthog_user"."pending_email",
         "posthog_user"."temporary_token",
         "posthog_user"."distinct_id",
         "posthog_user"."is_email_verified",
         "posthog_user"."has_seen_product_intro_for",
         "posthog_user"."strapi_id",
         "posthog_user"."is_active",
         "posthog_user"."theme_mode",
         "posthog_user"."partial_notification_settings",
         "posthog_user"."anonymize_data",
         "posthog_user"."toolbar_mode",
         "posthog_user"."hedgehog_config",
         "posthog_user"."events_column_config",
         "posthog_user"."email_opt_in"
  FROM "posthog_user"
  WHERE "posthog_user"."id" = 2
  LIMIT 21
  '''
# ---
# name: TestSessionRecordings.test_listing_recordings_is_not_nplus1_for_persons.135
  '''
  SELECT "posthog_team"."id",
         "posthog_team"."uuid",
         "posthog_team"."organization_id",
         "posthog_team"."project_id",
         "posthog_team"."api_token",
         "posthog_team"."app_urls",
         "posthog_team"."name",
         "posthog_team"."slack_incoming_webhook",
         "posthog_team"."created_at",
         "posthog_team"."updated_at",
         "posthog_team"."anonymize_ips",
         "posthog_team"."completed_snippet_onboarding",
         "posthog_team"."has_completed_onboarding_for",
         "posthog_team"."ingested_event",
         "posthog_team"."autocapture_opt_out",
         "posthog_team"."autocapture_web_vitals_opt_in",
         "posthog_team"."autocapture_web_vitals_allowed_metrics",
         "posthog_team"."autocapture_exceptions_opt_in",
         "posthog_team"."autocapture_exceptions_errors_to_ignore",
         "posthog_team"."session_recording_opt_in",
         "posthog_team"."session_recording_sample_rate",
         "posthog_team"."session_recording_minimum_duration_milliseconds",
         "posthog_team"."session_recording_linked_flag",
         "posthog_team"."session_recording_network_payload_capture_config",
         "posthog_team"."session_recording_url_trigger_config",
         "posthog_team"."session_replay_config",
         "posthog_team"."survey_config",
         "posthog_team"."capture_console_log_opt_in",
         "posthog_team"."capture_performance_opt_in",
         "posthog_team"."surveys_opt_in",
         "posthog_team"."heatmaps_opt_in",
         "posthog_team"."session_recording_version",
         "posthog_team"."signup_token",
         "posthog_team"."is_demo",
         "posthog_team"."access_control",
         "posthog_team"."week_start_day",
         "posthog_team"."inject_web_apps",
         "posthog_team"."test_account_filters",
         "posthog_team"."test_account_filters_default_checked",
         "posthog_team"."path_cleaning_filters",
         "posthog_team"."timezone",
         "posthog_team"."data_attributes",
         "posthog_team"."person_display_name_properties",
         "posthog_team"."live_events_columns",
         "posthog_team"."recording_domains",
         "posthog_team"."primary_dashboard_id",
         "posthog_team"."extra_settings",
         "posthog_team"."modifiers",
         "posthog_team"."correlation_config",
         "posthog_team"."session_recording_retention_period_days",
         "posthog_team"."external_data_workspace_id",
         "posthog_team"."external_data_workspace_last_synced_at"
  FROM "posthog_team"
  WHERE "posthog_team"."id" = 2
  LIMIT 21
  '''
# ---
# name: TestSessionRecordings.test_listing_recordings_is_not_nplus1_for_persons.136
  '''
  SELECT "posthog_organizationmembership"."id",
         "posthog_organizationmembership"."organization_id",
         "posthog_organizationmembership"."user_id",
         "posthog_organizationmembership"."level",
         "posthog_organizationmembership"."joined_at",
         "posthog_organizationmembership"."updated_at",
         "posthog_organization"."id",
         "posthog_organization"."name",
         "posthog_organization"."slug",
         "posthog_organization"."logo_media_id",
         "posthog_organization"."created_at",
         "posthog_organization"."updated_at",
         "posthog_organization"."plugins_access_level",
         "posthog_organization"."for_internal_metrics",
         "posthog_organization"."is_member_join_email_enabled",
         "posthog_organization"."enforce_2fa",
         "posthog_organization"."is_hipaa",
         "posthog_organization"."customer_id",
         "posthog_organization"."available_product_features",
         "posthog_organization"."usage",
         "posthog_organization"."never_drop_data",
         "posthog_organization"."customer_trust_scores",
         "posthog_organization"."setup_section_2_completed",
         "posthog_organization"."personalization",
         "posthog_organization"."domain_whitelist"
  FROM "posthog_organizationmembership"
  INNER JOIN "posthog_organization" ON ("posthog_organizationmembership"."organization_id" = "posthog_organization"."id")
  WHERE "posthog_organizationmembership"."user_id" = 2
  '''
# ---
# name: TestSessionRecordings.test_listing_recordings_is_not_nplus1_for_persons.137
  '''
  SELECT "posthog_grouptypemapping"."id",
         "posthog_grouptypemapping"."team_id",
         "posthog_grouptypemapping"."group_type",
         "posthog_grouptypemapping"."group_type_index",
         "posthog_grouptypemapping"."name_singular",
         "posthog_grouptypemapping"."name_plural"
  FROM "posthog_grouptypemapping"
  WHERE "posthog_grouptypemapping"."team_id" = 2
  '''
# ---
# name: TestSessionRecordings.test_listing_recordings_is_not_nplus1_for_persons.138
  '''
  SELECT "posthog_datawarehousesavedquery"."created_by_id",
         "posthog_datawarehousesavedquery"."created_at",
         "posthog_datawarehousesavedquery"."deleted",
         "posthog_datawarehousesavedquery"."deleted_at",
         "posthog_datawarehousesavedquery"."id",
         "posthog_datawarehousesavedquery"."name",
         "posthog_datawarehousesavedquery"."team_id",
         "posthog_datawarehousesavedquery"."columns",
         "posthog_datawarehousesavedquery"."external_tables",
         "posthog_datawarehousesavedquery"."query",
         "posthog_datawarehousesavedquery"."status",
         "posthog_datawarehousesavedquery"."last_run_at",
         "posthog_datawarehousesavedquery"."table_id"
  FROM "posthog_datawarehousesavedquery"
  WHERE ("posthog_datawarehousesavedquery"."team_id" = 2
         AND NOT ("posthog_datawarehousesavedquery"."deleted"
                  AND "posthog_datawarehousesavedquery"."deleted" IS NOT NULL))
  '''
# ---
# name: TestSessionRecordings.test_listing_recordings_is_not_nplus1_for_persons.139
  '''
  SELECT "posthog_datawarehousetable"."created_by_id",
         "posthog_datawarehousetable"."created_at",
         "posthog_datawarehousetable"."updated_at",
         "posthog_datawarehousetable"."deleted",
         "posthog_datawarehousetable"."deleted_at",
         "posthog_datawarehousetable"."id",
         "posthog_datawarehousetable"."name",
         "posthog_datawarehousetable"."format",
         "posthog_datawarehousetable"."team_id",
         "posthog_datawarehousetable"."url_pattern",
         "posthog_datawarehousetable"."credential_id",
         "posthog_datawarehousetable"."external_data_source_id",
         "posthog_datawarehousetable"."columns",
         "posthog_datawarehousetable"."row_count",
         "posthog_user"."id",
         "posthog_user"."password",
         "posthog_user"."last_login",
         "posthog_user"."first_name",
         "posthog_user"."last_name",
         "posthog_user"."is_staff",
         "posthog_user"."date_joined",
         "posthog_user"."uuid",
         "posthog_user"."current_organization_id",
         "posthog_user"."current_team_id",
         "posthog_user"."email",
         "posthog_user"."pending_email",
         "posthog_user"."temporary_token",
         "posthog_user"."distinct_id",
         "posthog_user"."is_email_verified",
         "posthog_user"."requested_password_reset_at",
         "posthog_user"."has_seen_product_intro_for",
         "posthog_user"."strapi_id",
         "posthog_user"."is_active",
         "posthog_user"."theme_mode",
         "posthog_user"."partial_notification_settings",
         "posthog_user"."anonymize_data",
         "posthog_user"."toolbar_mode",
         "posthog_user"."hedgehog_config",
         "posthog_user"."events_column_config",
         "posthog_user"."email_opt_in",
         "posthog_datawarehousecredential"."created_by_id",
         "posthog_datawarehousecredential"."created_at",
         "posthog_datawarehousecredential"."id",
         "posthog_datawarehousecredential"."access_key",
         "posthog_datawarehousecredential"."access_secret",
         "posthog_datawarehousecredential"."team_id",
         "posthog_externaldatasource"."created_by_id",
         "posthog_externaldatasource"."created_at",
         "posthog_externaldatasource"."updated_at",
         "posthog_externaldatasource"."deleted",
         "posthog_externaldatasource"."deleted_at",
         "posthog_externaldatasource"."id",
         "posthog_externaldatasource"."source_id",
         "posthog_externaldatasource"."connection_id",
         "posthog_externaldatasource"."destination_id",
         "posthog_externaldatasource"."team_id",
         "posthog_externaldatasource"."sync_frequency",
         "posthog_externaldatasource"."status",
         "posthog_externaldatasource"."source_type",
         "posthog_externaldatasource"."job_inputs",
         "posthog_externaldatasource"."are_tables_created",
         "posthog_externaldatasource"."prefix"
  FROM "posthog_datawarehousetable"
  LEFT OUTER JOIN "posthog_user" ON ("posthog_datawarehousetable"."created_by_id" = "posthog_user"."id")
  LEFT OUTER JOIN "posthog_datawarehousecredential" ON ("posthog_datawarehousetable"."credential_id" = "posthog_datawarehousecredential"."id")
  LEFT OUTER JOIN "posthog_externaldatasource" ON ("posthog_datawarehousetable"."external_data_source_id" = "posthog_externaldatasource"."id")
  WHERE ("posthog_datawarehousetable"."team_id" = 2
         AND NOT ("posthog_datawarehousetable"."deleted"
                  AND "posthog_datawarehousetable"."deleted" IS NOT NULL))
  '''
# ---
# name: TestSessionRecordings.test_listing_recordings_is_not_nplus1_for_persons.14
  '''
  SELECT "posthog_person"."id",
         "posthog_person"."created_at",
         "posthog_person"."properties_last_updated_at",
         "posthog_person"."properties_last_operation",
         "posthog_person"."team_id",
         "posthog_person"."properties",
         "posthog_person"."is_user_id",
         "posthog_person"."is_identified",
         "posthog_person"."uuid",
         "posthog_person"."version"
  FROM "posthog_person"
  INNER JOIN "posthog_persondistinctid" ON ("posthog_person"."id" = "posthog_persondistinctid"."person_id")
  WHERE ("posthog_persondistinctid"."distinct_id" = 'user1'
         AND "posthog_persondistinctid"."team_id" = 2)
  LIMIT 21
  '''
# ---
# name: TestSessionRecordings.test_listing_recordings_is_not_nplus1_for_persons.140
  '''
  SELECT "posthog_datawarehousejoin"."created_by_id",
         "posthog_datawarehousejoin"."created_at",
         "posthog_datawarehousejoin"."deleted",
         "posthog_datawarehousejoin"."deleted_at",
         "posthog_datawarehousejoin"."id",
         "posthog_datawarehousejoin"."team_id",
         "posthog_datawarehousejoin"."source_table_name",
         "posthog_datawarehousejoin"."source_table_key",
         "posthog_datawarehousejoin"."joining_table_name",
         "posthog_datawarehousejoin"."joining_table_key",
         "posthog_datawarehousejoin"."field_name"
  FROM "posthog_datawarehousejoin"
  WHERE ("posthog_datawarehousejoin"."team_id" = 2
         AND NOT ("posthog_datawarehousejoin"."deleted"
                  AND "posthog_datawarehousejoin"."deleted" IS NOT NULL))
  '''
# ---
# name: TestSessionRecordings.test_listing_recordings_is_not_nplus1_for_persons.141
  '''
  SELECT "posthog_grouptypemapping"."id",
         "posthog_grouptypemapping"."team_id",
         "posthog_grouptypemapping"."group_type",
         "posthog_grouptypemapping"."group_type_index",
         "posthog_grouptypemapping"."name_singular",
         "posthog_grouptypemapping"."name_plural"
  FROM "posthog_grouptypemapping"
  WHERE "posthog_grouptypemapping"."team_id" = 2
  '''
# ---
# name: TestSessionRecordings.test_listing_recordings_is_not_nplus1_for_persons.142
  '''
  SELECT "posthog_datawarehousesavedquery"."created_by_id",
         "posthog_datawarehousesavedquery"."created_at",
         "posthog_datawarehousesavedquery"."deleted",
         "posthog_datawarehousesavedquery"."deleted_at",
         "posthog_datawarehousesavedquery"."id",
         "posthog_datawarehousesavedquery"."name",
         "posthog_datawarehousesavedquery"."team_id",
         "posthog_datawarehousesavedquery"."columns",
         "posthog_datawarehousesavedquery"."external_tables",
         "posthog_datawarehousesavedquery"."query",
         "posthog_datawarehousesavedquery"."status",
         "posthog_datawarehousesavedquery"."last_run_at",
         "posthog_datawarehousesavedquery"."table_id"
  FROM "posthog_datawarehousesavedquery"
  WHERE ("posthog_datawarehousesavedquery"."team_id" = 2
         AND NOT ("posthog_datawarehousesavedquery"."deleted"
                  AND "posthog_datawarehousesavedquery"."deleted" IS NOT NULL))
  '''
# ---
# name: TestSessionRecordings.test_listing_recordings_is_not_nplus1_for_persons.143
  '''
  SELECT "posthog_datawarehousetable"."created_by_id",
         "posthog_datawarehousetable"."created_at",
         "posthog_datawarehousetable"."updated_at",
         "posthog_datawarehousetable"."deleted",
         "posthog_datawarehousetable"."deleted_at",
         "posthog_datawarehousetable"."id",
         "posthog_datawarehousetable"."name",
         "posthog_datawarehousetable"."format",
         "posthog_datawarehousetable"."team_id",
         "posthog_datawarehousetable"."url_pattern",
         "posthog_datawarehousetable"."credential_id",
         "posthog_datawarehousetable"."external_data_source_id",
         "posthog_datawarehousetable"."columns",
         "posthog_datawarehousetable"."row_count",
         "posthog_user"."id",
         "posthog_user"."password",
         "posthog_user"."last_login",
         "posthog_user"."first_name",
         "posthog_user"."last_name",
         "posthog_user"."is_staff",
         "posthog_user"."date_joined",
         "posthog_user"."uuid",
         "posthog_user"."current_organization_id",
         "posthog_user"."current_team_id",
         "posthog_user"."email",
         "posthog_user"."pending_email",
         "posthog_user"."temporary_token",
         "posthog_user"."distinct_id",
         "posthog_user"."is_email_verified",
         "posthog_user"."requested_password_reset_at",
         "posthog_user"."has_seen_product_intro_for",
         "posthog_user"."strapi_id",
         "posthog_user"."is_active",
         "posthog_user"."theme_mode",
         "posthog_user"."partial_notification_settings",
         "posthog_user"."anonymize_data",
         "posthog_user"."toolbar_mode",
         "posthog_user"."hedgehog_config",
         "posthog_user"."events_column_config",
         "posthog_user"."email_opt_in",
         "posthog_datawarehousecredential"."created_by_id",
         "posthog_datawarehousecredential"."created_at",
         "posthog_datawarehousecredential"."id",
         "posthog_datawarehousecredential"."access_key",
         "posthog_datawarehousecredential"."access_secret",
         "posthog_datawarehousecredential"."team_id",
         "posthog_externaldatasource"."created_by_id",
         "posthog_externaldatasource"."created_at",
         "posthog_externaldatasource"."updated_at",
         "posthog_externaldatasource"."deleted",
         "posthog_externaldatasource"."deleted_at",
         "posthog_externaldatasource"."id",
         "posthog_externaldatasource"."source_id",
         "posthog_externaldatasource"."connection_id",
         "posthog_externaldatasource"."destination_id",
         "posthog_externaldatasource"."team_id",
         "posthog_externaldatasource"."sync_frequency",
         "posthog_externaldatasource"."status",
         "posthog_externaldatasource"."source_type",
         "posthog_externaldatasource"."job_inputs",
         "posthog_externaldatasource"."are_tables_created",
         "posthog_externaldatasource"."prefix"
  FROM "posthog_datawarehousetable"
  LEFT OUTER JOIN "posthog_user" ON ("posthog_datawarehousetable"."created_by_id" = "posthog_user"."id")
  LEFT OUTER JOIN "posthog_datawarehousecredential" ON ("posthog_datawarehousetable"."credential_id" = "posthog_datawarehousecredential"."id")
  LEFT OUTER JOIN "posthog_externaldatasource" ON ("posthog_datawarehousetable"."external_data_source_id" = "posthog_externaldatasource"."id")
  WHERE ("posthog_datawarehousetable"."team_id" = 2
         AND NOT ("posthog_datawarehousetable"."deleted"
                  AND "posthog_datawarehousetable"."deleted" IS NOT NULL))
  '''
# ---
# name: TestSessionRecordings.test_listing_recordings_is_not_nplus1_for_persons.144
  '''
  SELECT "posthog_datawarehousejoin"."created_by_id",
         "posthog_datawarehousejoin"."created_at",
         "posthog_datawarehousejoin"."deleted",
         "posthog_datawarehousejoin"."deleted_at",
         "posthog_datawarehousejoin"."id",
         "posthog_datawarehousejoin"."team_id",
         "posthog_datawarehousejoin"."source_table_name",
         "posthog_datawarehousejoin"."source_table_key",
         "posthog_datawarehousejoin"."joining_table_name",
         "posthog_datawarehousejoin"."joining_table_key",
         "posthog_datawarehousejoin"."field_name"
  FROM "posthog_datawarehousejoin"
  WHERE ("posthog_datawarehousejoin"."team_id" = 2
         AND NOT ("posthog_datawarehousejoin"."deleted"
                  AND "posthog_datawarehousejoin"."deleted" IS NOT NULL))
  '''
# ---
# name: TestSessionRecordings.test_listing_recordings_is_not_nplus1_for_persons.145
  '''
  SELECT "posthog_sessionrecording"."id",
         "posthog_sessionrecording"."session_id",
         "posthog_sessionrecording"."team_id",
         "posthog_sessionrecording"."created_at",
         "posthog_sessionrecording"."deleted",
         "posthog_sessionrecording"."object_storage_path",
         "posthog_sessionrecording"."distinct_id",
         "posthog_sessionrecording"."duration",
         "posthog_sessionrecording"."active_seconds",
         "posthog_sessionrecording"."inactive_seconds",
         "posthog_sessionrecording"."start_time",
         "posthog_sessionrecording"."end_time",
         "posthog_sessionrecording"."click_count",
         "posthog_sessionrecording"."keypress_count",
         "posthog_sessionrecording"."mouse_activity_count",
         "posthog_sessionrecording"."console_log_count",
         "posthog_sessionrecording"."console_warn_count",
         "posthog_sessionrecording"."console_error_count",
         "posthog_sessionrecording"."start_url",
         "posthog_sessionrecording"."storage_version"
  FROM "posthog_sessionrecording"
  WHERE ("posthog_sessionrecording"."session_id" IN ('1',
                                                     '2',
                                                     '3',
                                                     '4',
                                                     '5',
                                                     '6',
                                                     '7',
                                                     '8')
         AND "posthog_sessionrecording"."team_id" = 2)
  '''
# ---
# name: TestSessionRecordings.test_listing_recordings_is_not_nplus1_for_persons.146
  '''
  SELECT "posthog_sessionrecordingviewed"."session_id"
  FROM "posthog_sessionrecordingviewed"
  WHERE ("posthog_sessionrecordingviewed"."team_id" = 2
         AND "posthog_sessionrecordingviewed"."user_id" = 2)
  '''
# ---
# name: TestSessionRecordings.test_listing_recordings_is_not_nplus1_for_persons.147
  '''
  SELECT "posthog_persondistinctid"."id",
         "posthog_persondistinctid"."team_id",
         "posthog_persondistinctid"."person_id",
         "posthog_persondistinctid"."distinct_id",
         "posthog_persondistinctid"."version",
         "posthog_person"."id",
         "posthog_person"."created_at",
         "posthog_person"."properties_last_updated_at",
         "posthog_person"."properties_last_operation",
         "posthog_person"."team_id",
         "posthog_person"."properties",
         "posthog_person"."is_user_id",
         "posthog_person"."is_identified",
         "posthog_person"."uuid",
         "posthog_person"."version"
  FROM "posthog_persondistinctid"
  INNER JOIN "posthog_person" ON ("posthog_persondistinctid"."person_id" = "posthog_person"."id")
  WHERE ("posthog_persondistinctid"."distinct_id" IN ('user1',
                                                      'user2',
                                                      'user3',
                                                      'user4',
                                                      'user5',
                                                      'user6',
                                                      'user7',
                                                      'user8')
         AND "posthog_persondistinctid"."team_id" = 2)
  '''
# ---
# name: TestSessionRecordings.test_listing_recordings_is_not_nplus1_for_persons.148
  '''
  SELECT "posthog_team"."id",
         "posthog_team"."uuid",
         "posthog_team"."organization_id",
         "posthog_team"."project_id",
         "posthog_team"."api_token",
         "posthog_team"."app_urls",
         "posthog_team"."name",
         "posthog_team"."slack_incoming_webhook",
         "posthog_team"."created_at",
         "posthog_team"."updated_at",
         "posthog_team"."anonymize_ips",
         "posthog_team"."completed_snippet_onboarding",
         "posthog_team"."has_completed_onboarding_for",
         "posthog_team"."ingested_event",
         "posthog_team"."autocapture_opt_out",
         "posthog_team"."autocapture_web_vitals_opt_in",
         "posthog_team"."autocapture_web_vitals_allowed_metrics",
         "posthog_team"."autocapture_exceptions_opt_in",
         "posthog_team"."autocapture_exceptions_errors_to_ignore",
         "posthog_team"."session_recording_opt_in",
         "posthog_team"."session_recording_sample_rate",
         "posthog_team"."session_recording_minimum_duration_milliseconds",
         "posthog_team"."session_recording_linked_flag",
         "posthog_team"."session_recording_network_payload_capture_config",
         "posthog_team"."session_recording_url_trigger_config",
         "posthog_team"."session_replay_config",
         "posthog_team"."survey_config",
         "posthog_team"."capture_console_log_opt_in",
         "posthog_team"."capture_performance_opt_in",
         "posthog_team"."surveys_opt_in",
         "posthog_team"."heatmaps_opt_in",
         "posthog_team"."session_recording_version",
         "posthog_team"."signup_token",
         "posthog_team"."is_demo",
         "posthog_team"."access_control",
         "posthog_team"."week_start_day",
         "posthog_team"."inject_web_apps",
         "posthog_team"."test_account_filters",
         "posthog_team"."test_account_filters_default_checked",
         "posthog_team"."path_cleaning_filters",
         "posthog_team"."timezone",
         "posthog_team"."data_attributes",
         "posthog_team"."person_display_name_properties",
         "posthog_team"."live_events_columns",
         "posthog_team"."recording_domains",
         "posthog_team"."primary_dashboard_id",
         "posthog_team"."extra_settings",
         "posthog_team"."modifiers",
         "posthog_team"."correlation_config",
         "posthog_team"."session_recording_retention_period_days",
         "posthog_team"."plugins_opt_in",
         "posthog_team"."opt_out_capture",
         "posthog_team"."event_names",
         "posthog_team"."event_names_with_usage",
         "posthog_team"."event_properties",
         "posthog_team"."event_properties_with_usage",
         "posthog_team"."event_properties_numerical",
         "posthog_team"."external_data_workspace_id",
         "posthog_team"."external_data_workspace_last_synced_at"
  FROM "posthog_team"
  WHERE "posthog_team"."id" = 2
  LIMIT 21
  '''
# ---
# name: TestSessionRecordings.test_listing_recordings_is_not_nplus1_for_persons.149
  '''
  SELECT "posthog_person"."id",
         "posthog_person"."created_at",
         "posthog_person"."properties_last_updated_at",
         "posthog_person"."properties_last_operation",
         "posthog_person"."team_id",
         "posthog_person"."properties",
         "posthog_person"."is_user_id",
         "posthog_person"."is_identified",
         "posthog_person"."uuid",
         "posthog_person"."version"
  FROM "posthog_person"
  INNER JOIN "posthog_persondistinctid" ON ("posthog_person"."id" = "posthog_persondistinctid"."person_id")
  WHERE ("posthog_persondistinctid"."distinct_id" = 'user9'
         AND "posthog_persondistinctid"."team_id" = 2)
  LIMIT 21
  '''
# ---
# name: TestSessionRecordings.test_listing_recordings_is_not_nplus1_for_persons.15
  '''
  SELECT "posthog_user"."id",
         "posthog_user"."password",
         "posthog_user"."last_login",
         "posthog_user"."first_name",
         "posthog_user"."last_name",
         "posthog_user"."is_staff",
         "posthog_user"."date_joined",
         "posthog_user"."uuid",
         "posthog_user"."current_organization_id",
         "posthog_user"."current_team_id",
         "posthog_user"."email",
         "posthog_user"."pending_email",
         "posthog_user"."temporary_token",
         "posthog_user"."distinct_id",
         "posthog_user"."is_email_verified",
         "posthog_user"."has_seen_product_intro_for",
         "posthog_user"."strapi_id",
         "posthog_user"."is_active",
         "posthog_user"."theme_mode",
         "posthog_user"."partial_notification_settings",
         "posthog_user"."anonymize_data",
         "posthog_user"."toolbar_mode",
         "posthog_user"."hedgehog_config",
         "posthog_user"."events_column_config",
         "posthog_user"."email_opt_in"
  FROM "posthog_user"
  WHERE "posthog_user"."id" = 2
  LIMIT 21
  '''
# ---
# name: TestSessionRecordings.test_listing_recordings_is_not_nplus1_for_persons.150
  '''
  SELECT "posthog_person"."id",
         "posthog_person"."created_at",
         "posthog_person"."properties_last_updated_at",
         "posthog_person"."properties_last_operation",
         "posthog_person"."team_id",
         "posthog_person"."properties",
         "posthog_person"."is_user_id",
         "posthog_person"."is_identified",
         "posthog_person"."uuid",
         "posthog_person"."version"
  FROM "posthog_person"
  INNER JOIN "posthog_persondistinctid" ON ("posthog_person"."id" = "posthog_persondistinctid"."person_id")
  WHERE ("posthog_persondistinctid"."distinct_id" = 'user9'
         AND "posthog_persondistinctid"."team_id" = 2)
  LIMIT 21
  '''
# ---
# name: TestSessionRecordings.test_listing_recordings_is_not_nplus1_for_persons.151
  '''
  SELECT "posthog_user"."id",
         "posthog_user"."password",
         "posthog_user"."last_login",
         "posthog_user"."first_name",
         "posthog_user"."last_name",
         "posthog_user"."is_staff",
         "posthog_user"."date_joined",
         "posthog_user"."uuid",
         "posthog_user"."current_organization_id",
         "posthog_user"."current_team_id",
         "posthog_user"."email",
         "posthog_user"."pending_email",
         "posthog_user"."temporary_token",
         "posthog_user"."distinct_id",
         "posthog_user"."is_email_verified",
         "posthog_user"."has_seen_product_intro_for",
         "posthog_user"."strapi_id",
         "posthog_user"."is_active",
         "posthog_user"."theme_mode",
         "posthog_user"."partial_notification_settings",
         "posthog_user"."anonymize_data",
         "posthog_user"."toolbar_mode",
         "posthog_user"."hedgehog_config",
         "posthog_user"."events_column_config",
         "posthog_user"."email_opt_in"
  FROM "posthog_user"
  WHERE "posthog_user"."id" = 2
  LIMIT 21
  '''
# ---
# name: TestSessionRecordings.test_listing_recordings_is_not_nplus1_for_persons.152
  '''
  SELECT "posthog_team"."id",
         "posthog_team"."uuid",
         "posthog_team"."organization_id",
         "posthog_team"."project_id",
         "posthog_team"."api_token",
         "posthog_team"."app_urls",
         "posthog_team"."name",
         "posthog_team"."slack_incoming_webhook",
         "posthog_team"."created_at",
         "posthog_team"."updated_at",
         "posthog_team"."anonymize_ips",
         "posthog_team"."completed_snippet_onboarding",
         "posthog_team"."has_completed_onboarding_for",
         "posthog_team"."ingested_event",
         "posthog_team"."autocapture_opt_out",
         "posthog_team"."autocapture_web_vitals_opt_in",
         "posthog_team"."autocapture_web_vitals_allowed_metrics",
         "posthog_team"."autocapture_exceptions_opt_in",
         "posthog_team"."autocapture_exceptions_errors_to_ignore",
         "posthog_team"."session_recording_opt_in",
         "posthog_team"."session_recording_sample_rate",
         "posthog_team"."session_recording_minimum_duration_milliseconds",
         "posthog_team"."session_recording_linked_flag",
         "posthog_team"."session_recording_network_payload_capture_config",
         "posthog_team"."session_recording_url_trigger_config",
         "posthog_team"."session_replay_config",
         "posthog_team"."survey_config",
         "posthog_team"."capture_console_log_opt_in",
         "posthog_team"."capture_performance_opt_in",
         "posthog_team"."surveys_opt_in",
         "posthog_team"."heatmaps_opt_in",
         "posthog_team"."session_recording_version",
         "posthog_team"."signup_token",
         "posthog_team"."is_demo",
         "posthog_team"."access_control",
         "posthog_team"."week_start_day",
         "posthog_team"."inject_web_apps",
         "posthog_team"."test_account_filters",
         "posthog_team"."test_account_filters_default_checked",
         "posthog_team"."path_cleaning_filters",
         "posthog_team"."timezone",
         "posthog_team"."data_attributes",
         "posthog_team"."person_display_name_properties",
         "posthog_team"."live_events_columns",
         "posthog_team"."recording_domains",
         "posthog_team"."primary_dashboard_id",
         "posthog_team"."extra_settings",
         "posthog_team"."modifiers",
         "posthog_team"."correlation_config",
         "posthog_team"."session_recording_retention_period_days",
         "posthog_team"."external_data_workspace_id",
         "posthog_team"."external_data_workspace_last_synced_at"
  FROM "posthog_team"
  WHERE "posthog_team"."id" = 2
  LIMIT 21
  '''
# ---
# name: TestSessionRecordings.test_listing_recordings_is_not_nplus1_for_persons.153
  '''
  SELECT "posthog_organizationmembership"."id",
         "posthog_organizationmembership"."organization_id",
         "posthog_organizationmembership"."user_id",
         "posthog_organizationmembership"."level",
         "posthog_organizationmembership"."joined_at",
         "posthog_organizationmembership"."updated_at",
         "posthog_organization"."id",
         "posthog_organization"."name",
         "posthog_organization"."slug",
         "posthog_organization"."logo_media_id",
         "posthog_organization"."created_at",
         "posthog_organization"."updated_at",
         "posthog_organization"."plugins_access_level",
         "posthog_organization"."for_internal_metrics",
         "posthog_organization"."is_member_join_email_enabled",
         "posthog_organization"."enforce_2fa",
         "posthog_organization"."is_hipaa",
         "posthog_organization"."customer_id",
         "posthog_organization"."available_product_features",
         "posthog_organization"."usage",
         "posthog_organization"."never_drop_data",
         "posthog_organization"."customer_trust_scores",
         "posthog_organization"."setup_section_2_completed",
         "posthog_organization"."personalization",
         "posthog_organization"."domain_whitelist"
  FROM "posthog_organizationmembership"
  INNER JOIN "posthog_organization" ON ("posthog_organizationmembership"."organization_id" = "posthog_organization"."id")
  WHERE "posthog_organizationmembership"."user_id" = 2
  '''
# ---
# name: TestSessionRecordings.test_listing_recordings_is_not_nplus1_for_persons.154
  '''
  SELECT "posthog_grouptypemapping"."id",
         "posthog_grouptypemapping"."team_id",
         "posthog_grouptypemapping"."group_type",
         "posthog_grouptypemapping"."group_type_index",
         "posthog_grouptypemapping"."name_singular",
         "posthog_grouptypemapping"."name_plural"
  FROM "posthog_grouptypemapping"
  WHERE "posthog_grouptypemapping"."team_id" = 2
  '''
# ---
# name: TestSessionRecordings.test_listing_recordings_is_not_nplus1_for_persons.155
  '''
  SELECT "posthog_datawarehousesavedquery"."created_by_id",
         "posthog_datawarehousesavedquery"."created_at",
         "posthog_datawarehousesavedquery"."deleted",
         "posthog_datawarehousesavedquery"."deleted_at",
         "posthog_datawarehousesavedquery"."id",
         "posthog_datawarehousesavedquery"."name",
         "posthog_datawarehousesavedquery"."team_id",
         "posthog_datawarehousesavedquery"."columns",
         "posthog_datawarehousesavedquery"."external_tables",
         "posthog_datawarehousesavedquery"."query",
         "posthog_datawarehousesavedquery"."status",
         "posthog_datawarehousesavedquery"."last_run_at",
         "posthog_datawarehousesavedquery"."table_id"
  FROM "posthog_datawarehousesavedquery"
  WHERE ("posthog_datawarehousesavedquery"."team_id" = 2
         AND NOT ("posthog_datawarehousesavedquery"."deleted"
                  AND "posthog_datawarehousesavedquery"."deleted" IS NOT NULL))
  '''
# ---
# name: TestSessionRecordings.test_listing_recordings_is_not_nplus1_for_persons.156
  '''
  SELECT "posthog_datawarehousetable"."created_by_id",
         "posthog_datawarehousetable"."created_at",
         "posthog_datawarehousetable"."updated_at",
         "posthog_datawarehousetable"."deleted",
         "posthog_datawarehousetable"."deleted_at",
         "posthog_datawarehousetable"."id",
         "posthog_datawarehousetable"."name",
         "posthog_datawarehousetable"."format",
         "posthog_datawarehousetable"."team_id",
         "posthog_datawarehousetable"."url_pattern",
         "posthog_datawarehousetable"."credential_id",
         "posthog_datawarehousetable"."external_data_source_id",
         "posthog_datawarehousetable"."columns",
         "posthog_datawarehousetable"."row_count",
         "posthog_user"."id",
         "posthog_user"."password",
         "posthog_user"."last_login",
         "posthog_user"."first_name",
         "posthog_user"."last_name",
         "posthog_user"."is_staff",
         "posthog_user"."date_joined",
         "posthog_user"."uuid",
         "posthog_user"."current_organization_id",
         "posthog_user"."current_team_id",
         "posthog_user"."email",
         "posthog_user"."pending_email",
         "posthog_user"."temporary_token",
         "posthog_user"."distinct_id",
         "posthog_user"."is_email_verified",
         "posthog_user"."requested_password_reset_at",
         "posthog_user"."has_seen_product_intro_for",
         "posthog_user"."strapi_id",
         "posthog_user"."is_active",
         "posthog_user"."theme_mode",
         "posthog_user"."partial_notification_settings",
         "posthog_user"."anonymize_data",
         "posthog_user"."toolbar_mode",
         "posthog_user"."hedgehog_config",
         "posthog_user"."events_column_config",
         "posthog_user"."email_opt_in",
         "posthog_datawarehousecredential"."created_by_id",
         "posthog_datawarehousecredential"."created_at",
         "posthog_datawarehousecredential"."id",
         "posthog_datawarehousecredential"."access_key",
         "posthog_datawarehousecredential"."access_secret",
         "posthog_datawarehousecredential"."team_id",
         "posthog_externaldatasource"."created_by_id",
         "posthog_externaldatasource"."created_at",
         "posthog_externaldatasource"."updated_at",
         "posthog_externaldatasource"."deleted",
         "posthog_externaldatasource"."deleted_at",
         "posthog_externaldatasource"."id",
         "posthog_externaldatasource"."source_id",
         "posthog_externaldatasource"."connection_id",
         "posthog_externaldatasource"."destination_id",
         "posthog_externaldatasource"."team_id",
         "posthog_externaldatasource"."sync_frequency",
         "posthog_externaldatasource"."status",
         "posthog_externaldatasource"."source_type",
         "posthog_externaldatasource"."job_inputs",
         "posthog_externaldatasource"."are_tables_created",
         "posthog_externaldatasource"."prefix"
  FROM "posthog_datawarehousetable"
  LEFT OUTER JOIN "posthog_user" ON ("posthog_datawarehousetable"."created_by_id" = "posthog_user"."id")
  LEFT OUTER JOIN "posthog_datawarehousecredential" ON ("posthog_datawarehousetable"."credential_id" = "posthog_datawarehousecredential"."id")
  LEFT OUTER JOIN "posthog_externaldatasource" ON ("posthog_datawarehousetable"."external_data_source_id" = "posthog_externaldatasource"."id")
  WHERE ("posthog_datawarehousetable"."team_id" = 2
         AND NOT ("posthog_datawarehousetable"."deleted"
                  AND "posthog_datawarehousetable"."deleted" IS NOT NULL))
  '''
# ---
# name: TestSessionRecordings.test_listing_recordings_is_not_nplus1_for_persons.157
  '''
  SELECT "posthog_datawarehousejoin"."created_by_id",
         "posthog_datawarehousejoin"."created_at",
         "posthog_datawarehousejoin"."deleted",
         "posthog_datawarehousejoin"."deleted_at",
         "posthog_datawarehousejoin"."id",
         "posthog_datawarehousejoin"."team_id",
         "posthog_datawarehousejoin"."source_table_name",
         "posthog_datawarehousejoin"."source_table_key",
         "posthog_datawarehousejoin"."joining_table_name",
         "posthog_datawarehousejoin"."joining_table_key",
         "posthog_datawarehousejoin"."field_name"
  FROM "posthog_datawarehousejoin"
  WHERE ("posthog_datawarehousejoin"."team_id" = 2
         AND NOT ("posthog_datawarehousejoin"."deleted"
                  AND "posthog_datawarehousejoin"."deleted" IS NOT NULL))
  '''
# ---
# name: TestSessionRecordings.test_listing_recordings_is_not_nplus1_for_persons.158
  '''
  SELECT "posthog_grouptypemapping"."id",
         "posthog_grouptypemapping"."team_id",
         "posthog_grouptypemapping"."group_type",
         "posthog_grouptypemapping"."group_type_index",
         "posthog_grouptypemapping"."name_singular",
         "posthog_grouptypemapping"."name_plural"
  FROM "posthog_grouptypemapping"
  WHERE "posthog_grouptypemapping"."team_id" = 2
  '''
# ---
# name: TestSessionRecordings.test_listing_recordings_is_not_nplus1_for_persons.159
  '''
  SELECT "posthog_datawarehousesavedquery"."created_by_id",
         "posthog_datawarehousesavedquery"."created_at",
         "posthog_datawarehousesavedquery"."deleted",
         "posthog_datawarehousesavedquery"."deleted_at",
         "posthog_datawarehousesavedquery"."id",
         "posthog_datawarehousesavedquery"."name",
         "posthog_datawarehousesavedquery"."team_id",
         "posthog_datawarehousesavedquery"."columns",
         "posthog_datawarehousesavedquery"."external_tables",
         "posthog_datawarehousesavedquery"."query",
         "posthog_datawarehousesavedquery"."status",
         "posthog_datawarehousesavedquery"."last_run_at",
         "posthog_datawarehousesavedquery"."table_id"
  FROM "posthog_datawarehousesavedquery"
  WHERE ("posthog_datawarehousesavedquery"."team_id" = 2
         AND NOT ("posthog_datawarehousesavedquery"."deleted"
                  AND "posthog_datawarehousesavedquery"."deleted" IS NOT NULL))
  '''
# ---
# name: TestSessionRecordings.test_listing_recordings_is_not_nplus1_for_persons.16
  '''
  SELECT "posthog_team"."id",
         "posthog_team"."uuid",
         "posthog_team"."organization_id",
         "posthog_team"."project_id",
         "posthog_team"."api_token",
         "posthog_team"."app_urls",
         "posthog_team"."name",
         "posthog_team"."slack_incoming_webhook",
         "posthog_team"."created_at",
         "posthog_team"."updated_at",
         "posthog_team"."anonymize_ips",
         "posthog_team"."completed_snippet_onboarding",
         "posthog_team"."has_completed_onboarding_for",
         "posthog_team"."ingested_event",
         "posthog_team"."autocapture_opt_out",
         "posthog_team"."autocapture_web_vitals_opt_in",
         "posthog_team"."autocapture_web_vitals_allowed_metrics",
         "posthog_team"."autocapture_exceptions_opt_in",
         "posthog_team"."autocapture_exceptions_errors_to_ignore",
         "posthog_team"."session_recording_opt_in",
         "posthog_team"."session_recording_sample_rate",
         "posthog_team"."session_recording_minimum_duration_milliseconds",
         "posthog_team"."session_recording_linked_flag",
         "posthog_team"."session_recording_network_payload_capture_config",
         "posthog_team"."session_recording_url_trigger_config",
         "posthog_team"."session_replay_config",
         "posthog_team"."survey_config",
         "posthog_team"."capture_console_log_opt_in",
         "posthog_team"."capture_performance_opt_in",
         "posthog_team"."surveys_opt_in",
         "posthog_team"."heatmaps_opt_in",
         "posthog_team"."session_recording_version",
         "posthog_team"."signup_token",
         "posthog_team"."is_demo",
         "posthog_team"."access_control",
         "posthog_team"."week_start_day",
         "posthog_team"."inject_web_apps",
         "posthog_team"."test_account_filters",
         "posthog_team"."test_account_filters_default_checked",
         "posthog_team"."path_cleaning_filters",
         "posthog_team"."timezone",
         "posthog_team"."data_attributes",
         "posthog_team"."person_display_name_properties",
         "posthog_team"."live_events_columns",
         "posthog_team"."recording_domains",
         "posthog_team"."primary_dashboard_id",
         "posthog_team"."extra_settings",
         "posthog_team"."modifiers",
         "posthog_team"."correlation_config",
         "posthog_team"."session_recording_retention_period_days",
         "posthog_team"."external_data_workspace_id",
         "posthog_team"."external_data_workspace_last_synced_at"
  FROM "posthog_team"
  WHERE "posthog_team"."id" = 2
  LIMIT 21
  '''
# ---
# name: TestSessionRecordings.test_listing_recordings_is_not_nplus1_for_persons.160
  '''
  SELECT "posthog_datawarehousetable"."created_by_id",
         "posthog_datawarehousetable"."created_at",
         "posthog_datawarehousetable"."updated_at",
         "posthog_datawarehousetable"."deleted",
         "posthog_datawarehousetable"."deleted_at",
         "posthog_datawarehousetable"."id",
         "posthog_datawarehousetable"."name",
         "posthog_datawarehousetable"."format",
         "posthog_datawarehousetable"."team_id",
         "posthog_datawarehousetable"."url_pattern",
         "posthog_datawarehousetable"."credential_id",
         "posthog_datawarehousetable"."external_data_source_id",
         "posthog_datawarehousetable"."columns",
         "posthog_datawarehousetable"."row_count",
         "posthog_user"."id",
         "posthog_user"."password",
         "posthog_user"."last_login",
         "posthog_user"."first_name",
         "posthog_user"."last_name",
         "posthog_user"."is_staff",
         "posthog_user"."date_joined",
         "posthog_user"."uuid",
         "posthog_user"."current_organization_id",
         "posthog_user"."current_team_id",
         "posthog_user"."email",
         "posthog_user"."pending_email",
         "posthog_user"."temporary_token",
         "posthog_user"."distinct_id",
         "posthog_user"."is_email_verified",
         "posthog_user"."requested_password_reset_at",
         "posthog_user"."has_seen_product_intro_for",
         "posthog_user"."strapi_id",
         "posthog_user"."is_active",
         "posthog_user"."theme_mode",
         "posthog_user"."partial_notification_settings",
         "posthog_user"."anonymize_data",
         "posthog_user"."toolbar_mode",
         "posthog_user"."hedgehog_config",
         "posthog_user"."events_column_config",
         "posthog_user"."email_opt_in",
         "posthog_datawarehousecredential"."created_by_id",
         "posthog_datawarehousecredential"."created_at",
         "posthog_datawarehousecredential"."id",
         "posthog_datawarehousecredential"."access_key",
         "posthog_datawarehousecredential"."access_secret",
         "posthog_datawarehousecredential"."team_id",
         "posthog_externaldatasource"."created_by_id",
         "posthog_externaldatasource"."created_at",
         "posthog_externaldatasource"."updated_at",
         "posthog_externaldatasource"."deleted",
         "posthog_externaldatasource"."deleted_at",
         "posthog_externaldatasource"."id",
         "posthog_externaldatasource"."source_id",
         "posthog_externaldatasource"."connection_id",
         "posthog_externaldatasource"."destination_id",
         "posthog_externaldatasource"."team_id",
         "posthog_externaldatasource"."sync_frequency",
         "posthog_externaldatasource"."status",
         "posthog_externaldatasource"."source_type",
         "posthog_externaldatasource"."job_inputs",
         "posthog_externaldatasource"."are_tables_created",
         "posthog_externaldatasource"."prefix"
  FROM "posthog_datawarehousetable"
  LEFT OUTER JOIN "posthog_user" ON ("posthog_datawarehousetable"."created_by_id" = "posthog_user"."id")
  LEFT OUTER JOIN "posthog_datawarehousecredential" ON ("posthog_datawarehousetable"."credential_id" = "posthog_datawarehousecredential"."id")
  LEFT OUTER JOIN "posthog_externaldatasource" ON ("posthog_datawarehousetable"."external_data_source_id" = "posthog_externaldatasource"."id")
  WHERE ("posthog_datawarehousetable"."team_id" = 2
         AND NOT ("posthog_datawarehousetable"."deleted"
                  AND "posthog_datawarehousetable"."deleted" IS NOT NULL))
  '''
# ---
# name: TestSessionRecordings.test_listing_recordings_is_not_nplus1_for_persons.161
  '''
  SELECT "posthog_datawarehousejoin"."created_by_id",
         "posthog_datawarehousejoin"."created_at",
         "posthog_datawarehousejoin"."deleted",
         "posthog_datawarehousejoin"."deleted_at",
         "posthog_datawarehousejoin"."id",
         "posthog_datawarehousejoin"."team_id",
         "posthog_datawarehousejoin"."source_table_name",
         "posthog_datawarehousejoin"."source_table_key",
         "posthog_datawarehousejoin"."joining_table_name",
         "posthog_datawarehousejoin"."joining_table_key",
         "posthog_datawarehousejoin"."field_name"
  FROM "posthog_datawarehousejoin"
  WHERE ("posthog_datawarehousejoin"."team_id" = 2
         AND NOT ("posthog_datawarehousejoin"."deleted"
                  AND "posthog_datawarehousejoin"."deleted" IS NOT NULL))
  '''
# ---
# name: TestSessionRecordings.test_listing_recordings_is_not_nplus1_for_persons.162
  '''
  SELECT "posthog_sessionrecording"."id",
         "posthog_sessionrecording"."session_id",
         "posthog_sessionrecording"."team_id",
         "posthog_sessionrecording"."created_at",
         "posthog_sessionrecording"."deleted",
         "posthog_sessionrecording"."object_storage_path",
         "posthog_sessionrecording"."distinct_id",
         "posthog_sessionrecording"."duration",
         "posthog_sessionrecording"."active_seconds",
         "posthog_sessionrecording"."inactive_seconds",
         "posthog_sessionrecording"."start_time",
         "posthog_sessionrecording"."end_time",
         "posthog_sessionrecording"."click_count",
         "posthog_sessionrecording"."keypress_count",
         "posthog_sessionrecording"."mouse_activity_count",
         "posthog_sessionrecording"."console_log_count",
         "posthog_sessionrecording"."console_warn_count",
         "posthog_sessionrecording"."console_error_count",
         "posthog_sessionrecording"."start_url",
         "posthog_sessionrecording"."storage_version"
  FROM "posthog_sessionrecording"
  WHERE ("posthog_sessionrecording"."session_id" IN ('1',
                                                     '2',
                                                     '3',
                                                     '4',
                                                     '5',
                                                     '6',
                                                     '7',
                                                     '8',
                                                     '9')
         AND "posthog_sessionrecording"."team_id" = 2)
  '''
# ---
# name: TestSessionRecordings.test_listing_recordings_is_not_nplus1_for_persons.163
  '''
  SELECT "posthog_sessionrecordingviewed"."session_id"
  FROM "posthog_sessionrecordingviewed"
  WHERE ("posthog_sessionrecordingviewed"."team_id" = 2
         AND "posthog_sessionrecordingviewed"."user_id" = 2)
  '''
# ---
# name: TestSessionRecordings.test_listing_recordings_is_not_nplus1_for_persons.164
  '''
  SELECT "posthog_persondistinctid"."id",
         "posthog_persondistinctid"."team_id",
         "posthog_persondistinctid"."person_id",
         "posthog_persondistinctid"."distinct_id",
         "posthog_persondistinctid"."version",
         "posthog_person"."id",
         "posthog_person"."created_at",
         "posthog_person"."properties_last_updated_at",
         "posthog_person"."properties_last_operation",
         "posthog_person"."team_id",
         "posthog_person"."properties",
         "posthog_person"."is_user_id",
         "posthog_person"."is_identified",
         "posthog_person"."uuid",
         "posthog_person"."version"
  FROM "posthog_persondistinctid"
  INNER JOIN "posthog_person" ON ("posthog_persondistinctid"."person_id" = "posthog_person"."id")
  WHERE ("posthog_persondistinctid"."distinct_id" IN ('user1',
                                                      'user2',
                                                      'user3',
                                                      'user4',
                                                      'user5',
                                                      'user6',
                                                      'user7',
                                                      'user8',
                                                      'user9')
         AND "posthog_persondistinctid"."team_id" = 2)
  '''
# ---
# name: TestSessionRecordings.test_listing_recordings_is_not_nplus1_for_persons.165
  '''
  SELECT "posthog_team"."id",
         "posthog_team"."uuid",
         "posthog_team"."organization_id",
         "posthog_team"."project_id",
         "posthog_team"."api_token",
         "posthog_team"."app_urls",
         "posthog_team"."name",
         "posthog_team"."slack_incoming_webhook",
         "posthog_team"."created_at",
         "posthog_team"."updated_at",
         "posthog_team"."anonymize_ips",
         "posthog_team"."completed_snippet_onboarding",
         "posthog_team"."has_completed_onboarding_for",
         "posthog_team"."ingested_event",
         "posthog_team"."autocapture_opt_out",
         "posthog_team"."autocapture_web_vitals_opt_in",
         "posthog_team"."autocapture_web_vitals_allowed_metrics",
         "posthog_team"."autocapture_exceptions_opt_in",
         "posthog_team"."autocapture_exceptions_errors_to_ignore",
         "posthog_team"."session_recording_opt_in",
         "posthog_team"."session_recording_sample_rate",
         "posthog_team"."session_recording_minimum_duration_milliseconds",
         "posthog_team"."session_recording_linked_flag",
         "posthog_team"."session_recording_network_payload_capture_config",
         "posthog_team"."session_recording_url_trigger_config",
         "posthog_team"."session_replay_config",
         "posthog_team"."survey_config",
         "posthog_team"."capture_console_log_opt_in",
         "posthog_team"."capture_performance_opt_in",
         "posthog_team"."surveys_opt_in",
         "posthog_team"."heatmaps_opt_in",
         "posthog_team"."session_recording_version",
         "posthog_team"."signup_token",
         "posthog_team"."is_demo",
         "posthog_team"."access_control",
         "posthog_team"."week_start_day",
         "posthog_team"."inject_web_apps",
         "posthog_team"."test_account_filters",
         "posthog_team"."test_account_filters_default_checked",
         "posthog_team"."path_cleaning_filters",
         "posthog_team"."timezone",
         "posthog_team"."data_attributes",
         "posthog_team"."person_display_name_properties",
         "posthog_team"."live_events_columns",
         "posthog_team"."recording_domains",
         "posthog_team"."primary_dashboard_id",
         "posthog_team"."extra_settings",
         "posthog_team"."modifiers",
         "posthog_team"."correlation_config",
         "posthog_team"."session_recording_retention_period_days",
         "posthog_team"."plugins_opt_in",
         "posthog_team"."opt_out_capture",
         "posthog_team"."event_names",
         "posthog_team"."event_names_with_usage",
         "posthog_team"."event_properties",
         "posthog_team"."event_properties_with_usage",
         "posthog_team"."event_properties_numerical",
         "posthog_team"."external_data_workspace_id",
         "posthog_team"."external_data_workspace_last_synced_at"
  FROM "posthog_team"
  WHERE "posthog_team"."id" = 2
  LIMIT 21
  '''
# ---
# name: TestSessionRecordings.test_listing_recordings_is_not_nplus1_for_persons.166
  '''
  SELECT "posthog_person"."id",
         "posthog_person"."created_at",
         "posthog_person"."properties_last_updated_at",
         "posthog_person"."properties_last_operation",
         "posthog_person"."team_id",
         "posthog_person"."properties",
         "posthog_person"."is_user_id",
         "posthog_person"."is_identified",
         "posthog_person"."uuid",
         "posthog_person"."version"
  FROM "posthog_person"
  INNER JOIN "posthog_persondistinctid" ON ("posthog_person"."id" = "posthog_persondistinctid"."person_id")
  WHERE ("posthog_persondistinctid"."distinct_id" = 'user10'
         AND "posthog_persondistinctid"."team_id" = 2)
  LIMIT 21
  '''
# ---
# name: TestSessionRecordings.test_listing_recordings_is_not_nplus1_for_persons.167
  '''
  SELECT "posthog_person"."id",
         "posthog_person"."created_at",
         "posthog_person"."properties_last_updated_at",
         "posthog_person"."properties_last_operation",
         "posthog_person"."team_id",
         "posthog_person"."properties",
         "posthog_person"."is_user_id",
         "posthog_person"."is_identified",
         "posthog_person"."uuid",
         "posthog_person"."version"
  FROM "posthog_person"
  INNER JOIN "posthog_persondistinctid" ON ("posthog_person"."id" = "posthog_persondistinctid"."person_id")
  WHERE ("posthog_persondistinctid"."distinct_id" = 'user10'
         AND "posthog_persondistinctid"."team_id" = 2)
  LIMIT 21
  '''
# ---
# name: TestSessionRecordings.test_listing_recordings_is_not_nplus1_for_persons.168
  '''
  SELECT "posthog_user"."id",
         "posthog_user"."password",
         "posthog_user"."last_login",
         "posthog_user"."first_name",
         "posthog_user"."last_name",
         "posthog_user"."is_staff",
         "posthog_user"."date_joined",
         "posthog_user"."uuid",
         "posthog_user"."current_organization_id",
         "posthog_user"."current_team_id",
         "posthog_user"."email",
         "posthog_user"."pending_email",
         "posthog_user"."temporary_token",
         "posthog_user"."distinct_id",
         "posthog_user"."is_email_verified",
         "posthog_user"."has_seen_product_intro_for",
         "posthog_user"."strapi_id",
         "posthog_user"."is_active",
         "posthog_user"."theme_mode",
         "posthog_user"."partial_notification_settings",
         "posthog_user"."anonymize_data",
         "posthog_user"."toolbar_mode",
         "posthog_user"."hedgehog_config",
         "posthog_user"."events_column_config",
         "posthog_user"."email_opt_in"
  FROM "posthog_user"
  WHERE "posthog_user"."id" = 2
  LIMIT 21
  '''
# ---
# name: TestSessionRecordings.test_listing_recordings_is_not_nplus1_for_persons.169
  '''
  SELECT "posthog_team"."id",
         "posthog_team"."uuid",
         "posthog_team"."organization_id",
         "posthog_team"."project_id",
         "posthog_team"."api_token",
         "posthog_team"."app_urls",
         "posthog_team"."name",
         "posthog_team"."slack_incoming_webhook",
         "posthog_team"."created_at",
         "posthog_team"."updated_at",
         "posthog_team"."anonymize_ips",
         "posthog_team"."completed_snippet_onboarding",
         "posthog_team"."has_completed_onboarding_for",
         "posthog_team"."ingested_event",
         "posthog_team"."autocapture_opt_out",
         "posthog_team"."autocapture_web_vitals_opt_in",
         "posthog_team"."autocapture_web_vitals_allowed_metrics",
         "posthog_team"."autocapture_exceptions_opt_in",
         "posthog_team"."autocapture_exceptions_errors_to_ignore",
         "posthog_team"."session_recording_opt_in",
         "posthog_team"."session_recording_sample_rate",
         "posthog_team"."session_recording_minimum_duration_milliseconds",
         "posthog_team"."session_recording_linked_flag",
         "posthog_team"."session_recording_network_payload_capture_config",
         "posthog_team"."session_recording_url_trigger_config",
         "posthog_team"."session_replay_config",
         "posthog_team"."survey_config",
         "posthog_team"."capture_console_log_opt_in",
         "posthog_team"."capture_performance_opt_in",
         "posthog_team"."surveys_opt_in",
         "posthog_team"."heatmaps_opt_in",
         "posthog_team"."session_recording_version",
         "posthog_team"."signup_token",
         "posthog_team"."is_demo",
         "posthog_team"."access_control",
         "posthog_team"."week_start_day",
         "posthog_team"."inject_web_apps",
         "posthog_team"."test_account_filters",
         "posthog_team"."test_account_filters_default_checked",
         "posthog_team"."path_cleaning_filters",
         "posthog_team"."timezone",
         "posthog_team"."data_attributes",
         "posthog_team"."person_display_name_properties",
         "posthog_team"."live_events_columns",
         "posthog_team"."recording_domains",
         "posthog_team"."primary_dashboard_id",
         "posthog_team"."extra_settings",
         "posthog_team"."modifiers",
         "posthog_team"."correlation_config",
         "posthog_team"."session_recording_retention_period_days",
         "posthog_team"."external_data_workspace_id",
         "posthog_team"."external_data_workspace_last_synced_at"
  FROM "posthog_team"
  WHERE "posthog_team"."id" = 2
  LIMIT 21
  '''
# ---
# name: TestSessionRecordings.test_listing_recordings_is_not_nplus1_for_persons.17
  '''
  SELECT "posthog_organizationmembership"."id",
         "posthog_organizationmembership"."organization_id",
         "posthog_organizationmembership"."user_id",
         "posthog_organizationmembership"."level",
         "posthog_organizationmembership"."joined_at",
         "posthog_organizationmembership"."updated_at",
         "posthog_organization"."id",
         "posthog_organization"."name",
         "posthog_organization"."slug",
         "posthog_organization"."logo_media_id",
         "posthog_organization"."created_at",
         "posthog_organization"."updated_at",
         "posthog_organization"."plugins_access_level",
         "posthog_organization"."for_internal_metrics",
         "posthog_organization"."is_member_join_email_enabled",
         "posthog_organization"."enforce_2fa",
         "posthog_organization"."is_hipaa",
         "posthog_organization"."customer_id",
         "posthog_organization"."available_product_features",
         "posthog_organization"."usage",
         "posthog_organization"."never_drop_data",
         "posthog_organization"."customer_trust_scores",
         "posthog_organization"."setup_section_2_completed",
         "posthog_organization"."personalization",
         "posthog_organization"."domain_whitelist"
  FROM "posthog_organizationmembership"
  INNER JOIN "posthog_organization" ON ("posthog_organizationmembership"."organization_id" = "posthog_organization"."id")
  WHERE "posthog_organizationmembership"."user_id" = 2
  '''
# ---
# name: TestSessionRecordings.test_listing_recordings_is_not_nplus1_for_persons.170
  '''
  SELECT "posthog_organizationmembership"."id",
         "posthog_organizationmembership"."organization_id",
         "posthog_organizationmembership"."user_id",
         "posthog_organizationmembership"."level",
         "posthog_organizationmembership"."joined_at",
         "posthog_organizationmembership"."updated_at",
         "posthog_organization"."id",
         "posthog_organization"."name",
         "posthog_organization"."slug",
         "posthog_organization"."logo_media_id",
         "posthog_organization"."created_at",
         "posthog_organization"."updated_at",
         "posthog_organization"."plugins_access_level",
         "posthog_organization"."for_internal_metrics",
         "posthog_organization"."is_member_join_email_enabled",
         "posthog_organization"."enforce_2fa",
         "posthog_organization"."is_hipaa",
         "posthog_organization"."customer_id",
         "posthog_organization"."available_product_features",
         "posthog_organization"."usage",
         "posthog_organization"."never_drop_data",
         "posthog_organization"."customer_trust_scores",
         "posthog_organization"."setup_section_2_completed",
         "posthog_organization"."personalization",
         "posthog_organization"."domain_whitelist"
  FROM "posthog_organizationmembership"
  INNER JOIN "posthog_organization" ON ("posthog_organizationmembership"."organization_id" = "posthog_organization"."id")
  WHERE "posthog_organizationmembership"."user_id" = 2
  '''
# ---
# name: TestSessionRecordings.test_listing_recordings_is_not_nplus1_for_persons.171
  '''
  SELECT "posthog_grouptypemapping"."id",
         "posthog_grouptypemapping"."team_id",
         "posthog_grouptypemapping"."group_type",
         "posthog_grouptypemapping"."group_type_index",
         "posthog_grouptypemapping"."name_singular",
         "posthog_grouptypemapping"."name_plural"
  FROM "posthog_grouptypemapping"
  WHERE "posthog_grouptypemapping"."team_id" = 2
  '''
# ---
# name: TestSessionRecordings.test_listing_recordings_is_not_nplus1_for_persons.172
  '''
  SELECT "posthog_datawarehousesavedquery"."created_by_id",
         "posthog_datawarehousesavedquery"."created_at",
         "posthog_datawarehousesavedquery"."deleted",
         "posthog_datawarehousesavedquery"."deleted_at",
         "posthog_datawarehousesavedquery"."id",
         "posthog_datawarehousesavedquery"."name",
         "posthog_datawarehousesavedquery"."team_id",
         "posthog_datawarehousesavedquery"."columns",
         "posthog_datawarehousesavedquery"."external_tables",
         "posthog_datawarehousesavedquery"."query",
         "posthog_datawarehousesavedquery"."status",
         "posthog_datawarehousesavedquery"."last_run_at",
         "posthog_datawarehousesavedquery"."table_id"
  FROM "posthog_datawarehousesavedquery"
  WHERE ("posthog_datawarehousesavedquery"."team_id" = 2
         AND NOT ("posthog_datawarehousesavedquery"."deleted"
                  AND "posthog_datawarehousesavedquery"."deleted" IS NOT NULL))
  '''
# ---
# name: TestSessionRecordings.test_listing_recordings_is_not_nplus1_for_persons.173
  '''
  SELECT "posthog_datawarehousetable"."created_by_id",
         "posthog_datawarehousetable"."created_at",
         "posthog_datawarehousetable"."updated_at",
         "posthog_datawarehousetable"."deleted",
         "posthog_datawarehousetable"."deleted_at",
         "posthog_datawarehousetable"."id",
         "posthog_datawarehousetable"."name",
         "posthog_datawarehousetable"."format",
         "posthog_datawarehousetable"."team_id",
         "posthog_datawarehousetable"."url_pattern",
         "posthog_datawarehousetable"."credential_id",
         "posthog_datawarehousetable"."external_data_source_id",
         "posthog_datawarehousetable"."columns",
         "posthog_datawarehousetable"."row_count",
         "posthog_user"."id",
         "posthog_user"."password",
         "posthog_user"."last_login",
         "posthog_user"."first_name",
         "posthog_user"."last_name",
         "posthog_user"."is_staff",
         "posthog_user"."date_joined",
         "posthog_user"."uuid",
         "posthog_user"."current_organization_id",
         "posthog_user"."current_team_id",
         "posthog_user"."email",
         "posthog_user"."pending_email",
         "posthog_user"."temporary_token",
         "posthog_user"."distinct_id",
         "posthog_user"."is_email_verified",
         "posthog_user"."requested_password_reset_at",
         "posthog_user"."has_seen_product_intro_for",
         "posthog_user"."strapi_id",
         "posthog_user"."is_active",
         "posthog_user"."theme_mode",
         "posthog_user"."partial_notification_settings",
         "posthog_user"."anonymize_data",
         "posthog_user"."toolbar_mode",
         "posthog_user"."hedgehog_config",
         "posthog_user"."events_column_config",
         "posthog_user"."email_opt_in",
         "posthog_datawarehousecredential"."created_by_id",
         "posthog_datawarehousecredential"."created_at",
         "posthog_datawarehousecredential"."id",
         "posthog_datawarehousecredential"."access_key",
         "posthog_datawarehousecredential"."access_secret",
         "posthog_datawarehousecredential"."team_id",
         "posthog_externaldatasource"."created_by_id",
         "posthog_externaldatasource"."created_at",
         "posthog_externaldatasource"."updated_at",
         "posthog_externaldatasource"."deleted",
         "posthog_externaldatasource"."deleted_at",
         "posthog_externaldatasource"."id",
         "posthog_externaldatasource"."source_id",
         "posthog_externaldatasource"."connection_id",
         "posthog_externaldatasource"."destination_id",
         "posthog_externaldatasource"."team_id",
         "posthog_externaldatasource"."sync_frequency",
         "posthog_externaldatasource"."status",
         "posthog_externaldatasource"."source_type",
         "posthog_externaldatasource"."job_inputs",
         "posthog_externaldatasource"."are_tables_created",
         "posthog_externaldatasource"."prefix"
  FROM "posthog_datawarehousetable"
  LEFT OUTER JOIN "posthog_user" ON ("posthog_datawarehousetable"."created_by_id" = "posthog_user"."id")
  LEFT OUTER JOIN "posthog_datawarehousecredential" ON ("posthog_datawarehousetable"."credential_id" = "posthog_datawarehousecredential"."id")
  LEFT OUTER JOIN "posthog_externaldatasource" ON ("posthog_datawarehousetable"."external_data_source_id" = "posthog_externaldatasource"."id")
  WHERE ("posthog_datawarehousetable"."team_id" = 2
         AND NOT ("posthog_datawarehousetable"."deleted"
                  AND "posthog_datawarehousetable"."deleted" IS NOT NULL))
  '''
# ---
# name: TestSessionRecordings.test_listing_recordings_is_not_nplus1_for_persons.174
  '''
  SELECT "posthog_datawarehousejoin"."created_by_id",
         "posthog_datawarehousejoin"."created_at",
         "posthog_datawarehousejoin"."deleted",
         "posthog_datawarehousejoin"."deleted_at",
         "posthog_datawarehousejoin"."id",
         "posthog_datawarehousejoin"."team_id",
         "posthog_datawarehousejoin"."source_table_name",
         "posthog_datawarehousejoin"."source_table_key",
         "posthog_datawarehousejoin"."joining_table_name",
         "posthog_datawarehousejoin"."joining_table_key",
         "posthog_datawarehousejoin"."field_name"
  FROM "posthog_datawarehousejoin"
  WHERE ("posthog_datawarehousejoin"."team_id" = 2
         AND NOT ("posthog_datawarehousejoin"."deleted"
                  AND "posthog_datawarehousejoin"."deleted" IS NOT NULL))
  '''
# ---
# name: TestSessionRecordings.test_listing_recordings_is_not_nplus1_for_persons.175
  '''
  SELECT "posthog_grouptypemapping"."id",
         "posthog_grouptypemapping"."team_id",
         "posthog_grouptypemapping"."group_type",
         "posthog_grouptypemapping"."group_type_index",
         "posthog_grouptypemapping"."name_singular",
         "posthog_grouptypemapping"."name_plural"
  FROM "posthog_grouptypemapping"
  WHERE "posthog_grouptypemapping"."team_id" = 2
  '''
# ---
# name: TestSessionRecordings.test_listing_recordings_is_not_nplus1_for_persons.176
  '''
  SELECT "posthog_datawarehousesavedquery"."created_by_id",
         "posthog_datawarehousesavedquery"."created_at",
         "posthog_datawarehousesavedquery"."deleted",
         "posthog_datawarehousesavedquery"."deleted_at",
         "posthog_datawarehousesavedquery"."id",
         "posthog_datawarehousesavedquery"."name",
         "posthog_datawarehousesavedquery"."team_id",
         "posthog_datawarehousesavedquery"."columns",
         "posthog_datawarehousesavedquery"."external_tables",
         "posthog_datawarehousesavedquery"."query",
         "posthog_datawarehousesavedquery"."status",
         "posthog_datawarehousesavedquery"."last_run_at",
         "posthog_datawarehousesavedquery"."table_id"
  FROM "posthog_datawarehousesavedquery"
  WHERE ("posthog_datawarehousesavedquery"."team_id" = 2
         AND NOT ("posthog_datawarehousesavedquery"."deleted"
                  AND "posthog_datawarehousesavedquery"."deleted" IS NOT NULL))
  '''
# ---
# name: TestSessionRecordings.test_listing_recordings_is_not_nplus1_for_persons.177
  '''
  SELECT "posthog_datawarehousetable"."created_by_id",
         "posthog_datawarehousetable"."created_at",
         "posthog_datawarehousetable"."updated_at",
         "posthog_datawarehousetable"."deleted",
         "posthog_datawarehousetable"."deleted_at",
         "posthog_datawarehousetable"."id",
         "posthog_datawarehousetable"."name",
         "posthog_datawarehousetable"."format",
         "posthog_datawarehousetable"."team_id",
         "posthog_datawarehousetable"."url_pattern",
         "posthog_datawarehousetable"."credential_id",
         "posthog_datawarehousetable"."external_data_source_id",
         "posthog_datawarehousetable"."columns",
         "posthog_datawarehousetable"."row_count",
         "posthog_user"."id",
         "posthog_user"."password",
         "posthog_user"."last_login",
         "posthog_user"."first_name",
         "posthog_user"."last_name",
         "posthog_user"."is_staff",
         "posthog_user"."date_joined",
         "posthog_user"."uuid",
         "posthog_user"."current_organization_id",
         "posthog_user"."current_team_id",
         "posthog_user"."email",
         "posthog_user"."pending_email",
         "posthog_user"."temporary_token",
         "posthog_user"."distinct_id",
         "posthog_user"."is_email_verified",
         "posthog_user"."requested_password_reset_at",
         "posthog_user"."has_seen_product_intro_for",
         "posthog_user"."strapi_id",
         "posthog_user"."is_active",
         "posthog_user"."theme_mode",
         "posthog_user"."partial_notification_settings",
         "posthog_user"."anonymize_data",
         "posthog_user"."toolbar_mode",
         "posthog_user"."hedgehog_config",
         "posthog_user"."events_column_config",
         "posthog_user"."email_opt_in",
         "posthog_datawarehousecredential"."created_by_id",
         "posthog_datawarehousecredential"."created_at",
         "posthog_datawarehousecredential"."id",
         "posthog_datawarehousecredential"."access_key",
         "posthog_datawarehousecredential"."access_secret",
         "posthog_datawarehousecredential"."team_id",
         "posthog_externaldatasource"."created_by_id",
         "posthog_externaldatasource"."created_at",
         "posthog_externaldatasource"."updated_at",
         "posthog_externaldatasource"."deleted",
         "posthog_externaldatasource"."deleted_at",
         "posthog_externaldatasource"."id",
         "posthog_externaldatasource"."source_id",
         "posthog_externaldatasource"."connection_id",
         "posthog_externaldatasource"."destination_id",
         "posthog_externaldatasource"."team_id",
         "posthog_externaldatasource"."sync_frequency",
         "posthog_externaldatasource"."status",
         "posthog_externaldatasource"."source_type",
         "posthog_externaldatasource"."job_inputs",
         "posthog_externaldatasource"."are_tables_created",
         "posthog_externaldatasource"."prefix"
  FROM "posthog_datawarehousetable"
  LEFT OUTER JOIN "posthog_user" ON ("posthog_datawarehousetable"."created_by_id" = "posthog_user"."id")
  LEFT OUTER JOIN "posthog_datawarehousecredential" ON ("posthog_datawarehousetable"."credential_id" = "posthog_datawarehousecredential"."id")
  LEFT OUTER JOIN "posthog_externaldatasource" ON ("posthog_datawarehousetable"."external_data_source_id" = "posthog_externaldatasource"."id")
  WHERE ("posthog_datawarehousetable"."team_id" = 2
         AND NOT ("posthog_datawarehousetable"."deleted"
                  AND "posthog_datawarehousetable"."deleted" IS NOT NULL))
  '''
# ---
# name: TestSessionRecordings.test_listing_recordings_is_not_nplus1_for_persons.178
  '''
  SELECT "posthog_datawarehousejoin"."created_by_id",
         "posthog_datawarehousejoin"."created_at",
         "posthog_datawarehousejoin"."deleted",
         "posthog_datawarehousejoin"."deleted_at",
         "posthog_datawarehousejoin"."id",
         "posthog_datawarehousejoin"."team_id",
         "posthog_datawarehousejoin"."source_table_name",
         "posthog_datawarehousejoin"."source_table_key",
         "posthog_datawarehousejoin"."joining_table_name",
         "posthog_datawarehousejoin"."joining_table_key",
         "posthog_datawarehousejoin"."field_name"
  FROM "posthog_datawarehousejoin"
  WHERE ("posthog_datawarehousejoin"."team_id" = 2
         AND NOT ("posthog_datawarehousejoin"."deleted"
                  AND "posthog_datawarehousejoin"."deleted" IS NOT NULL))
  '''
# ---
# name: TestSessionRecordings.test_listing_recordings_is_not_nplus1_for_persons.179
  '''
  SELECT "posthog_sessionrecording"."id",
         "posthog_sessionrecording"."session_id",
         "posthog_sessionrecording"."team_id",
         "posthog_sessionrecording"."created_at",
         "posthog_sessionrecording"."deleted",
         "posthog_sessionrecording"."object_storage_path",
         "posthog_sessionrecording"."distinct_id",
         "posthog_sessionrecording"."duration",
         "posthog_sessionrecording"."active_seconds",
         "posthog_sessionrecording"."inactive_seconds",
         "posthog_sessionrecording"."start_time",
         "posthog_sessionrecording"."end_time",
         "posthog_sessionrecording"."click_count",
         "posthog_sessionrecording"."keypress_count",
         "posthog_sessionrecording"."mouse_activity_count",
         "posthog_sessionrecording"."console_log_count",
         "posthog_sessionrecording"."console_warn_count",
         "posthog_sessionrecording"."console_error_count",
         "posthog_sessionrecording"."start_url",
         "posthog_sessionrecording"."storage_version"
  FROM "posthog_sessionrecording"
  WHERE ("posthog_sessionrecording"."session_id" IN ('1',
                                                     '10',
                                                     '2',
                                                     '3',
                                                     '4',
                                                     '5',
                                                     '6',
                                                     '7',
                                                     '8',
                                                     '9')
         AND "posthog_sessionrecording"."team_id" = 2)
  '''
# ---
# name: TestSessionRecordings.test_listing_recordings_is_not_nplus1_for_persons.18
  '''
  SELECT "posthog_grouptypemapping"."id",
         "posthog_grouptypemapping"."team_id",
         "posthog_grouptypemapping"."group_type",
         "posthog_grouptypemapping"."group_type_index",
         "posthog_grouptypemapping"."name_singular",
         "posthog_grouptypemapping"."name_plural"
  FROM "posthog_grouptypemapping"
  WHERE "posthog_grouptypemapping"."team_id" = 2
  '''
# ---
# name: TestSessionRecordings.test_listing_recordings_is_not_nplus1_for_persons.180
  '''
  SELECT "posthog_sessionrecordingviewed"."session_id"
  FROM "posthog_sessionrecordingviewed"
  WHERE ("posthog_sessionrecordingviewed"."team_id" = 2
         AND "posthog_sessionrecordingviewed"."user_id" = 2)
  '''
# ---
# name: TestSessionRecordings.test_listing_recordings_is_not_nplus1_for_persons.181
  '''
  SELECT "posthog_persondistinctid"."id",
         "posthog_persondistinctid"."team_id",
         "posthog_persondistinctid"."person_id",
         "posthog_persondistinctid"."distinct_id",
         "posthog_persondistinctid"."version",
         "posthog_person"."id",
         "posthog_person"."created_at",
         "posthog_person"."properties_last_updated_at",
         "posthog_person"."properties_last_operation",
         "posthog_person"."team_id",
         "posthog_person"."properties",
         "posthog_person"."is_user_id",
         "posthog_person"."is_identified",
         "posthog_person"."uuid",
         "posthog_person"."version"
  FROM "posthog_persondistinctid"
  INNER JOIN "posthog_person" ON ("posthog_persondistinctid"."person_id" = "posthog_person"."id")
  WHERE ("posthog_persondistinctid"."distinct_id" IN ('user1',
                                                      'user10',
                                                      'user2',
                                                      'user3',
                                                      'user4',
                                                      'user5',
                                                      'user6',
                                                      'user7',
                                                      'user8',
                                                      'user9')
         AND "posthog_persondistinctid"."team_id" = 2)
  '''
# ---
<<<<<<< HEAD
# name: TestSessionRecordings.test_listing_recordings_is_not_nplus1_for_persons.182
=======
# name: TestSessionRecordings.test_listing_recordings_is_not_nplus1_for_persons.193
  '''
  SELECT "posthog_sessionrecordingviewed"."session_id"
  FROM "posthog_sessionrecordingviewed"
  WHERE ("posthog_sessionrecordingviewed"."team_id" = 2
         AND "posthog_sessionrecordingviewed"."user_id" = 2)
  '''
# ---
# name: TestSessionRecordings.test_listing_recordings_is_not_nplus1_for_persons.194
  '''
  SELECT "posthog_persondistinctid"."id",
         "posthog_persondistinctid"."team_id",
         "posthog_persondistinctid"."person_id",
         "posthog_persondistinctid"."distinct_id",
         "posthog_persondistinctid"."version",
         "posthog_person"."id",
         "posthog_person"."created_at",
         "posthog_person"."properties_last_updated_at",
         "posthog_person"."properties_last_operation",
         "posthog_person"."team_id",
         "posthog_person"."properties",
         "posthog_person"."is_user_id",
         "posthog_person"."is_identified",
         "posthog_person"."uuid",
         "posthog_person"."version"
  FROM "posthog_persondistinctid"
  INNER JOIN "posthog_person" ON ("posthog_persondistinctid"."person_id" = "posthog_person"."id")
  WHERE ("posthog_persondistinctid"."distinct_id" IN ('user1',
                                                      'user10',
                                                      'user2',
                                                      'user3',
                                                      'user4',
                                                      'user5',
                                                      'user6',
                                                      'user7',
                                                      'user8',
                                                      'user9')
         AND "posthog_persondistinctid"."team_id" = 2)
  '''
# ---
# name: TestSessionRecordings.test_listing_recordings_is_not_nplus1_for_persons.2
  '''
  SELECT "posthog_organizationmembership"."id",
         "posthog_organizationmembership"."organization_id",
         "posthog_organizationmembership"."user_id",
         "posthog_organizationmembership"."level",
         "posthog_organizationmembership"."joined_at",
         "posthog_organizationmembership"."updated_at",
         "posthog_organization"."id",
         "posthog_organization"."name",
         "posthog_organization"."slug",
         "posthog_organization"."logo_media_id",
         "posthog_organization"."created_at",
         "posthog_organization"."updated_at",
         "posthog_organization"."plugins_access_level",
         "posthog_organization"."for_internal_metrics",
         "posthog_organization"."is_member_join_email_enabled",
         "posthog_organization"."enforce_2fa",
         "posthog_organization"."is_hipaa",
         "posthog_organization"."customer_id",
         "posthog_organization"."available_product_features",
         "posthog_organization"."usage",
         "posthog_organization"."never_drop_data",
         "posthog_organization"."customer_trust_scores",
         "posthog_organization"."setup_section_2_completed",
         "posthog_organization"."personalization",
         "posthog_organization"."domain_whitelist"
  FROM "posthog_organizationmembership"
  INNER JOIN "posthog_organization" ON ("posthog_organizationmembership"."organization_id" = "posthog_organization"."id")
  WHERE "posthog_organizationmembership"."user_id" = 2
  '''
# ---
# name: TestSessionRecordings.test_listing_recordings_is_not_nplus1_for_persons.20
>>>>>>> da6131f6
  '''
  SELECT "posthog_grouptypemapping"."id",
         "posthog_grouptypemapping"."team_id",
         "posthog_grouptypemapping"."group_type",
         "posthog_grouptypemapping"."group_type_index",
         "posthog_grouptypemapping"."name_singular",
         "posthog_grouptypemapping"."name_plural"
  FROM "posthog_grouptypemapping"
  WHERE "posthog_grouptypemapping"."team_id" = 2
  '''
# ---
# name: TestSessionRecordings.test_listing_recordings_is_not_nplus1_for_persons.183
  '''
  SELECT "posthog_datawarehousesavedquery"."created_by_id",
         "posthog_datawarehousesavedquery"."created_at",
         "posthog_datawarehousesavedquery"."deleted",
         "posthog_datawarehousesavedquery"."deleted_at",
         "posthog_datawarehousesavedquery"."id",
         "posthog_datawarehousesavedquery"."name",
         "posthog_datawarehousesavedquery"."team_id",
         "posthog_datawarehousesavedquery"."columns",
         "posthog_datawarehousesavedquery"."external_tables",
         "posthog_datawarehousesavedquery"."query",
         "posthog_datawarehousesavedquery"."status",
         "posthog_datawarehousesavedquery"."last_run_at",
         "posthog_datawarehousesavedquery"."table_id"
  FROM "posthog_datawarehousesavedquery"
  WHERE ("posthog_datawarehousesavedquery"."team_id" = 2
         AND NOT ("posthog_datawarehousesavedquery"."deleted"
                  AND "posthog_datawarehousesavedquery"."deleted" IS NOT NULL))
  '''
# ---
# name: TestSessionRecordings.test_listing_recordings_is_not_nplus1_for_persons.184
  '''
  SELECT "posthog_datawarehousetable"."created_by_id",
         "posthog_datawarehousetable"."created_at",
         "posthog_datawarehousetable"."updated_at",
         "posthog_datawarehousetable"."deleted",
         "posthog_datawarehousetable"."deleted_at",
         "posthog_datawarehousetable"."id",
         "posthog_datawarehousetable"."name",
         "posthog_datawarehousetable"."format",
         "posthog_datawarehousetable"."team_id",
         "posthog_datawarehousetable"."url_pattern",
         "posthog_datawarehousetable"."credential_id",
         "posthog_datawarehousetable"."external_data_source_id",
         "posthog_datawarehousetable"."columns",
         "posthog_datawarehousetable"."row_count",
         "posthog_user"."id",
         "posthog_user"."password",
         "posthog_user"."last_login",
         "posthog_user"."first_name",
         "posthog_user"."last_name",
         "posthog_user"."is_staff",
         "posthog_user"."date_joined",
         "posthog_user"."uuid",
         "posthog_user"."current_organization_id",
         "posthog_user"."current_team_id",
         "posthog_user"."email",
         "posthog_user"."pending_email",
         "posthog_user"."temporary_token",
         "posthog_user"."distinct_id",
         "posthog_user"."is_email_verified",
         "posthog_user"."requested_password_reset_at",
         "posthog_user"."has_seen_product_intro_for",
         "posthog_user"."strapi_id",
         "posthog_user"."is_active",
         "posthog_user"."theme_mode",
         "posthog_user"."partial_notification_settings",
         "posthog_user"."anonymize_data",
         "posthog_user"."toolbar_mode",
         "posthog_user"."hedgehog_config",
         "posthog_user"."events_column_config",
         "posthog_user"."email_opt_in",
         "posthog_datawarehousecredential"."created_by_id",
         "posthog_datawarehousecredential"."created_at",
         "posthog_datawarehousecredential"."id",
         "posthog_datawarehousecredential"."access_key",
         "posthog_datawarehousecredential"."access_secret",
         "posthog_datawarehousecredential"."team_id",
         "posthog_externaldatasource"."created_by_id",
         "posthog_externaldatasource"."created_at",
         "posthog_externaldatasource"."updated_at",
         "posthog_externaldatasource"."deleted",
         "posthog_externaldatasource"."deleted_at",
         "posthog_externaldatasource"."id",
         "posthog_externaldatasource"."source_id",
         "posthog_externaldatasource"."connection_id",
         "posthog_externaldatasource"."destination_id",
         "posthog_externaldatasource"."team_id",
         "posthog_externaldatasource"."sync_frequency",
         "posthog_externaldatasource"."status",
         "posthog_externaldatasource"."source_type",
         "posthog_externaldatasource"."job_inputs",
         "posthog_externaldatasource"."are_tables_created",
         "posthog_externaldatasource"."prefix"
  FROM "posthog_datawarehousetable"
  LEFT OUTER JOIN "posthog_user" ON ("posthog_datawarehousetable"."created_by_id" = "posthog_user"."id")
  LEFT OUTER JOIN "posthog_datawarehousecredential" ON ("posthog_datawarehousetable"."credential_id" = "posthog_datawarehousecredential"."id")
  LEFT OUTER JOIN "posthog_externaldatasource" ON ("posthog_datawarehousetable"."external_data_source_id" = "posthog_externaldatasource"."id")
  WHERE ("posthog_datawarehousetable"."team_id" = 2
         AND NOT ("posthog_datawarehousetable"."deleted"
                  AND "posthog_datawarehousetable"."deleted" IS NOT NULL))
  '''
# ---
# name: TestSessionRecordings.test_listing_recordings_is_not_nplus1_for_persons.185
  '''
  SELECT "posthog_datawarehousejoin"."created_by_id",
         "posthog_datawarehousejoin"."created_at",
         "posthog_datawarehousejoin"."deleted",
         "posthog_datawarehousejoin"."deleted_at",
         "posthog_datawarehousejoin"."id",
         "posthog_datawarehousejoin"."team_id",
         "posthog_datawarehousejoin"."source_table_name",
         "posthog_datawarehousejoin"."source_table_key",
         "posthog_datawarehousejoin"."joining_table_name",
         "posthog_datawarehousejoin"."joining_table_key",
         "posthog_datawarehousejoin"."field_name"
  FROM "posthog_datawarehousejoin"
  WHERE ("posthog_datawarehousejoin"."team_id" = 2
         AND NOT ("posthog_datawarehousejoin"."deleted"
                  AND "posthog_datawarehousejoin"."deleted" IS NOT NULL))
  '''
# ---
# name: TestSessionRecordings.test_listing_recordings_is_not_nplus1_for_persons.186
  '''
  SELECT "posthog_grouptypemapping"."id",
         "posthog_grouptypemapping"."team_id",
         "posthog_grouptypemapping"."group_type",
         "posthog_grouptypemapping"."group_type_index",
         "posthog_grouptypemapping"."name_singular",
         "posthog_grouptypemapping"."name_plural"
  FROM "posthog_grouptypemapping"
  WHERE "posthog_grouptypemapping"."team_id" = 2
  '''
# ---
# name: TestSessionRecordings.test_listing_recordings_is_not_nplus1_for_persons.187
  '''
  SELECT "posthog_datawarehousesavedquery"."created_by_id",
         "posthog_datawarehousesavedquery"."created_at",
         "posthog_datawarehousesavedquery"."deleted",
         "posthog_datawarehousesavedquery"."deleted_at",
         "posthog_datawarehousesavedquery"."id",
         "posthog_datawarehousesavedquery"."name",
         "posthog_datawarehousesavedquery"."team_id",
         "posthog_datawarehousesavedquery"."columns",
         "posthog_datawarehousesavedquery"."external_tables",
         "posthog_datawarehousesavedquery"."query",
         "posthog_datawarehousesavedquery"."status",
         "posthog_datawarehousesavedquery"."last_run_at",
         "posthog_datawarehousesavedquery"."table_id"
  FROM "posthog_datawarehousesavedquery"
  WHERE ("posthog_datawarehousesavedquery"."team_id" = 2
         AND NOT ("posthog_datawarehousesavedquery"."deleted"
                  AND "posthog_datawarehousesavedquery"."deleted" IS NOT NULL))
  '''
# ---
# name: TestSessionRecordings.test_listing_recordings_is_not_nplus1_for_persons.188
  '''
  SELECT "posthog_datawarehousetable"."created_by_id",
         "posthog_datawarehousetable"."created_at",
         "posthog_datawarehousetable"."updated_at",
         "posthog_datawarehousetable"."deleted",
         "posthog_datawarehousetable"."deleted_at",
         "posthog_datawarehousetable"."id",
         "posthog_datawarehousetable"."name",
         "posthog_datawarehousetable"."format",
         "posthog_datawarehousetable"."team_id",
         "posthog_datawarehousetable"."url_pattern",
         "posthog_datawarehousetable"."credential_id",
         "posthog_datawarehousetable"."external_data_source_id",
         "posthog_datawarehousetable"."columns",
         "posthog_datawarehousetable"."row_count",
         "posthog_user"."id",
         "posthog_user"."password",
         "posthog_user"."last_login",
         "posthog_user"."first_name",
         "posthog_user"."last_name",
         "posthog_user"."is_staff",
         "posthog_user"."date_joined",
         "posthog_user"."uuid",
         "posthog_user"."current_organization_id",
         "posthog_user"."current_team_id",
         "posthog_user"."email",
         "posthog_user"."pending_email",
         "posthog_user"."temporary_token",
         "posthog_user"."distinct_id",
         "posthog_user"."is_email_verified",
         "posthog_user"."requested_password_reset_at",
         "posthog_user"."has_seen_product_intro_for",
         "posthog_user"."strapi_id",
         "posthog_user"."is_active",
         "posthog_user"."theme_mode",
         "posthog_user"."partial_notification_settings",
         "posthog_user"."anonymize_data",
         "posthog_user"."toolbar_mode",
         "posthog_user"."hedgehog_config",
         "posthog_user"."events_column_config",
         "posthog_user"."email_opt_in",
         "posthog_datawarehousecredential"."created_by_id",
         "posthog_datawarehousecredential"."created_at",
         "posthog_datawarehousecredential"."id",
         "posthog_datawarehousecredential"."access_key",
         "posthog_datawarehousecredential"."access_secret",
         "posthog_datawarehousecredential"."team_id",
         "posthog_externaldatasource"."created_by_id",
         "posthog_externaldatasource"."created_at",
         "posthog_externaldatasource"."updated_at",
         "posthog_externaldatasource"."deleted",
         "posthog_externaldatasource"."deleted_at",
         "posthog_externaldatasource"."id",
         "posthog_externaldatasource"."source_id",
         "posthog_externaldatasource"."connection_id",
         "posthog_externaldatasource"."destination_id",
         "posthog_externaldatasource"."team_id",
         "posthog_externaldatasource"."sync_frequency",
         "posthog_externaldatasource"."status",
         "posthog_externaldatasource"."source_type",
         "posthog_externaldatasource"."job_inputs",
         "posthog_externaldatasource"."are_tables_created",
         "posthog_externaldatasource"."prefix"
  FROM "posthog_datawarehousetable"
  LEFT OUTER JOIN "posthog_user" ON ("posthog_datawarehousetable"."created_by_id" = "posthog_user"."id")
  LEFT OUTER JOIN "posthog_datawarehousecredential" ON ("posthog_datawarehousetable"."credential_id" = "posthog_datawarehousecredential"."id")
  LEFT OUTER JOIN "posthog_externaldatasource" ON ("posthog_datawarehousetable"."external_data_source_id" = "posthog_externaldatasource"."id")
  WHERE ("posthog_datawarehousetable"."team_id" = 2
         AND NOT ("posthog_datawarehousetable"."deleted"
                  AND "posthog_datawarehousetable"."deleted" IS NOT NULL))
  '''
# ---
# name: TestSessionRecordings.test_listing_recordings_is_not_nplus1_for_persons.189
  '''
  SELECT "posthog_datawarehousejoin"."created_by_id",
         "posthog_datawarehousejoin"."created_at",
         "posthog_datawarehousejoin"."deleted",
         "posthog_datawarehousejoin"."deleted_at",
         "posthog_datawarehousejoin"."id",
         "posthog_datawarehousejoin"."team_id",
         "posthog_datawarehousejoin"."source_table_name",
         "posthog_datawarehousejoin"."source_table_key",
         "posthog_datawarehousejoin"."joining_table_name",
         "posthog_datawarehousejoin"."joining_table_key",
         "posthog_datawarehousejoin"."field_name"
  FROM "posthog_datawarehousejoin"
  WHERE ("posthog_datawarehousejoin"."team_id" = 2
         AND NOT ("posthog_datawarehousejoin"."deleted"
                  AND "posthog_datawarehousejoin"."deleted" IS NOT NULL))
  '''
# ---
# name: TestSessionRecordings.test_listing_recordings_is_not_nplus1_for_persons.19
  '''
  SELECT "posthog_datawarehousesavedquery"."created_by_id",
         "posthog_datawarehousesavedquery"."created_at",
         "posthog_datawarehousesavedquery"."deleted",
         "posthog_datawarehousesavedquery"."deleted_at",
         "posthog_datawarehousesavedquery"."id",
         "posthog_datawarehousesavedquery"."name",
         "posthog_datawarehousesavedquery"."team_id",
         "posthog_datawarehousesavedquery"."columns",
         "posthog_datawarehousesavedquery"."external_tables",
         "posthog_datawarehousesavedquery"."query",
         "posthog_datawarehousesavedquery"."status",
         "posthog_datawarehousesavedquery"."last_run_at",
         "posthog_datawarehousesavedquery"."table_id"
  FROM "posthog_datawarehousesavedquery"
  WHERE ("posthog_datawarehousesavedquery"."team_id" = 2
         AND NOT ("posthog_datawarehousesavedquery"."deleted"
                  AND "posthog_datawarehousesavedquery"."deleted" IS NOT NULL))
  '''
# ---
# name: TestSessionRecordings.test_listing_recordings_is_not_nplus1_for_persons.190
  '''
  SELECT "posthog_sessionrecording"."id",
         "posthog_sessionrecording"."session_id",
         "posthog_sessionrecording"."team_id",
         "posthog_sessionrecording"."created_at",
         "posthog_sessionrecording"."deleted",
         "posthog_sessionrecording"."object_storage_path",
         "posthog_sessionrecording"."distinct_id",
         "posthog_sessionrecording"."duration",
         "posthog_sessionrecording"."active_seconds",
         "posthog_sessionrecording"."inactive_seconds",
         "posthog_sessionrecording"."start_time",
         "posthog_sessionrecording"."end_time",
         "posthog_sessionrecording"."click_count",
         "posthog_sessionrecording"."keypress_count",
         "posthog_sessionrecording"."mouse_activity_count",
         "posthog_sessionrecording"."console_log_count",
         "posthog_sessionrecording"."console_warn_count",
         "posthog_sessionrecording"."console_error_count",
         "posthog_sessionrecording"."start_url",
         "posthog_sessionrecording"."storage_version"
  FROM "posthog_sessionrecording"
  WHERE ("posthog_sessionrecording"."session_id" IN ('1',
                                                     '10',
                                                     '2',
                                                     '3',
                                                     '4',
                                                     '5',
                                                     '6',
                                                     '7',
                                                     '8',
                                                     '9')
         AND "posthog_sessionrecording"."team_id" = 2)
  '''
# ---
# name: TestSessionRecordings.test_listing_recordings_is_not_nplus1_for_persons.191
  '''
  SELECT "posthog_sessionrecordingviewed"."session_id"
  FROM "posthog_sessionrecordingviewed"
  WHERE ("posthog_sessionrecordingviewed"."team_id" = 2
         AND "posthog_sessionrecordingviewed"."user_id" = 2)
  '''
# ---
# name: TestSessionRecordings.test_listing_recordings_is_not_nplus1_for_persons.192
  '''
  SELECT "posthog_persondistinctid"."id",
         "posthog_persondistinctid"."team_id",
         "posthog_persondistinctid"."person_id",
         "posthog_persondistinctid"."distinct_id",
         "posthog_persondistinctid"."version",
         "posthog_person"."id",
         "posthog_person"."created_at",
         "posthog_person"."properties_last_updated_at",
         "posthog_person"."properties_last_operation",
         "posthog_person"."team_id",
         "posthog_person"."properties",
         "posthog_person"."is_user_id",
         "posthog_person"."is_identified",
         "posthog_person"."uuid",
         "posthog_person"."version"
  FROM "posthog_persondistinctid"
  INNER JOIN "posthog_person" ON ("posthog_persondistinctid"."person_id" = "posthog_person"."id")
  WHERE ("posthog_persondistinctid"."distinct_id" IN ('user1',
                                                      'user10',
                                                      'user2',
                                                      'user3',
                                                      'user4',
                                                      'user5',
                                                      'user6',
                                                      'user7',
                                                      'user8',
                                                      'user9')
         AND "posthog_persondistinctid"."team_id" = 2)
  '''
# ---
# name: TestSessionRecordings.test_listing_recordings_is_not_nplus1_for_persons.2
  '''
  SELECT "posthog_organizationmembership"."id",
         "posthog_organizationmembership"."organization_id",
         "posthog_organizationmembership"."user_id",
         "posthog_organizationmembership"."level",
         "posthog_organizationmembership"."joined_at",
         "posthog_organizationmembership"."updated_at",
         "posthog_organization"."id",
         "posthog_organization"."name",
         "posthog_organization"."slug",
         "posthog_organization"."logo_media_id",
         "posthog_organization"."created_at",
         "posthog_organization"."updated_at",
         "posthog_organization"."plugins_access_level",
         "posthog_organization"."for_internal_metrics",
         "posthog_organization"."is_member_join_email_enabled",
         "posthog_organization"."enforce_2fa",
         "posthog_organization"."is_hipaa",
         "posthog_organization"."customer_id",
         "posthog_organization"."available_product_features",
         "posthog_organization"."usage",
         "posthog_organization"."never_drop_data",
         "posthog_organization"."customer_trust_scores",
         "posthog_organization"."setup_section_2_completed",
         "posthog_organization"."personalization",
         "posthog_organization"."domain_whitelist"
  FROM "posthog_organizationmembership"
  INNER JOIN "posthog_organization" ON ("posthog_organizationmembership"."organization_id" = "posthog_organization"."id")
  WHERE "posthog_organizationmembership"."user_id" = 2
  '''
# ---
# name: TestSessionRecordings.test_listing_recordings_is_not_nplus1_for_persons.20
  '''
  SELECT "posthog_datawarehousetable"."created_by_id",
         "posthog_datawarehousetable"."created_at",
         "posthog_datawarehousetable"."updated_at",
         "posthog_datawarehousetable"."deleted",
         "posthog_datawarehousetable"."deleted_at",
         "posthog_datawarehousetable"."id",
         "posthog_datawarehousetable"."name",
         "posthog_datawarehousetable"."format",
         "posthog_datawarehousetable"."team_id",
         "posthog_datawarehousetable"."url_pattern",
         "posthog_datawarehousetable"."credential_id",
         "posthog_datawarehousetable"."external_data_source_id",
         "posthog_datawarehousetable"."columns",
         "posthog_datawarehousetable"."row_count",
         "posthog_user"."id",
         "posthog_user"."password",
         "posthog_user"."last_login",
         "posthog_user"."first_name",
         "posthog_user"."last_name",
         "posthog_user"."is_staff",
         "posthog_user"."date_joined",
         "posthog_user"."uuid",
         "posthog_user"."current_organization_id",
         "posthog_user"."current_team_id",
         "posthog_user"."email",
         "posthog_user"."pending_email",
         "posthog_user"."temporary_token",
         "posthog_user"."distinct_id",
         "posthog_user"."is_email_verified",
         "posthog_user"."requested_password_reset_at",
         "posthog_user"."has_seen_product_intro_for",
         "posthog_user"."strapi_id",
         "posthog_user"."is_active",
         "posthog_user"."theme_mode",
         "posthog_user"."partial_notification_settings",
         "posthog_user"."anonymize_data",
         "posthog_user"."toolbar_mode",
         "posthog_user"."hedgehog_config",
         "posthog_user"."events_column_config",
         "posthog_user"."email_opt_in",
         "posthog_datawarehousecredential"."created_by_id",
         "posthog_datawarehousecredential"."created_at",
         "posthog_datawarehousecredential"."id",
         "posthog_datawarehousecredential"."access_key",
         "posthog_datawarehousecredential"."access_secret",
         "posthog_datawarehousecredential"."team_id",
         "posthog_externaldatasource"."created_by_id",
         "posthog_externaldatasource"."created_at",
         "posthog_externaldatasource"."updated_at",
         "posthog_externaldatasource"."deleted",
         "posthog_externaldatasource"."deleted_at",
         "posthog_externaldatasource"."id",
         "posthog_externaldatasource"."source_id",
         "posthog_externaldatasource"."connection_id",
         "posthog_externaldatasource"."destination_id",
         "posthog_externaldatasource"."team_id",
         "posthog_externaldatasource"."sync_frequency",
         "posthog_externaldatasource"."status",
         "posthog_externaldatasource"."source_type",
         "posthog_externaldatasource"."job_inputs",
         "posthog_externaldatasource"."are_tables_created",
         "posthog_externaldatasource"."prefix"
  FROM "posthog_datawarehousetable"
  LEFT OUTER JOIN "posthog_user" ON ("posthog_datawarehousetable"."created_by_id" = "posthog_user"."id")
  LEFT OUTER JOIN "posthog_datawarehousecredential" ON ("posthog_datawarehousetable"."credential_id" = "posthog_datawarehousecredential"."id")
  LEFT OUTER JOIN "posthog_externaldatasource" ON ("posthog_datawarehousetable"."external_data_source_id" = "posthog_externaldatasource"."id")
  WHERE ("posthog_datawarehousetable"."team_id" = 2
         AND NOT ("posthog_datawarehousetable"."deleted"
                  AND "posthog_datawarehousetable"."deleted" IS NOT NULL))
  '''
# ---
# name: TestSessionRecordings.test_listing_recordings_is_not_nplus1_for_persons.21
  '''
  SELECT "posthog_datawarehousejoin"."created_by_id",
         "posthog_datawarehousejoin"."created_at",
         "posthog_datawarehousejoin"."deleted",
         "posthog_datawarehousejoin"."deleted_at",
         "posthog_datawarehousejoin"."id",
         "posthog_datawarehousejoin"."team_id",
         "posthog_datawarehousejoin"."source_table_name",
         "posthog_datawarehousejoin"."source_table_key",
         "posthog_datawarehousejoin"."joining_table_name",
         "posthog_datawarehousejoin"."joining_table_key",
         "posthog_datawarehousejoin"."field_name"
  FROM "posthog_datawarehousejoin"
  WHERE ("posthog_datawarehousejoin"."team_id" = 2
         AND NOT ("posthog_datawarehousejoin"."deleted"
                  AND "posthog_datawarehousejoin"."deleted" IS NOT NULL))
  '''
# ---
# name: TestSessionRecordings.test_listing_recordings_is_not_nplus1_for_persons.22
  '''
  SELECT "posthog_grouptypemapping"."id",
         "posthog_grouptypemapping"."team_id",
         "posthog_grouptypemapping"."group_type",
         "posthog_grouptypemapping"."group_type_index",
         "posthog_grouptypemapping"."name_singular",
         "posthog_grouptypemapping"."name_plural"
  FROM "posthog_grouptypemapping"
  WHERE "posthog_grouptypemapping"."team_id" = 2
  '''
# ---
# name: TestSessionRecordings.test_listing_recordings_is_not_nplus1_for_persons.23
  '''
  SELECT "posthog_datawarehousesavedquery"."created_by_id",
         "posthog_datawarehousesavedquery"."created_at",
         "posthog_datawarehousesavedquery"."deleted",
         "posthog_datawarehousesavedquery"."deleted_at",
         "posthog_datawarehousesavedquery"."id",
         "posthog_datawarehousesavedquery"."name",
         "posthog_datawarehousesavedquery"."team_id",
         "posthog_datawarehousesavedquery"."columns",
         "posthog_datawarehousesavedquery"."external_tables",
         "posthog_datawarehousesavedquery"."query",
         "posthog_datawarehousesavedquery"."status",
         "posthog_datawarehousesavedquery"."last_run_at",
         "posthog_datawarehousesavedquery"."table_id"
  FROM "posthog_datawarehousesavedquery"
  WHERE ("posthog_datawarehousesavedquery"."team_id" = 2
         AND NOT ("posthog_datawarehousesavedquery"."deleted"
                  AND "posthog_datawarehousesavedquery"."deleted" IS NOT NULL))
  '''
# ---
# name: TestSessionRecordings.test_listing_recordings_is_not_nplus1_for_persons.24
  '''
  SELECT "posthog_datawarehousetable"."created_by_id",
         "posthog_datawarehousetable"."created_at",
         "posthog_datawarehousetable"."updated_at",
         "posthog_datawarehousetable"."deleted",
         "posthog_datawarehousetable"."deleted_at",
         "posthog_datawarehousetable"."id",
         "posthog_datawarehousetable"."name",
         "posthog_datawarehousetable"."format",
         "posthog_datawarehousetable"."team_id",
         "posthog_datawarehousetable"."url_pattern",
         "posthog_datawarehousetable"."credential_id",
         "posthog_datawarehousetable"."external_data_source_id",
         "posthog_datawarehousetable"."columns",
         "posthog_datawarehousetable"."row_count",
         "posthog_user"."id",
         "posthog_user"."password",
         "posthog_user"."last_login",
         "posthog_user"."first_name",
         "posthog_user"."last_name",
         "posthog_user"."is_staff",
         "posthog_user"."date_joined",
         "posthog_user"."uuid",
         "posthog_user"."current_organization_id",
         "posthog_user"."current_team_id",
         "posthog_user"."email",
         "posthog_user"."pending_email",
         "posthog_user"."temporary_token",
         "posthog_user"."distinct_id",
         "posthog_user"."is_email_verified",
         "posthog_user"."requested_password_reset_at",
         "posthog_user"."has_seen_product_intro_for",
         "posthog_user"."strapi_id",
         "posthog_user"."is_active",
         "posthog_user"."theme_mode",
         "posthog_user"."partial_notification_settings",
         "posthog_user"."anonymize_data",
         "posthog_user"."toolbar_mode",
         "posthog_user"."hedgehog_config",
         "posthog_user"."events_column_config",
         "posthog_user"."email_opt_in",
         "posthog_datawarehousecredential"."created_by_id",
         "posthog_datawarehousecredential"."created_at",
         "posthog_datawarehousecredential"."id",
         "posthog_datawarehousecredential"."access_key",
         "posthog_datawarehousecredential"."access_secret",
         "posthog_datawarehousecredential"."team_id",
         "posthog_externaldatasource"."created_by_id",
         "posthog_externaldatasource"."created_at",
         "posthog_externaldatasource"."updated_at",
         "posthog_externaldatasource"."deleted",
         "posthog_externaldatasource"."deleted_at",
         "posthog_externaldatasource"."id",
         "posthog_externaldatasource"."source_id",
         "posthog_externaldatasource"."connection_id",
         "posthog_externaldatasource"."destination_id",
         "posthog_externaldatasource"."team_id",
         "posthog_externaldatasource"."sync_frequency",
         "posthog_externaldatasource"."status",
         "posthog_externaldatasource"."source_type",
         "posthog_externaldatasource"."job_inputs",
         "posthog_externaldatasource"."are_tables_created",
         "posthog_externaldatasource"."prefix"
  FROM "posthog_datawarehousetable"
  LEFT OUTER JOIN "posthog_user" ON ("posthog_datawarehousetable"."created_by_id" = "posthog_user"."id")
  LEFT OUTER JOIN "posthog_datawarehousecredential" ON ("posthog_datawarehousetable"."credential_id" = "posthog_datawarehousecredential"."id")
  LEFT OUTER JOIN "posthog_externaldatasource" ON ("posthog_datawarehousetable"."external_data_source_id" = "posthog_externaldatasource"."id")
  WHERE ("posthog_datawarehousetable"."team_id" = 2
         AND NOT ("posthog_datawarehousetable"."deleted"
                  AND "posthog_datawarehousetable"."deleted" IS NOT NULL))
  '''
# ---
# name: TestSessionRecordings.test_listing_recordings_is_not_nplus1_for_persons.25
  '''
  SELECT "posthog_datawarehousejoin"."created_by_id",
         "posthog_datawarehousejoin"."created_at",
         "posthog_datawarehousejoin"."deleted",
         "posthog_datawarehousejoin"."deleted_at",
         "posthog_datawarehousejoin"."id",
         "posthog_datawarehousejoin"."team_id",
         "posthog_datawarehousejoin"."source_table_name",
         "posthog_datawarehousejoin"."source_table_key",
         "posthog_datawarehousejoin"."joining_table_name",
         "posthog_datawarehousejoin"."joining_table_key",
         "posthog_datawarehousejoin"."field_name"
  FROM "posthog_datawarehousejoin"
  WHERE ("posthog_datawarehousejoin"."team_id" = 2
         AND NOT ("posthog_datawarehousejoin"."deleted"
                  AND "posthog_datawarehousejoin"."deleted" IS NOT NULL))
  '''
# ---
# name: TestSessionRecordings.test_listing_recordings_is_not_nplus1_for_persons.26
  '''
  SELECT "posthog_sessionrecording"."id",
         "posthog_sessionrecording"."session_id",
         "posthog_sessionrecording"."team_id",
         "posthog_sessionrecording"."created_at",
         "posthog_sessionrecording"."deleted",
         "posthog_sessionrecording"."object_storage_path",
         "posthog_sessionrecording"."distinct_id",
         "posthog_sessionrecording"."duration",
         "posthog_sessionrecording"."active_seconds",
         "posthog_sessionrecording"."inactive_seconds",
         "posthog_sessionrecording"."start_time",
         "posthog_sessionrecording"."end_time",
         "posthog_sessionrecording"."click_count",
         "posthog_sessionrecording"."keypress_count",
         "posthog_sessionrecording"."mouse_activity_count",
         "posthog_sessionrecording"."console_log_count",
         "posthog_sessionrecording"."console_warn_count",
         "posthog_sessionrecording"."console_error_count",
         "posthog_sessionrecording"."start_url",
         "posthog_sessionrecording"."storage_version"
  FROM "posthog_sessionrecording"
  WHERE ("posthog_sessionrecording"."session_id" IN ('1')
         AND "posthog_sessionrecording"."team_id" = 2)
  '''
# ---
# name: TestSessionRecordings.test_listing_recordings_is_not_nplus1_for_persons.27
  '''
  SELECT "posthog_sessionrecordingviewed"."session_id"
  FROM "posthog_sessionrecordingviewed"
  WHERE ("posthog_sessionrecordingviewed"."team_id" = 2
         AND "posthog_sessionrecordingviewed"."user_id" = 2)
  '''
# ---
# name: TestSessionRecordings.test_listing_recordings_is_not_nplus1_for_persons.28
  '''
  SELECT "posthog_persondistinctid"."id",
         "posthog_persondistinctid"."team_id",
         "posthog_persondistinctid"."person_id",
         "posthog_persondistinctid"."distinct_id",
         "posthog_persondistinctid"."version",
         "posthog_person"."id",
         "posthog_person"."created_at",
         "posthog_person"."properties_last_updated_at",
         "posthog_person"."properties_last_operation",
         "posthog_person"."team_id",
         "posthog_person"."properties",
         "posthog_person"."is_user_id",
         "posthog_person"."is_identified",
         "posthog_person"."uuid",
         "posthog_person"."version"
  FROM "posthog_persondistinctid"
  INNER JOIN "posthog_person" ON ("posthog_persondistinctid"."person_id" = "posthog_person"."id")
  WHERE ("posthog_persondistinctid"."distinct_id" IN ('user1')
         AND "posthog_persondistinctid"."team_id" = 2)
  '''
# ---
# name: TestSessionRecordings.test_listing_recordings_is_not_nplus1_for_persons.29
  '''
  SELECT "posthog_team"."id",
         "posthog_team"."uuid",
         "posthog_team"."organization_id",
         "posthog_team"."project_id",
         "posthog_team"."api_token",
         "posthog_team"."app_urls",
         "posthog_team"."name",
         "posthog_team"."slack_incoming_webhook",
         "posthog_team"."created_at",
         "posthog_team"."updated_at",
         "posthog_team"."anonymize_ips",
         "posthog_team"."completed_snippet_onboarding",
         "posthog_team"."has_completed_onboarding_for",
         "posthog_team"."ingested_event",
         "posthog_team"."autocapture_opt_out",
         "posthog_team"."autocapture_web_vitals_opt_in",
         "posthog_team"."autocapture_web_vitals_allowed_metrics",
         "posthog_team"."autocapture_exceptions_opt_in",
         "posthog_team"."autocapture_exceptions_errors_to_ignore",
         "posthog_team"."session_recording_opt_in",
         "posthog_team"."session_recording_sample_rate",
         "posthog_team"."session_recording_minimum_duration_milliseconds",
         "posthog_team"."session_recording_linked_flag",
         "posthog_team"."session_recording_network_payload_capture_config",
         "posthog_team"."session_recording_url_trigger_config",
         "posthog_team"."session_replay_config",
         "posthog_team"."survey_config",
         "posthog_team"."capture_console_log_opt_in",
         "posthog_team"."capture_performance_opt_in",
         "posthog_team"."surveys_opt_in",
         "posthog_team"."heatmaps_opt_in",
         "posthog_team"."session_recording_version",
         "posthog_team"."signup_token",
         "posthog_team"."is_demo",
         "posthog_team"."access_control",
         "posthog_team"."week_start_day",
         "posthog_team"."inject_web_apps",
         "posthog_team"."test_account_filters",
         "posthog_team"."test_account_filters_default_checked",
         "posthog_team"."path_cleaning_filters",
         "posthog_team"."timezone",
         "posthog_team"."data_attributes",
         "posthog_team"."person_display_name_properties",
         "posthog_team"."live_events_columns",
         "posthog_team"."recording_domains",
         "posthog_team"."primary_dashboard_id",
         "posthog_team"."extra_settings",
         "posthog_team"."modifiers",
         "posthog_team"."correlation_config",
         "posthog_team"."session_recording_retention_period_days",
         "posthog_team"."plugins_opt_in",
         "posthog_team"."opt_out_capture",
         "posthog_team"."event_names",
         "posthog_team"."event_names_with_usage",
         "posthog_team"."event_properties",
         "posthog_team"."event_properties_with_usage",
         "posthog_team"."event_properties_numerical",
         "posthog_team"."external_data_workspace_id",
         "posthog_team"."external_data_workspace_last_synced_at"
  FROM "posthog_team"
  WHERE "posthog_team"."id" = 2
  LIMIT 21
  '''
# ---
# name: TestSessionRecordings.test_listing_recordings_is_not_nplus1_for_persons.3
  '''
  SELECT "posthog_grouptypemapping"."id",
         "posthog_grouptypemapping"."team_id",
         "posthog_grouptypemapping"."group_type",
         "posthog_grouptypemapping"."group_type_index",
         "posthog_grouptypemapping"."name_singular",
         "posthog_grouptypemapping"."name_plural"
  FROM "posthog_grouptypemapping"
  WHERE "posthog_grouptypemapping"."team_id" = 2
  '''
# ---
# name: TestSessionRecordings.test_listing_recordings_is_not_nplus1_for_persons.30
  '''
  SELECT "posthog_person"."id",
         "posthog_person"."created_at",
         "posthog_person"."properties_last_updated_at",
         "posthog_person"."properties_last_operation",
         "posthog_person"."team_id",
         "posthog_person"."properties",
         "posthog_person"."is_user_id",
         "posthog_person"."is_identified",
         "posthog_person"."uuid",
         "posthog_person"."version"
  FROM "posthog_person"
  INNER JOIN "posthog_persondistinctid" ON ("posthog_person"."id" = "posthog_persondistinctid"."person_id")
  WHERE ("posthog_persondistinctid"."distinct_id" = 'user2'
         AND "posthog_persondistinctid"."team_id" = 2)
  LIMIT 21
  '''
# ---
# name: TestSessionRecordings.test_listing_recordings_is_not_nplus1_for_persons.31
  '''
  SELECT "posthog_person"."id",
         "posthog_person"."created_at",
         "posthog_person"."properties_last_updated_at",
         "posthog_person"."properties_last_operation",
         "posthog_person"."team_id",
         "posthog_person"."properties",
         "posthog_person"."is_user_id",
         "posthog_person"."is_identified",
         "posthog_person"."uuid",
         "posthog_person"."version"
  FROM "posthog_person"
  INNER JOIN "posthog_persondistinctid" ON ("posthog_person"."id" = "posthog_persondistinctid"."person_id")
  WHERE ("posthog_persondistinctid"."distinct_id" = 'user2'
         AND "posthog_persondistinctid"."team_id" = 2)
  LIMIT 21
  '''
# ---
# name: TestSessionRecordings.test_listing_recordings_is_not_nplus1_for_persons.32
  '''
  SELECT "posthog_user"."id",
         "posthog_user"."password",
         "posthog_user"."last_login",
         "posthog_user"."first_name",
         "posthog_user"."last_name",
         "posthog_user"."is_staff",
         "posthog_user"."date_joined",
         "posthog_user"."uuid",
         "posthog_user"."current_organization_id",
         "posthog_user"."current_team_id",
         "posthog_user"."email",
         "posthog_user"."pending_email",
         "posthog_user"."temporary_token",
         "posthog_user"."distinct_id",
         "posthog_user"."is_email_verified",
         "posthog_user"."has_seen_product_intro_for",
         "posthog_user"."strapi_id",
         "posthog_user"."is_active",
         "posthog_user"."theme_mode",
         "posthog_user"."partial_notification_settings",
         "posthog_user"."anonymize_data",
         "posthog_user"."toolbar_mode",
         "posthog_user"."hedgehog_config",
         "posthog_user"."events_column_config",
         "posthog_user"."email_opt_in"
  FROM "posthog_user"
  WHERE "posthog_user"."id" = 2
  LIMIT 21
  '''
# ---
# name: TestSessionRecordings.test_listing_recordings_is_not_nplus1_for_persons.33
  '''
  SELECT "posthog_team"."id",
         "posthog_team"."uuid",
         "posthog_team"."organization_id",
         "posthog_team"."project_id",
         "posthog_team"."api_token",
         "posthog_team"."app_urls",
         "posthog_team"."name",
         "posthog_team"."slack_incoming_webhook",
         "posthog_team"."created_at",
         "posthog_team"."updated_at",
         "posthog_team"."anonymize_ips",
         "posthog_team"."completed_snippet_onboarding",
         "posthog_team"."has_completed_onboarding_for",
         "posthog_team"."ingested_event",
         "posthog_team"."autocapture_opt_out",
         "posthog_team"."autocapture_web_vitals_opt_in",
         "posthog_team"."autocapture_web_vitals_allowed_metrics",
         "posthog_team"."autocapture_exceptions_opt_in",
         "posthog_team"."autocapture_exceptions_errors_to_ignore",
         "posthog_team"."session_recording_opt_in",
         "posthog_team"."session_recording_sample_rate",
         "posthog_team"."session_recording_minimum_duration_milliseconds",
         "posthog_team"."session_recording_linked_flag",
         "posthog_team"."session_recording_network_payload_capture_config",
         "posthog_team"."session_recording_url_trigger_config",
         "posthog_team"."session_replay_config",
         "posthog_team"."survey_config",
         "posthog_team"."capture_console_log_opt_in",
         "posthog_team"."capture_performance_opt_in",
         "posthog_team"."surveys_opt_in",
         "posthog_team"."heatmaps_opt_in",
         "posthog_team"."session_recording_version",
         "posthog_team"."signup_token",
         "posthog_team"."is_demo",
         "posthog_team"."access_control",
         "posthog_team"."week_start_day",
         "posthog_team"."inject_web_apps",
         "posthog_team"."test_account_filters",
         "posthog_team"."test_account_filters_default_checked",
         "posthog_team"."path_cleaning_filters",
         "posthog_team"."timezone",
         "posthog_team"."data_attributes",
         "posthog_team"."person_display_name_properties",
         "posthog_team"."live_events_columns",
         "posthog_team"."recording_domains",
         "posthog_team"."primary_dashboard_id",
         "posthog_team"."extra_settings",
         "posthog_team"."modifiers",
         "posthog_team"."correlation_config",
         "posthog_team"."session_recording_retention_period_days",
         "posthog_team"."external_data_workspace_id",
         "posthog_team"."external_data_workspace_last_synced_at"
  FROM "posthog_team"
  WHERE "posthog_team"."id" = 2
  LIMIT 21
  '''
# ---
# name: TestSessionRecordings.test_listing_recordings_is_not_nplus1_for_persons.34
  '''
  SELECT "posthog_organizationmembership"."id",
         "posthog_organizationmembership"."organization_id",
         "posthog_organizationmembership"."user_id",
         "posthog_organizationmembership"."level",
         "posthog_organizationmembership"."joined_at",
         "posthog_organizationmembership"."updated_at",
         "posthog_organization"."id",
         "posthog_organization"."name",
         "posthog_organization"."slug",
         "posthog_organization"."logo_media_id",
         "posthog_organization"."created_at",
         "posthog_organization"."updated_at",
         "posthog_organization"."plugins_access_level",
         "posthog_organization"."for_internal_metrics",
         "posthog_organization"."is_member_join_email_enabled",
         "posthog_organization"."enforce_2fa",
         "posthog_organization"."is_hipaa",
         "posthog_organization"."customer_id",
         "posthog_organization"."available_product_features",
         "posthog_organization"."usage",
         "posthog_organization"."never_drop_data",
         "posthog_organization"."customer_trust_scores",
         "posthog_organization"."setup_section_2_completed",
         "posthog_organization"."personalization",
         "posthog_organization"."domain_whitelist"
  FROM "posthog_organizationmembership"
  INNER JOIN "posthog_organization" ON ("posthog_organizationmembership"."organization_id" = "posthog_organization"."id")
  WHERE "posthog_organizationmembership"."user_id" = 2
  '''
# ---
# name: TestSessionRecordings.test_listing_recordings_is_not_nplus1_for_persons.35
  '''
  SELECT "posthog_grouptypemapping"."id",
         "posthog_grouptypemapping"."team_id",
         "posthog_grouptypemapping"."group_type",
         "posthog_grouptypemapping"."group_type_index",
         "posthog_grouptypemapping"."name_singular",
         "posthog_grouptypemapping"."name_plural"
  FROM "posthog_grouptypemapping"
  WHERE "posthog_grouptypemapping"."team_id" = 2
  '''
# ---
# name: TestSessionRecordings.test_listing_recordings_is_not_nplus1_for_persons.36
  '''
  SELECT "posthog_datawarehousesavedquery"."created_by_id",
         "posthog_datawarehousesavedquery"."created_at",
         "posthog_datawarehousesavedquery"."deleted",
         "posthog_datawarehousesavedquery"."deleted_at",
         "posthog_datawarehousesavedquery"."id",
         "posthog_datawarehousesavedquery"."name",
         "posthog_datawarehousesavedquery"."team_id",
         "posthog_datawarehousesavedquery"."columns",
         "posthog_datawarehousesavedquery"."external_tables",
         "posthog_datawarehousesavedquery"."query",
         "posthog_datawarehousesavedquery"."status",
         "posthog_datawarehousesavedquery"."last_run_at",
         "posthog_datawarehousesavedquery"."table_id"
  FROM "posthog_datawarehousesavedquery"
  WHERE ("posthog_datawarehousesavedquery"."team_id" = 2
         AND NOT ("posthog_datawarehousesavedquery"."deleted"
                  AND "posthog_datawarehousesavedquery"."deleted" IS NOT NULL))
  '''
# ---
# name: TestSessionRecordings.test_listing_recordings_is_not_nplus1_for_persons.37
  '''
  SELECT "posthog_datawarehousetable"."created_by_id",
         "posthog_datawarehousetable"."created_at",
         "posthog_datawarehousetable"."updated_at",
         "posthog_datawarehousetable"."deleted",
         "posthog_datawarehousetable"."deleted_at",
         "posthog_datawarehousetable"."id",
         "posthog_datawarehousetable"."name",
         "posthog_datawarehousetable"."format",
         "posthog_datawarehousetable"."team_id",
         "posthog_datawarehousetable"."url_pattern",
         "posthog_datawarehousetable"."credential_id",
         "posthog_datawarehousetable"."external_data_source_id",
         "posthog_datawarehousetable"."columns",
         "posthog_datawarehousetable"."row_count",
         "posthog_user"."id",
         "posthog_user"."password",
         "posthog_user"."last_login",
         "posthog_user"."first_name",
         "posthog_user"."last_name",
         "posthog_user"."is_staff",
         "posthog_user"."date_joined",
         "posthog_user"."uuid",
         "posthog_user"."current_organization_id",
         "posthog_user"."current_team_id",
         "posthog_user"."email",
         "posthog_user"."pending_email",
         "posthog_user"."temporary_token",
         "posthog_user"."distinct_id",
         "posthog_user"."is_email_verified",
         "posthog_user"."requested_password_reset_at",
         "posthog_user"."has_seen_product_intro_for",
         "posthog_user"."strapi_id",
         "posthog_user"."is_active",
         "posthog_user"."theme_mode",
         "posthog_user"."partial_notification_settings",
         "posthog_user"."anonymize_data",
         "posthog_user"."toolbar_mode",
         "posthog_user"."hedgehog_config",
         "posthog_user"."events_column_config",
         "posthog_user"."email_opt_in",
         "posthog_datawarehousecredential"."created_by_id",
         "posthog_datawarehousecredential"."created_at",
         "posthog_datawarehousecredential"."id",
         "posthog_datawarehousecredential"."access_key",
         "posthog_datawarehousecredential"."access_secret",
         "posthog_datawarehousecredential"."team_id",
         "posthog_externaldatasource"."created_by_id",
         "posthog_externaldatasource"."created_at",
         "posthog_externaldatasource"."updated_at",
         "posthog_externaldatasource"."deleted",
         "posthog_externaldatasource"."deleted_at",
         "posthog_externaldatasource"."id",
         "posthog_externaldatasource"."source_id",
         "posthog_externaldatasource"."connection_id",
         "posthog_externaldatasource"."destination_id",
         "posthog_externaldatasource"."team_id",
         "posthog_externaldatasource"."sync_frequency",
         "posthog_externaldatasource"."status",
         "posthog_externaldatasource"."source_type",
         "posthog_externaldatasource"."job_inputs",
         "posthog_externaldatasource"."are_tables_created",
         "posthog_externaldatasource"."prefix"
  FROM "posthog_datawarehousetable"
  LEFT OUTER JOIN "posthog_user" ON ("posthog_datawarehousetable"."created_by_id" = "posthog_user"."id")
  LEFT OUTER JOIN "posthog_datawarehousecredential" ON ("posthog_datawarehousetable"."credential_id" = "posthog_datawarehousecredential"."id")
  LEFT OUTER JOIN "posthog_externaldatasource" ON ("posthog_datawarehousetable"."external_data_source_id" = "posthog_externaldatasource"."id")
  WHERE ("posthog_datawarehousetable"."team_id" = 2
         AND NOT ("posthog_datawarehousetable"."deleted"
                  AND "posthog_datawarehousetable"."deleted" IS NOT NULL))
  '''
# ---
# name: TestSessionRecordings.test_listing_recordings_is_not_nplus1_for_persons.38
  '''
  SELECT "posthog_datawarehousejoin"."created_by_id",
         "posthog_datawarehousejoin"."created_at",
         "posthog_datawarehousejoin"."deleted",
         "posthog_datawarehousejoin"."deleted_at",
         "posthog_datawarehousejoin"."id",
         "posthog_datawarehousejoin"."team_id",
         "posthog_datawarehousejoin"."source_table_name",
         "posthog_datawarehousejoin"."source_table_key",
         "posthog_datawarehousejoin"."joining_table_name",
         "posthog_datawarehousejoin"."joining_table_key",
         "posthog_datawarehousejoin"."field_name"
  FROM "posthog_datawarehousejoin"
  WHERE ("posthog_datawarehousejoin"."team_id" = 2
         AND NOT ("posthog_datawarehousejoin"."deleted"
                  AND "posthog_datawarehousejoin"."deleted" IS NOT NULL))
  '''
# ---
# name: TestSessionRecordings.test_listing_recordings_is_not_nplus1_for_persons.39
  '''
  SELECT "posthog_grouptypemapping"."id",
         "posthog_grouptypemapping"."team_id",
         "posthog_grouptypemapping"."group_type",
         "posthog_grouptypemapping"."group_type_index",
         "posthog_grouptypemapping"."name_singular",
         "posthog_grouptypemapping"."name_plural"
  FROM "posthog_grouptypemapping"
  WHERE "posthog_grouptypemapping"."team_id" = 2
  '''
# ---
# name: TestSessionRecordings.test_listing_recordings_is_not_nplus1_for_persons.4
  '''
  SELECT "posthog_datawarehousesavedquery"."created_by_id",
         "posthog_datawarehousesavedquery"."created_at",
         "posthog_datawarehousesavedquery"."deleted",
         "posthog_datawarehousesavedquery"."deleted_at",
         "posthog_datawarehousesavedquery"."id",
         "posthog_datawarehousesavedquery"."name",
         "posthog_datawarehousesavedquery"."team_id",
         "posthog_datawarehousesavedquery"."columns",
         "posthog_datawarehousesavedquery"."external_tables",
         "posthog_datawarehousesavedquery"."query",
         "posthog_datawarehousesavedquery"."status",
         "posthog_datawarehousesavedquery"."last_run_at",
         "posthog_datawarehousesavedquery"."table_id"
  FROM "posthog_datawarehousesavedquery"
  WHERE ("posthog_datawarehousesavedquery"."team_id" = 2
         AND NOT ("posthog_datawarehousesavedquery"."deleted"
                  AND "posthog_datawarehousesavedquery"."deleted" IS NOT NULL))
  '''
# ---
# name: TestSessionRecordings.test_listing_recordings_is_not_nplus1_for_persons.40
  '''
  SELECT "posthog_datawarehousesavedquery"."created_by_id",
         "posthog_datawarehousesavedquery"."created_at",
         "posthog_datawarehousesavedquery"."deleted",
         "posthog_datawarehousesavedquery"."deleted_at",
         "posthog_datawarehousesavedquery"."id",
         "posthog_datawarehousesavedquery"."name",
         "posthog_datawarehousesavedquery"."team_id",
         "posthog_datawarehousesavedquery"."columns",
         "posthog_datawarehousesavedquery"."external_tables",
         "posthog_datawarehousesavedquery"."query",
         "posthog_datawarehousesavedquery"."status",
         "posthog_datawarehousesavedquery"."last_run_at",
         "posthog_datawarehousesavedquery"."table_id"
  FROM "posthog_datawarehousesavedquery"
  WHERE ("posthog_datawarehousesavedquery"."team_id" = 2
         AND NOT ("posthog_datawarehousesavedquery"."deleted"
                  AND "posthog_datawarehousesavedquery"."deleted" IS NOT NULL))
  '''
# ---
# name: TestSessionRecordings.test_listing_recordings_is_not_nplus1_for_persons.41
  '''
  SELECT "posthog_datawarehousetable"."created_by_id",
         "posthog_datawarehousetable"."created_at",
         "posthog_datawarehousetable"."updated_at",
         "posthog_datawarehousetable"."deleted",
         "posthog_datawarehousetable"."deleted_at",
         "posthog_datawarehousetable"."id",
         "posthog_datawarehousetable"."name",
         "posthog_datawarehousetable"."format",
         "posthog_datawarehousetable"."team_id",
         "posthog_datawarehousetable"."url_pattern",
         "posthog_datawarehousetable"."credential_id",
         "posthog_datawarehousetable"."external_data_source_id",
         "posthog_datawarehousetable"."columns",
         "posthog_datawarehousetable"."row_count",
         "posthog_user"."id",
         "posthog_user"."password",
         "posthog_user"."last_login",
         "posthog_user"."first_name",
         "posthog_user"."last_name",
         "posthog_user"."is_staff",
         "posthog_user"."date_joined",
         "posthog_user"."uuid",
         "posthog_user"."current_organization_id",
         "posthog_user"."current_team_id",
         "posthog_user"."email",
         "posthog_user"."pending_email",
         "posthog_user"."temporary_token",
         "posthog_user"."distinct_id",
         "posthog_user"."is_email_verified",
         "posthog_user"."requested_password_reset_at",
         "posthog_user"."has_seen_product_intro_for",
         "posthog_user"."strapi_id",
         "posthog_user"."is_active",
         "posthog_user"."theme_mode",
         "posthog_user"."partial_notification_settings",
         "posthog_user"."anonymize_data",
         "posthog_user"."toolbar_mode",
         "posthog_user"."hedgehog_config",
         "posthog_user"."events_column_config",
         "posthog_user"."email_opt_in",
         "posthog_datawarehousecredential"."created_by_id",
         "posthog_datawarehousecredential"."created_at",
         "posthog_datawarehousecredential"."id",
         "posthog_datawarehousecredential"."access_key",
         "posthog_datawarehousecredential"."access_secret",
         "posthog_datawarehousecredential"."team_id",
         "posthog_externaldatasource"."created_by_id",
         "posthog_externaldatasource"."created_at",
         "posthog_externaldatasource"."updated_at",
         "posthog_externaldatasource"."deleted",
         "posthog_externaldatasource"."deleted_at",
         "posthog_externaldatasource"."id",
         "posthog_externaldatasource"."source_id",
         "posthog_externaldatasource"."connection_id",
         "posthog_externaldatasource"."destination_id",
         "posthog_externaldatasource"."team_id",
         "posthog_externaldatasource"."sync_frequency",
         "posthog_externaldatasource"."status",
         "posthog_externaldatasource"."source_type",
         "posthog_externaldatasource"."job_inputs",
         "posthog_externaldatasource"."are_tables_created",
         "posthog_externaldatasource"."prefix"
  FROM "posthog_datawarehousetable"
  LEFT OUTER JOIN "posthog_user" ON ("posthog_datawarehousetable"."created_by_id" = "posthog_user"."id")
  LEFT OUTER JOIN "posthog_datawarehousecredential" ON ("posthog_datawarehousetable"."credential_id" = "posthog_datawarehousecredential"."id")
  LEFT OUTER JOIN "posthog_externaldatasource" ON ("posthog_datawarehousetable"."external_data_source_id" = "posthog_externaldatasource"."id")
  WHERE ("posthog_datawarehousetable"."team_id" = 2
         AND NOT ("posthog_datawarehousetable"."deleted"
                  AND "posthog_datawarehousetable"."deleted" IS NOT NULL))
  '''
# ---
# name: TestSessionRecordings.test_listing_recordings_is_not_nplus1_for_persons.42
  '''
  SELECT "posthog_datawarehousejoin"."created_by_id",
         "posthog_datawarehousejoin"."created_at",
         "posthog_datawarehousejoin"."deleted",
         "posthog_datawarehousejoin"."deleted_at",
         "posthog_datawarehousejoin"."id",
         "posthog_datawarehousejoin"."team_id",
         "posthog_datawarehousejoin"."source_table_name",
         "posthog_datawarehousejoin"."source_table_key",
         "posthog_datawarehousejoin"."joining_table_name",
         "posthog_datawarehousejoin"."joining_table_key",
         "posthog_datawarehousejoin"."field_name"
  FROM "posthog_datawarehousejoin"
  WHERE ("posthog_datawarehousejoin"."team_id" = 2
         AND NOT ("posthog_datawarehousejoin"."deleted"
                  AND "posthog_datawarehousejoin"."deleted" IS NOT NULL))
  '''
# ---
# name: TestSessionRecordings.test_listing_recordings_is_not_nplus1_for_persons.43
  '''
  SELECT "posthog_sessionrecording"."id",
         "posthog_sessionrecording"."session_id",
         "posthog_sessionrecording"."team_id",
         "posthog_sessionrecording"."created_at",
         "posthog_sessionrecording"."deleted",
         "posthog_sessionrecording"."object_storage_path",
         "posthog_sessionrecording"."distinct_id",
         "posthog_sessionrecording"."duration",
         "posthog_sessionrecording"."active_seconds",
         "posthog_sessionrecording"."inactive_seconds",
         "posthog_sessionrecording"."start_time",
         "posthog_sessionrecording"."end_time",
         "posthog_sessionrecording"."click_count",
         "posthog_sessionrecording"."keypress_count",
         "posthog_sessionrecording"."mouse_activity_count",
         "posthog_sessionrecording"."console_log_count",
         "posthog_sessionrecording"."console_warn_count",
         "posthog_sessionrecording"."console_error_count",
         "posthog_sessionrecording"."start_url",
         "posthog_sessionrecording"."storage_version"
  FROM "posthog_sessionrecording"
  WHERE ("posthog_sessionrecording"."session_id" IN ('1',
                                                     '2')
         AND "posthog_sessionrecording"."team_id" = 2)
  '''
# ---
# name: TestSessionRecordings.test_listing_recordings_is_not_nplus1_for_persons.44
  '''
  SELECT "posthog_sessionrecordingviewed"."session_id"
  FROM "posthog_sessionrecordingviewed"
  WHERE ("posthog_sessionrecordingviewed"."team_id" = 2
         AND "posthog_sessionrecordingviewed"."user_id" = 2)
  '''
# ---
# name: TestSessionRecordings.test_listing_recordings_is_not_nplus1_for_persons.45
  '''
  SELECT "posthog_persondistinctid"."id",
         "posthog_persondistinctid"."team_id",
         "posthog_persondistinctid"."person_id",
         "posthog_persondistinctid"."distinct_id",
         "posthog_persondistinctid"."version",
         "posthog_person"."id",
         "posthog_person"."created_at",
         "posthog_person"."properties_last_updated_at",
         "posthog_person"."properties_last_operation",
         "posthog_person"."team_id",
         "posthog_person"."properties",
         "posthog_person"."is_user_id",
         "posthog_person"."is_identified",
         "posthog_person"."uuid",
         "posthog_person"."version"
  FROM "posthog_persondistinctid"
  INNER JOIN "posthog_person" ON ("posthog_persondistinctid"."person_id" = "posthog_person"."id")
  WHERE ("posthog_persondistinctid"."distinct_id" IN ('user1',
                                                      'user2')
         AND "posthog_persondistinctid"."team_id" = 2)
  '''
# ---
# name: TestSessionRecordings.test_listing_recordings_is_not_nplus1_for_persons.46
  '''
  SELECT "posthog_team"."id",
         "posthog_team"."uuid",
         "posthog_team"."organization_id",
         "posthog_team"."project_id",
         "posthog_team"."api_token",
         "posthog_team"."app_urls",
         "posthog_team"."name",
         "posthog_team"."slack_incoming_webhook",
         "posthog_team"."created_at",
         "posthog_team"."updated_at",
         "posthog_team"."anonymize_ips",
         "posthog_team"."completed_snippet_onboarding",
         "posthog_team"."has_completed_onboarding_for",
         "posthog_team"."ingested_event",
         "posthog_team"."autocapture_opt_out",
         "posthog_team"."autocapture_web_vitals_opt_in",
         "posthog_team"."autocapture_web_vitals_allowed_metrics",
         "posthog_team"."autocapture_exceptions_opt_in",
         "posthog_team"."autocapture_exceptions_errors_to_ignore",
         "posthog_team"."session_recording_opt_in",
         "posthog_team"."session_recording_sample_rate",
         "posthog_team"."session_recording_minimum_duration_milliseconds",
         "posthog_team"."session_recording_linked_flag",
         "posthog_team"."session_recording_network_payload_capture_config",
         "posthog_team"."session_recording_url_trigger_config",
         "posthog_team"."session_replay_config",
         "posthog_team"."survey_config",
         "posthog_team"."capture_console_log_opt_in",
         "posthog_team"."capture_performance_opt_in",
         "posthog_team"."surveys_opt_in",
         "posthog_team"."heatmaps_opt_in",
         "posthog_team"."session_recording_version",
         "posthog_team"."signup_token",
         "posthog_team"."is_demo",
         "posthog_team"."access_control",
         "posthog_team"."week_start_day",
         "posthog_team"."inject_web_apps",
         "posthog_team"."test_account_filters",
         "posthog_team"."test_account_filters_default_checked",
         "posthog_team"."path_cleaning_filters",
         "posthog_team"."timezone",
         "posthog_team"."data_attributes",
         "posthog_team"."person_display_name_properties",
         "posthog_team"."live_events_columns",
         "posthog_team"."recording_domains",
         "posthog_team"."primary_dashboard_id",
         "posthog_team"."extra_settings",
         "posthog_team"."modifiers",
         "posthog_team"."correlation_config",
         "posthog_team"."session_recording_retention_period_days",
         "posthog_team"."plugins_opt_in",
         "posthog_team"."opt_out_capture",
         "posthog_team"."event_names",
         "posthog_team"."event_names_with_usage",
         "posthog_team"."event_properties",
         "posthog_team"."event_properties_with_usage",
         "posthog_team"."event_properties_numerical",
         "posthog_team"."external_data_workspace_id",
         "posthog_team"."external_data_workspace_last_synced_at"
  FROM "posthog_team"
  WHERE "posthog_team"."id" = 2
  LIMIT 21
  '''
# ---
# name: TestSessionRecordings.test_listing_recordings_is_not_nplus1_for_persons.47
  '''
  SELECT "posthog_person"."id",
         "posthog_person"."created_at",
         "posthog_person"."properties_last_updated_at",
         "posthog_person"."properties_last_operation",
         "posthog_person"."team_id",
         "posthog_person"."properties",
         "posthog_person"."is_user_id",
         "posthog_person"."is_identified",
         "posthog_person"."uuid",
         "posthog_person"."version"
  FROM "posthog_person"
  INNER JOIN "posthog_persondistinctid" ON ("posthog_person"."id" = "posthog_persondistinctid"."person_id")
  WHERE ("posthog_persondistinctid"."distinct_id" = 'user3'
         AND "posthog_persondistinctid"."team_id" = 2)
  LIMIT 21
  '''
# ---
# name: TestSessionRecordings.test_listing_recordings_is_not_nplus1_for_persons.48
  '''
  SELECT "posthog_person"."id",
         "posthog_person"."created_at",
         "posthog_person"."properties_last_updated_at",
         "posthog_person"."properties_last_operation",
         "posthog_person"."team_id",
         "posthog_person"."properties",
         "posthog_person"."is_user_id",
         "posthog_person"."is_identified",
         "posthog_person"."uuid",
         "posthog_person"."version"
  FROM "posthog_person"
  INNER JOIN "posthog_persondistinctid" ON ("posthog_person"."id" = "posthog_persondistinctid"."person_id")
  WHERE ("posthog_persondistinctid"."distinct_id" = 'user3'
         AND "posthog_persondistinctid"."team_id" = 2)
  LIMIT 21
  '''
# ---
# name: TestSessionRecordings.test_listing_recordings_is_not_nplus1_for_persons.49
  '''
  SELECT "posthog_user"."id",
         "posthog_user"."password",
         "posthog_user"."last_login",
         "posthog_user"."first_name",
         "posthog_user"."last_name",
         "posthog_user"."is_staff",
         "posthog_user"."date_joined",
         "posthog_user"."uuid",
         "posthog_user"."current_organization_id",
         "posthog_user"."current_team_id",
         "posthog_user"."email",
         "posthog_user"."pending_email",
         "posthog_user"."temporary_token",
         "posthog_user"."distinct_id",
         "posthog_user"."is_email_verified",
         "posthog_user"."has_seen_product_intro_for",
         "posthog_user"."strapi_id",
         "posthog_user"."is_active",
         "posthog_user"."theme_mode",
         "posthog_user"."partial_notification_settings",
         "posthog_user"."anonymize_data",
         "posthog_user"."toolbar_mode",
         "posthog_user"."hedgehog_config",
         "posthog_user"."events_column_config",
         "posthog_user"."email_opt_in"
  FROM "posthog_user"
  WHERE "posthog_user"."id" = 2
  LIMIT 21
  '''
# ---
# name: TestSessionRecordings.test_listing_recordings_is_not_nplus1_for_persons.5
  '''
  SELECT "posthog_datawarehousetable"."created_by_id",
         "posthog_datawarehousetable"."created_at",
         "posthog_datawarehousetable"."updated_at",
         "posthog_datawarehousetable"."deleted",
         "posthog_datawarehousetable"."deleted_at",
         "posthog_datawarehousetable"."id",
         "posthog_datawarehousetable"."name",
         "posthog_datawarehousetable"."format",
         "posthog_datawarehousetable"."team_id",
         "posthog_datawarehousetable"."url_pattern",
         "posthog_datawarehousetable"."credential_id",
         "posthog_datawarehousetable"."external_data_source_id",
         "posthog_datawarehousetable"."columns",
         "posthog_datawarehousetable"."row_count",
         "posthog_user"."id",
         "posthog_user"."password",
         "posthog_user"."last_login",
         "posthog_user"."first_name",
         "posthog_user"."last_name",
         "posthog_user"."is_staff",
         "posthog_user"."date_joined",
         "posthog_user"."uuid",
         "posthog_user"."current_organization_id",
         "posthog_user"."current_team_id",
         "posthog_user"."email",
         "posthog_user"."pending_email",
         "posthog_user"."temporary_token",
         "posthog_user"."distinct_id",
         "posthog_user"."is_email_verified",
         "posthog_user"."requested_password_reset_at",
         "posthog_user"."has_seen_product_intro_for",
         "posthog_user"."strapi_id",
         "posthog_user"."is_active",
         "posthog_user"."theme_mode",
         "posthog_user"."partial_notification_settings",
         "posthog_user"."anonymize_data",
         "posthog_user"."toolbar_mode",
         "posthog_user"."hedgehog_config",
         "posthog_user"."events_column_config",
         "posthog_user"."email_opt_in",
         "posthog_datawarehousecredential"."created_by_id",
         "posthog_datawarehousecredential"."created_at",
         "posthog_datawarehousecredential"."id",
         "posthog_datawarehousecredential"."access_key",
         "posthog_datawarehousecredential"."access_secret",
         "posthog_datawarehousecredential"."team_id",
         "posthog_externaldatasource"."created_by_id",
         "posthog_externaldatasource"."created_at",
         "posthog_externaldatasource"."updated_at",
         "posthog_externaldatasource"."deleted",
         "posthog_externaldatasource"."deleted_at",
         "posthog_externaldatasource"."id",
         "posthog_externaldatasource"."source_id",
         "posthog_externaldatasource"."connection_id",
         "posthog_externaldatasource"."destination_id",
         "posthog_externaldatasource"."team_id",
         "posthog_externaldatasource"."sync_frequency",
         "posthog_externaldatasource"."status",
         "posthog_externaldatasource"."source_type",
         "posthog_externaldatasource"."job_inputs",
         "posthog_externaldatasource"."are_tables_created",
         "posthog_externaldatasource"."prefix"
  FROM "posthog_datawarehousetable"
  LEFT OUTER JOIN "posthog_user" ON ("posthog_datawarehousetable"."created_by_id" = "posthog_user"."id")
  LEFT OUTER JOIN "posthog_datawarehousecredential" ON ("posthog_datawarehousetable"."credential_id" = "posthog_datawarehousecredential"."id")
  LEFT OUTER JOIN "posthog_externaldatasource" ON ("posthog_datawarehousetable"."external_data_source_id" = "posthog_externaldatasource"."id")
  WHERE ("posthog_datawarehousetable"."team_id" = 2
         AND NOT ("posthog_datawarehousetable"."deleted"
                  AND "posthog_datawarehousetable"."deleted" IS NOT NULL))
  '''
# ---
# name: TestSessionRecordings.test_listing_recordings_is_not_nplus1_for_persons.50
  '''
  SELECT "posthog_team"."id",
         "posthog_team"."uuid",
         "posthog_team"."organization_id",
         "posthog_team"."project_id",
         "posthog_team"."api_token",
         "posthog_team"."app_urls",
         "posthog_team"."name",
         "posthog_team"."slack_incoming_webhook",
         "posthog_team"."created_at",
         "posthog_team"."updated_at",
         "posthog_team"."anonymize_ips",
         "posthog_team"."completed_snippet_onboarding",
         "posthog_team"."has_completed_onboarding_for",
         "posthog_team"."ingested_event",
         "posthog_team"."autocapture_opt_out",
         "posthog_team"."autocapture_web_vitals_opt_in",
         "posthog_team"."autocapture_web_vitals_allowed_metrics",
         "posthog_team"."autocapture_exceptions_opt_in",
         "posthog_team"."autocapture_exceptions_errors_to_ignore",
         "posthog_team"."session_recording_opt_in",
         "posthog_team"."session_recording_sample_rate",
         "posthog_team"."session_recording_minimum_duration_milliseconds",
         "posthog_team"."session_recording_linked_flag",
         "posthog_team"."session_recording_network_payload_capture_config",
         "posthog_team"."session_recording_url_trigger_config",
         "posthog_team"."session_replay_config",
         "posthog_team"."survey_config",
         "posthog_team"."capture_console_log_opt_in",
         "posthog_team"."capture_performance_opt_in",
         "posthog_team"."surveys_opt_in",
         "posthog_team"."heatmaps_opt_in",
         "posthog_team"."session_recording_version",
         "posthog_team"."signup_token",
         "posthog_team"."is_demo",
         "posthog_team"."access_control",
         "posthog_team"."week_start_day",
         "posthog_team"."inject_web_apps",
         "posthog_team"."test_account_filters",
         "posthog_team"."test_account_filters_default_checked",
         "posthog_team"."path_cleaning_filters",
         "posthog_team"."timezone",
         "posthog_team"."data_attributes",
         "posthog_team"."person_display_name_properties",
         "posthog_team"."live_events_columns",
         "posthog_team"."recording_domains",
         "posthog_team"."primary_dashboard_id",
         "posthog_team"."extra_settings",
         "posthog_team"."modifiers",
         "posthog_team"."correlation_config",
         "posthog_team"."session_recording_retention_period_days",
         "posthog_team"."external_data_workspace_id",
         "posthog_team"."external_data_workspace_last_synced_at"
  FROM "posthog_team"
  WHERE "posthog_team"."id" = 2
  LIMIT 21
  '''
# ---
# name: TestSessionRecordings.test_listing_recordings_is_not_nplus1_for_persons.51
  '''
  SELECT "posthog_organizationmembership"."id",
         "posthog_organizationmembership"."organization_id",
         "posthog_organizationmembership"."user_id",
         "posthog_organizationmembership"."level",
         "posthog_organizationmembership"."joined_at",
         "posthog_organizationmembership"."updated_at",
         "posthog_organization"."id",
         "posthog_organization"."name",
         "posthog_organization"."slug",
         "posthog_organization"."logo_media_id",
         "posthog_organization"."created_at",
         "posthog_organization"."updated_at",
         "posthog_organization"."plugins_access_level",
         "posthog_organization"."for_internal_metrics",
         "posthog_organization"."is_member_join_email_enabled",
         "posthog_organization"."enforce_2fa",
         "posthog_organization"."is_hipaa",
         "posthog_organization"."customer_id",
         "posthog_organization"."available_product_features",
         "posthog_organization"."usage",
         "posthog_organization"."never_drop_data",
         "posthog_organization"."customer_trust_scores",
         "posthog_organization"."setup_section_2_completed",
         "posthog_organization"."personalization",
         "posthog_organization"."domain_whitelist"
  FROM "posthog_organizationmembership"
  INNER JOIN "posthog_organization" ON ("posthog_organizationmembership"."organization_id" = "posthog_organization"."id")
  WHERE "posthog_organizationmembership"."user_id" = 2
  '''
# ---
# name: TestSessionRecordings.test_listing_recordings_is_not_nplus1_for_persons.52
  '''
  SELECT "posthog_grouptypemapping"."id",
         "posthog_grouptypemapping"."team_id",
         "posthog_grouptypemapping"."group_type",
         "posthog_grouptypemapping"."group_type_index",
         "posthog_grouptypemapping"."name_singular",
         "posthog_grouptypemapping"."name_plural"
  FROM "posthog_grouptypemapping"
  WHERE "posthog_grouptypemapping"."team_id" = 2
  '''
# ---
# name: TestSessionRecordings.test_listing_recordings_is_not_nplus1_for_persons.53
  '''
  SELECT "posthog_datawarehousesavedquery"."created_by_id",
         "posthog_datawarehousesavedquery"."created_at",
         "posthog_datawarehousesavedquery"."deleted",
         "posthog_datawarehousesavedquery"."deleted_at",
         "posthog_datawarehousesavedquery"."id",
         "posthog_datawarehousesavedquery"."name",
         "posthog_datawarehousesavedquery"."team_id",
         "posthog_datawarehousesavedquery"."columns",
         "posthog_datawarehousesavedquery"."external_tables",
         "posthog_datawarehousesavedquery"."query",
         "posthog_datawarehousesavedquery"."status",
         "posthog_datawarehousesavedquery"."last_run_at",
         "posthog_datawarehousesavedquery"."table_id"
  FROM "posthog_datawarehousesavedquery"
  WHERE ("posthog_datawarehousesavedquery"."team_id" = 2
         AND NOT ("posthog_datawarehousesavedquery"."deleted"
                  AND "posthog_datawarehousesavedquery"."deleted" IS NOT NULL))
  '''
# ---
# name: TestSessionRecordings.test_listing_recordings_is_not_nplus1_for_persons.54
  '''
  SELECT "posthog_datawarehousetable"."created_by_id",
         "posthog_datawarehousetable"."created_at",
         "posthog_datawarehousetable"."updated_at",
         "posthog_datawarehousetable"."deleted",
         "posthog_datawarehousetable"."deleted_at",
         "posthog_datawarehousetable"."id",
         "posthog_datawarehousetable"."name",
         "posthog_datawarehousetable"."format",
         "posthog_datawarehousetable"."team_id",
         "posthog_datawarehousetable"."url_pattern",
         "posthog_datawarehousetable"."credential_id",
         "posthog_datawarehousetable"."external_data_source_id",
         "posthog_datawarehousetable"."columns",
         "posthog_datawarehousetable"."row_count",
         "posthog_user"."id",
         "posthog_user"."password",
         "posthog_user"."last_login",
         "posthog_user"."first_name",
         "posthog_user"."last_name",
         "posthog_user"."is_staff",
         "posthog_user"."date_joined",
         "posthog_user"."uuid",
         "posthog_user"."current_organization_id",
         "posthog_user"."current_team_id",
         "posthog_user"."email",
         "posthog_user"."pending_email",
         "posthog_user"."temporary_token",
         "posthog_user"."distinct_id",
         "posthog_user"."is_email_verified",
         "posthog_user"."requested_password_reset_at",
         "posthog_user"."has_seen_product_intro_for",
         "posthog_user"."strapi_id",
         "posthog_user"."is_active",
         "posthog_user"."theme_mode",
         "posthog_user"."partial_notification_settings",
         "posthog_user"."anonymize_data",
         "posthog_user"."toolbar_mode",
         "posthog_user"."hedgehog_config",
         "posthog_user"."events_column_config",
         "posthog_user"."email_opt_in",
         "posthog_datawarehousecredential"."created_by_id",
         "posthog_datawarehousecredential"."created_at",
         "posthog_datawarehousecredential"."id",
         "posthog_datawarehousecredential"."access_key",
         "posthog_datawarehousecredential"."access_secret",
         "posthog_datawarehousecredential"."team_id",
         "posthog_externaldatasource"."created_by_id",
         "posthog_externaldatasource"."created_at",
         "posthog_externaldatasource"."updated_at",
         "posthog_externaldatasource"."deleted",
         "posthog_externaldatasource"."deleted_at",
         "posthog_externaldatasource"."id",
         "posthog_externaldatasource"."source_id",
         "posthog_externaldatasource"."connection_id",
         "posthog_externaldatasource"."destination_id",
         "posthog_externaldatasource"."team_id",
         "posthog_externaldatasource"."sync_frequency",
         "posthog_externaldatasource"."status",
         "posthog_externaldatasource"."source_type",
         "posthog_externaldatasource"."job_inputs",
         "posthog_externaldatasource"."are_tables_created",
         "posthog_externaldatasource"."prefix"
  FROM "posthog_datawarehousetable"
  LEFT OUTER JOIN "posthog_user" ON ("posthog_datawarehousetable"."created_by_id" = "posthog_user"."id")
  LEFT OUTER JOIN "posthog_datawarehousecredential" ON ("posthog_datawarehousetable"."credential_id" = "posthog_datawarehousecredential"."id")
  LEFT OUTER JOIN "posthog_externaldatasource" ON ("posthog_datawarehousetable"."external_data_source_id" = "posthog_externaldatasource"."id")
  WHERE ("posthog_datawarehousetable"."team_id" = 2
         AND NOT ("posthog_datawarehousetable"."deleted"
                  AND "posthog_datawarehousetable"."deleted" IS NOT NULL))
  '''
# ---
# name: TestSessionRecordings.test_listing_recordings_is_not_nplus1_for_persons.55
  '''
  SELECT "posthog_datawarehousejoin"."created_by_id",
         "posthog_datawarehousejoin"."created_at",
         "posthog_datawarehousejoin"."deleted",
         "posthog_datawarehousejoin"."deleted_at",
         "posthog_datawarehousejoin"."id",
         "posthog_datawarehousejoin"."team_id",
         "posthog_datawarehousejoin"."source_table_name",
         "posthog_datawarehousejoin"."source_table_key",
         "posthog_datawarehousejoin"."joining_table_name",
         "posthog_datawarehousejoin"."joining_table_key",
         "posthog_datawarehousejoin"."field_name"
  FROM "posthog_datawarehousejoin"
  WHERE ("posthog_datawarehousejoin"."team_id" = 2
         AND NOT ("posthog_datawarehousejoin"."deleted"
                  AND "posthog_datawarehousejoin"."deleted" IS NOT NULL))
  '''
# ---
# name: TestSessionRecordings.test_listing_recordings_is_not_nplus1_for_persons.56
  '''
  SELECT "posthog_grouptypemapping"."id",
         "posthog_grouptypemapping"."team_id",
         "posthog_grouptypemapping"."group_type",
         "posthog_grouptypemapping"."group_type_index",
         "posthog_grouptypemapping"."name_singular",
         "posthog_grouptypemapping"."name_plural"
  FROM "posthog_grouptypemapping"
  WHERE "posthog_grouptypemapping"."team_id" = 2
  '''
# ---
# name: TestSessionRecordings.test_listing_recordings_is_not_nplus1_for_persons.57
  '''
  SELECT "posthog_datawarehousesavedquery"."created_by_id",
         "posthog_datawarehousesavedquery"."created_at",
         "posthog_datawarehousesavedquery"."deleted",
         "posthog_datawarehousesavedquery"."deleted_at",
         "posthog_datawarehousesavedquery"."id",
         "posthog_datawarehousesavedquery"."name",
         "posthog_datawarehousesavedquery"."team_id",
         "posthog_datawarehousesavedquery"."columns",
         "posthog_datawarehousesavedquery"."external_tables",
         "posthog_datawarehousesavedquery"."query",
         "posthog_datawarehousesavedquery"."status",
         "posthog_datawarehousesavedquery"."last_run_at",
         "posthog_datawarehousesavedquery"."table_id"
  FROM "posthog_datawarehousesavedquery"
  WHERE ("posthog_datawarehousesavedquery"."team_id" = 2
         AND NOT ("posthog_datawarehousesavedquery"."deleted"
                  AND "posthog_datawarehousesavedquery"."deleted" IS NOT NULL))
  '''
# ---
# name: TestSessionRecordings.test_listing_recordings_is_not_nplus1_for_persons.58
  '''
  SELECT "posthog_datawarehousetable"."created_by_id",
         "posthog_datawarehousetable"."created_at",
         "posthog_datawarehousetable"."updated_at",
         "posthog_datawarehousetable"."deleted",
         "posthog_datawarehousetable"."deleted_at",
         "posthog_datawarehousetable"."id",
         "posthog_datawarehousetable"."name",
         "posthog_datawarehousetable"."format",
         "posthog_datawarehousetable"."team_id",
         "posthog_datawarehousetable"."url_pattern",
         "posthog_datawarehousetable"."credential_id",
         "posthog_datawarehousetable"."external_data_source_id",
         "posthog_datawarehousetable"."columns",
         "posthog_datawarehousetable"."row_count",
         "posthog_user"."id",
         "posthog_user"."password",
         "posthog_user"."last_login",
         "posthog_user"."first_name",
         "posthog_user"."last_name",
         "posthog_user"."is_staff",
         "posthog_user"."date_joined",
         "posthog_user"."uuid",
         "posthog_user"."current_organization_id",
         "posthog_user"."current_team_id",
         "posthog_user"."email",
         "posthog_user"."pending_email",
         "posthog_user"."temporary_token",
         "posthog_user"."distinct_id",
         "posthog_user"."is_email_verified",
         "posthog_user"."requested_password_reset_at",
         "posthog_user"."has_seen_product_intro_for",
         "posthog_user"."strapi_id",
         "posthog_user"."is_active",
         "posthog_user"."theme_mode",
         "posthog_user"."partial_notification_settings",
         "posthog_user"."anonymize_data",
         "posthog_user"."toolbar_mode",
         "posthog_user"."hedgehog_config",
         "posthog_user"."events_column_config",
         "posthog_user"."email_opt_in",
         "posthog_datawarehousecredential"."created_by_id",
         "posthog_datawarehousecredential"."created_at",
         "posthog_datawarehousecredential"."id",
         "posthog_datawarehousecredential"."access_key",
         "posthog_datawarehousecredential"."access_secret",
         "posthog_datawarehousecredential"."team_id",
         "posthog_externaldatasource"."created_by_id",
         "posthog_externaldatasource"."created_at",
         "posthog_externaldatasource"."updated_at",
         "posthog_externaldatasource"."deleted",
         "posthog_externaldatasource"."deleted_at",
         "posthog_externaldatasource"."id",
         "posthog_externaldatasource"."source_id",
         "posthog_externaldatasource"."connection_id",
         "posthog_externaldatasource"."destination_id",
         "posthog_externaldatasource"."team_id",
         "posthog_externaldatasource"."sync_frequency",
         "posthog_externaldatasource"."status",
         "posthog_externaldatasource"."source_type",
         "posthog_externaldatasource"."job_inputs",
         "posthog_externaldatasource"."are_tables_created",
         "posthog_externaldatasource"."prefix"
  FROM "posthog_datawarehousetable"
  LEFT OUTER JOIN "posthog_user" ON ("posthog_datawarehousetable"."created_by_id" = "posthog_user"."id")
  LEFT OUTER JOIN "posthog_datawarehousecredential" ON ("posthog_datawarehousetable"."credential_id" = "posthog_datawarehousecredential"."id")
  LEFT OUTER JOIN "posthog_externaldatasource" ON ("posthog_datawarehousetable"."external_data_source_id" = "posthog_externaldatasource"."id")
  WHERE ("posthog_datawarehousetable"."team_id" = 2
         AND NOT ("posthog_datawarehousetable"."deleted"
                  AND "posthog_datawarehousetable"."deleted" IS NOT NULL))
  '''
# ---
# name: TestSessionRecordings.test_listing_recordings_is_not_nplus1_for_persons.59
  '''
  SELECT "posthog_datawarehousejoin"."created_by_id",
         "posthog_datawarehousejoin"."created_at",
         "posthog_datawarehousejoin"."deleted",
         "posthog_datawarehousejoin"."deleted_at",
         "posthog_datawarehousejoin"."id",
         "posthog_datawarehousejoin"."team_id",
         "posthog_datawarehousejoin"."source_table_name",
         "posthog_datawarehousejoin"."source_table_key",
         "posthog_datawarehousejoin"."joining_table_name",
         "posthog_datawarehousejoin"."joining_table_key",
         "posthog_datawarehousejoin"."field_name"
  FROM "posthog_datawarehousejoin"
  WHERE ("posthog_datawarehousejoin"."team_id" = 2
         AND NOT ("posthog_datawarehousejoin"."deleted"
                  AND "posthog_datawarehousejoin"."deleted" IS NOT NULL))
  '''
# ---
# name: TestSessionRecordings.test_listing_recordings_is_not_nplus1_for_persons.6
  '''
  SELECT "posthog_datawarehousejoin"."created_by_id",
         "posthog_datawarehousejoin"."created_at",
         "posthog_datawarehousejoin"."deleted",
         "posthog_datawarehousejoin"."deleted_at",
         "posthog_datawarehousejoin"."id",
         "posthog_datawarehousejoin"."team_id",
         "posthog_datawarehousejoin"."source_table_name",
         "posthog_datawarehousejoin"."source_table_key",
         "posthog_datawarehousejoin"."joining_table_name",
         "posthog_datawarehousejoin"."joining_table_key",
         "posthog_datawarehousejoin"."field_name"
  FROM "posthog_datawarehousejoin"
  WHERE ("posthog_datawarehousejoin"."team_id" = 2
         AND NOT ("posthog_datawarehousejoin"."deleted"
                  AND "posthog_datawarehousejoin"."deleted" IS NOT NULL))
  '''
# ---
# name: TestSessionRecordings.test_listing_recordings_is_not_nplus1_for_persons.60
  '''
  SELECT "posthog_sessionrecording"."id",
         "posthog_sessionrecording"."session_id",
         "posthog_sessionrecording"."team_id",
         "posthog_sessionrecording"."created_at",
         "posthog_sessionrecording"."deleted",
         "posthog_sessionrecording"."object_storage_path",
         "posthog_sessionrecording"."distinct_id",
         "posthog_sessionrecording"."duration",
         "posthog_sessionrecording"."active_seconds",
         "posthog_sessionrecording"."inactive_seconds",
         "posthog_sessionrecording"."start_time",
         "posthog_sessionrecording"."end_time",
         "posthog_sessionrecording"."click_count",
         "posthog_sessionrecording"."keypress_count",
         "posthog_sessionrecording"."mouse_activity_count",
         "posthog_sessionrecording"."console_log_count",
         "posthog_sessionrecording"."console_warn_count",
         "posthog_sessionrecording"."console_error_count",
         "posthog_sessionrecording"."start_url",
         "posthog_sessionrecording"."storage_version"
  FROM "posthog_sessionrecording"
  WHERE ("posthog_sessionrecording"."session_id" IN ('1',
                                                     '2',
                                                     '3')
         AND "posthog_sessionrecording"."team_id" = 2)
  '''
# ---
# name: TestSessionRecordings.test_listing_recordings_is_not_nplus1_for_persons.61
  '''
  SELECT "posthog_sessionrecordingviewed"."session_id"
  FROM "posthog_sessionrecordingviewed"
  WHERE ("posthog_sessionrecordingviewed"."team_id" = 2
         AND "posthog_sessionrecordingviewed"."user_id" = 2)
  '''
# ---
# name: TestSessionRecordings.test_listing_recordings_is_not_nplus1_for_persons.62
  '''
  SELECT "posthog_persondistinctid"."id",
         "posthog_persondistinctid"."team_id",
         "posthog_persondistinctid"."person_id",
         "posthog_persondistinctid"."distinct_id",
         "posthog_persondistinctid"."version",
         "posthog_person"."id",
         "posthog_person"."created_at",
         "posthog_person"."properties_last_updated_at",
         "posthog_person"."properties_last_operation",
         "posthog_person"."team_id",
         "posthog_person"."properties",
         "posthog_person"."is_user_id",
         "posthog_person"."is_identified",
         "posthog_person"."uuid",
         "posthog_person"."version"
  FROM "posthog_persondistinctid"
  INNER JOIN "posthog_person" ON ("posthog_persondistinctid"."person_id" = "posthog_person"."id")
  WHERE ("posthog_persondistinctid"."distinct_id" IN ('user1',
                                                      'user2',
                                                      'user3')
         AND "posthog_persondistinctid"."team_id" = 2)
  '''
# ---
# name: TestSessionRecordings.test_listing_recordings_is_not_nplus1_for_persons.63
  '''
  SELECT "posthog_team"."id",
         "posthog_team"."uuid",
         "posthog_team"."organization_id",
         "posthog_team"."project_id",
         "posthog_team"."api_token",
         "posthog_team"."app_urls",
         "posthog_team"."name",
         "posthog_team"."slack_incoming_webhook",
         "posthog_team"."created_at",
         "posthog_team"."updated_at",
         "posthog_team"."anonymize_ips",
         "posthog_team"."completed_snippet_onboarding",
         "posthog_team"."has_completed_onboarding_for",
         "posthog_team"."ingested_event",
         "posthog_team"."autocapture_opt_out",
         "posthog_team"."autocapture_web_vitals_opt_in",
         "posthog_team"."autocapture_web_vitals_allowed_metrics",
         "posthog_team"."autocapture_exceptions_opt_in",
         "posthog_team"."autocapture_exceptions_errors_to_ignore",
         "posthog_team"."session_recording_opt_in",
         "posthog_team"."session_recording_sample_rate",
         "posthog_team"."session_recording_minimum_duration_milliseconds",
         "posthog_team"."session_recording_linked_flag",
         "posthog_team"."session_recording_network_payload_capture_config",
         "posthog_team"."session_recording_url_trigger_config",
         "posthog_team"."session_replay_config",
         "posthog_team"."survey_config",
         "posthog_team"."capture_console_log_opt_in",
         "posthog_team"."capture_performance_opt_in",
         "posthog_team"."surveys_opt_in",
         "posthog_team"."heatmaps_opt_in",
         "posthog_team"."session_recording_version",
         "posthog_team"."signup_token",
         "posthog_team"."is_demo",
         "posthog_team"."access_control",
         "posthog_team"."week_start_day",
         "posthog_team"."inject_web_apps",
         "posthog_team"."test_account_filters",
         "posthog_team"."test_account_filters_default_checked",
         "posthog_team"."path_cleaning_filters",
         "posthog_team"."timezone",
         "posthog_team"."data_attributes",
         "posthog_team"."person_display_name_properties",
         "posthog_team"."live_events_columns",
         "posthog_team"."recording_domains",
         "posthog_team"."primary_dashboard_id",
         "posthog_team"."extra_settings",
         "posthog_team"."modifiers",
         "posthog_team"."correlation_config",
         "posthog_team"."session_recording_retention_period_days",
         "posthog_team"."plugins_opt_in",
         "posthog_team"."opt_out_capture",
         "posthog_team"."event_names",
         "posthog_team"."event_names_with_usage",
         "posthog_team"."event_properties",
         "posthog_team"."event_properties_with_usage",
         "posthog_team"."event_properties_numerical",
         "posthog_team"."external_data_workspace_id",
         "posthog_team"."external_data_workspace_last_synced_at"
  FROM "posthog_team"
  WHERE "posthog_team"."id" = 2
  LIMIT 21
  '''
# ---
# name: TestSessionRecordings.test_listing_recordings_is_not_nplus1_for_persons.64
  '''
  SELECT "posthog_person"."id",
         "posthog_person"."created_at",
         "posthog_person"."properties_last_updated_at",
         "posthog_person"."properties_last_operation",
         "posthog_person"."team_id",
         "posthog_person"."properties",
         "posthog_person"."is_user_id",
         "posthog_person"."is_identified",
         "posthog_person"."uuid",
         "posthog_person"."version"
  FROM "posthog_person"
  INNER JOIN "posthog_persondistinctid" ON ("posthog_person"."id" = "posthog_persondistinctid"."person_id")
  WHERE ("posthog_persondistinctid"."distinct_id" = 'user4'
         AND "posthog_persondistinctid"."team_id" = 2)
  LIMIT 21
  '''
# ---
# name: TestSessionRecordings.test_listing_recordings_is_not_nplus1_for_persons.65
  '''
  SELECT "posthog_person"."id",
         "posthog_person"."created_at",
         "posthog_person"."properties_last_updated_at",
         "posthog_person"."properties_last_operation",
         "posthog_person"."team_id",
         "posthog_person"."properties",
         "posthog_person"."is_user_id",
         "posthog_person"."is_identified",
         "posthog_person"."uuid",
         "posthog_person"."version"
  FROM "posthog_person"
  INNER JOIN "posthog_persondistinctid" ON ("posthog_person"."id" = "posthog_persondistinctid"."person_id")
  WHERE ("posthog_persondistinctid"."distinct_id" = 'user4'
         AND "posthog_persondistinctid"."team_id" = 2)
  LIMIT 21
  '''
# ---
# name: TestSessionRecordings.test_listing_recordings_is_not_nplus1_for_persons.66
  '''
  SELECT "posthog_user"."id",
         "posthog_user"."password",
         "posthog_user"."last_login",
         "posthog_user"."first_name",
         "posthog_user"."last_name",
         "posthog_user"."is_staff",
         "posthog_user"."date_joined",
         "posthog_user"."uuid",
         "posthog_user"."current_organization_id",
         "posthog_user"."current_team_id",
         "posthog_user"."email",
         "posthog_user"."pending_email",
         "posthog_user"."temporary_token",
         "posthog_user"."distinct_id",
         "posthog_user"."is_email_verified",
         "posthog_user"."has_seen_product_intro_for",
         "posthog_user"."strapi_id",
         "posthog_user"."is_active",
         "posthog_user"."theme_mode",
         "posthog_user"."partial_notification_settings",
         "posthog_user"."anonymize_data",
         "posthog_user"."toolbar_mode",
         "posthog_user"."hedgehog_config",
         "posthog_user"."events_column_config",
         "posthog_user"."email_opt_in"
  FROM "posthog_user"
  WHERE "posthog_user"."id" = 2
  LIMIT 21
  '''
# ---
# name: TestSessionRecordings.test_listing_recordings_is_not_nplus1_for_persons.67
  '''
  SELECT "posthog_team"."id",
         "posthog_team"."uuid",
         "posthog_team"."organization_id",
         "posthog_team"."project_id",
         "posthog_team"."api_token",
         "posthog_team"."app_urls",
         "posthog_team"."name",
         "posthog_team"."slack_incoming_webhook",
         "posthog_team"."created_at",
         "posthog_team"."updated_at",
         "posthog_team"."anonymize_ips",
         "posthog_team"."completed_snippet_onboarding",
         "posthog_team"."has_completed_onboarding_for",
         "posthog_team"."ingested_event",
         "posthog_team"."autocapture_opt_out",
         "posthog_team"."autocapture_web_vitals_opt_in",
         "posthog_team"."autocapture_web_vitals_allowed_metrics",
         "posthog_team"."autocapture_exceptions_opt_in",
         "posthog_team"."autocapture_exceptions_errors_to_ignore",
         "posthog_team"."session_recording_opt_in",
         "posthog_team"."session_recording_sample_rate",
         "posthog_team"."session_recording_minimum_duration_milliseconds",
         "posthog_team"."session_recording_linked_flag",
         "posthog_team"."session_recording_network_payload_capture_config",
         "posthog_team"."session_recording_url_trigger_config",
         "posthog_team"."session_replay_config",
         "posthog_team"."survey_config",
         "posthog_team"."capture_console_log_opt_in",
         "posthog_team"."capture_performance_opt_in",
         "posthog_team"."surveys_opt_in",
         "posthog_team"."heatmaps_opt_in",
         "posthog_team"."session_recording_version",
         "posthog_team"."signup_token",
         "posthog_team"."is_demo",
         "posthog_team"."access_control",
         "posthog_team"."week_start_day",
         "posthog_team"."inject_web_apps",
         "posthog_team"."test_account_filters",
         "posthog_team"."test_account_filters_default_checked",
         "posthog_team"."path_cleaning_filters",
         "posthog_team"."timezone",
         "posthog_team"."data_attributes",
         "posthog_team"."person_display_name_properties",
         "posthog_team"."live_events_columns",
         "posthog_team"."recording_domains",
         "posthog_team"."primary_dashboard_id",
         "posthog_team"."extra_settings",
         "posthog_team"."modifiers",
         "posthog_team"."correlation_config",
         "posthog_team"."session_recording_retention_period_days",
         "posthog_team"."external_data_workspace_id",
         "posthog_team"."external_data_workspace_last_synced_at"
  FROM "posthog_team"
  WHERE "posthog_team"."id" = 2
  LIMIT 21
  '''
# ---
# name: TestSessionRecordings.test_listing_recordings_is_not_nplus1_for_persons.68
  '''
  SELECT "posthog_organizationmembership"."id",
         "posthog_organizationmembership"."organization_id",
         "posthog_organizationmembership"."user_id",
         "posthog_organizationmembership"."level",
         "posthog_organizationmembership"."joined_at",
         "posthog_organizationmembership"."updated_at",
         "posthog_organization"."id",
         "posthog_organization"."name",
         "posthog_organization"."slug",
         "posthog_organization"."logo_media_id",
         "posthog_organization"."created_at",
         "posthog_organization"."updated_at",
         "posthog_organization"."plugins_access_level",
         "posthog_organization"."for_internal_metrics",
         "posthog_organization"."is_member_join_email_enabled",
         "posthog_organization"."enforce_2fa",
         "posthog_organization"."is_hipaa",
         "posthog_organization"."customer_id",
         "posthog_organization"."available_product_features",
         "posthog_organization"."usage",
         "posthog_organization"."never_drop_data",
         "posthog_organization"."customer_trust_scores",
         "posthog_organization"."setup_section_2_completed",
         "posthog_organization"."personalization",
         "posthog_organization"."domain_whitelist"
  FROM "posthog_organizationmembership"
  INNER JOIN "posthog_organization" ON ("posthog_organizationmembership"."organization_id" = "posthog_organization"."id")
  WHERE "posthog_organizationmembership"."user_id" = 2
  '''
# ---
# name: TestSessionRecordings.test_listing_recordings_is_not_nplus1_for_persons.69
  '''
  SELECT "posthog_grouptypemapping"."id",
         "posthog_grouptypemapping"."team_id",
         "posthog_grouptypemapping"."group_type",
         "posthog_grouptypemapping"."group_type_index",
         "posthog_grouptypemapping"."name_singular",
         "posthog_grouptypemapping"."name_plural"
  FROM "posthog_grouptypemapping"
  WHERE "posthog_grouptypemapping"."team_id" = 2
  '''
# ---
# name: TestSessionRecordings.test_listing_recordings_is_not_nplus1_for_persons.7
  '''
  SELECT "posthog_grouptypemapping"."id",
         "posthog_grouptypemapping"."team_id",
         "posthog_grouptypemapping"."group_type",
         "posthog_grouptypemapping"."group_type_index",
         "posthog_grouptypemapping"."name_singular",
         "posthog_grouptypemapping"."name_plural"
  FROM "posthog_grouptypemapping"
  WHERE "posthog_grouptypemapping"."team_id" = 2
  '''
# ---
# name: TestSessionRecordings.test_listing_recordings_is_not_nplus1_for_persons.70
  '''
  SELECT "posthog_datawarehousesavedquery"."created_by_id",
         "posthog_datawarehousesavedquery"."created_at",
         "posthog_datawarehousesavedquery"."deleted",
         "posthog_datawarehousesavedquery"."deleted_at",
         "posthog_datawarehousesavedquery"."id",
         "posthog_datawarehousesavedquery"."name",
         "posthog_datawarehousesavedquery"."team_id",
         "posthog_datawarehousesavedquery"."columns",
         "posthog_datawarehousesavedquery"."external_tables",
         "posthog_datawarehousesavedquery"."query",
         "posthog_datawarehousesavedquery"."status",
         "posthog_datawarehousesavedquery"."last_run_at",
         "posthog_datawarehousesavedquery"."table_id"
  FROM "posthog_datawarehousesavedquery"
  WHERE ("posthog_datawarehousesavedquery"."team_id" = 2
         AND NOT ("posthog_datawarehousesavedquery"."deleted"
                  AND "posthog_datawarehousesavedquery"."deleted" IS NOT NULL))
  '''
# ---
# name: TestSessionRecordings.test_listing_recordings_is_not_nplus1_for_persons.71
  '''
  SELECT "posthog_datawarehousetable"."created_by_id",
         "posthog_datawarehousetable"."created_at",
         "posthog_datawarehousetable"."updated_at",
         "posthog_datawarehousetable"."deleted",
         "posthog_datawarehousetable"."deleted_at",
         "posthog_datawarehousetable"."id",
         "posthog_datawarehousetable"."name",
         "posthog_datawarehousetable"."format",
         "posthog_datawarehousetable"."team_id",
         "posthog_datawarehousetable"."url_pattern",
         "posthog_datawarehousetable"."credential_id",
         "posthog_datawarehousetable"."external_data_source_id",
         "posthog_datawarehousetable"."columns",
         "posthog_datawarehousetable"."row_count",
         "posthog_user"."id",
         "posthog_user"."password",
         "posthog_user"."last_login",
         "posthog_user"."first_name",
         "posthog_user"."last_name",
         "posthog_user"."is_staff",
         "posthog_user"."date_joined",
         "posthog_user"."uuid",
         "posthog_user"."current_organization_id",
         "posthog_user"."current_team_id",
         "posthog_user"."email",
         "posthog_user"."pending_email",
         "posthog_user"."temporary_token",
         "posthog_user"."distinct_id",
         "posthog_user"."is_email_verified",
         "posthog_user"."requested_password_reset_at",
         "posthog_user"."has_seen_product_intro_for",
         "posthog_user"."strapi_id",
         "posthog_user"."is_active",
         "posthog_user"."theme_mode",
         "posthog_user"."partial_notification_settings",
         "posthog_user"."anonymize_data",
         "posthog_user"."toolbar_mode",
         "posthog_user"."hedgehog_config",
         "posthog_user"."events_column_config",
         "posthog_user"."email_opt_in",
         "posthog_datawarehousecredential"."created_by_id",
         "posthog_datawarehousecredential"."created_at",
         "posthog_datawarehousecredential"."id",
         "posthog_datawarehousecredential"."access_key",
         "posthog_datawarehousecredential"."access_secret",
         "posthog_datawarehousecredential"."team_id",
         "posthog_externaldatasource"."created_by_id",
         "posthog_externaldatasource"."created_at",
         "posthog_externaldatasource"."updated_at",
         "posthog_externaldatasource"."deleted",
         "posthog_externaldatasource"."deleted_at",
         "posthog_externaldatasource"."id",
         "posthog_externaldatasource"."source_id",
         "posthog_externaldatasource"."connection_id",
         "posthog_externaldatasource"."destination_id",
         "posthog_externaldatasource"."team_id",
         "posthog_externaldatasource"."sync_frequency",
         "posthog_externaldatasource"."status",
         "posthog_externaldatasource"."source_type",
         "posthog_externaldatasource"."job_inputs",
         "posthog_externaldatasource"."are_tables_created",
         "posthog_externaldatasource"."prefix"
  FROM "posthog_datawarehousetable"
  LEFT OUTER JOIN "posthog_user" ON ("posthog_datawarehousetable"."created_by_id" = "posthog_user"."id")
  LEFT OUTER JOIN "posthog_datawarehousecredential" ON ("posthog_datawarehousetable"."credential_id" = "posthog_datawarehousecredential"."id")
  LEFT OUTER JOIN "posthog_externaldatasource" ON ("posthog_datawarehousetable"."external_data_source_id" = "posthog_externaldatasource"."id")
  WHERE ("posthog_datawarehousetable"."team_id" = 2
         AND NOT ("posthog_datawarehousetable"."deleted"
                  AND "posthog_datawarehousetable"."deleted" IS NOT NULL))
  '''
# ---
# name: TestSessionRecordings.test_listing_recordings_is_not_nplus1_for_persons.72
  '''
  SELECT "posthog_datawarehousejoin"."created_by_id",
         "posthog_datawarehousejoin"."created_at",
         "posthog_datawarehousejoin"."deleted",
         "posthog_datawarehousejoin"."deleted_at",
         "posthog_datawarehousejoin"."id",
         "posthog_datawarehousejoin"."team_id",
         "posthog_datawarehousejoin"."source_table_name",
         "posthog_datawarehousejoin"."source_table_key",
         "posthog_datawarehousejoin"."joining_table_name",
         "posthog_datawarehousejoin"."joining_table_key",
         "posthog_datawarehousejoin"."field_name"
  FROM "posthog_datawarehousejoin"
  WHERE ("posthog_datawarehousejoin"."team_id" = 2
         AND NOT ("posthog_datawarehousejoin"."deleted"
                  AND "posthog_datawarehousejoin"."deleted" IS NOT NULL))
  '''
# ---
# name: TestSessionRecordings.test_listing_recordings_is_not_nplus1_for_persons.73
  '''
  SELECT "posthog_grouptypemapping"."id",
         "posthog_grouptypemapping"."team_id",
         "posthog_grouptypemapping"."group_type",
         "posthog_grouptypemapping"."group_type_index",
         "posthog_grouptypemapping"."name_singular",
         "posthog_grouptypemapping"."name_plural"
  FROM "posthog_grouptypemapping"
  WHERE "posthog_grouptypemapping"."team_id" = 2
  '''
# ---
# name: TestSessionRecordings.test_listing_recordings_is_not_nplus1_for_persons.74
  '''
  SELECT "posthog_datawarehousesavedquery"."created_by_id",
         "posthog_datawarehousesavedquery"."created_at",
         "posthog_datawarehousesavedquery"."deleted",
         "posthog_datawarehousesavedquery"."deleted_at",
         "posthog_datawarehousesavedquery"."id",
         "posthog_datawarehousesavedquery"."name",
         "posthog_datawarehousesavedquery"."team_id",
         "posthog_datawarehousesavedquery"."columns",
         "posthog_datawarehousesavedquery"."external_tables",
         "posthog_datawarehousesavedquery"."query",
         "posthog_datawarehousesavedquery"."status",
         "posthog_datawarehousesavedquery"."last_run_at",
         "posthog_datawarehousesavedquery"."table_id"
  FROM "posthog_datawarehousesavedquery"
  WHERE ("posthog_datawarehousesavedquery"."team_id" = 2
         AND NOT ("posthog_datawarehousesavedquery"."deleted"
                  AND "posthog_datawarehousesavedquery"."deleted" IS NOT NULL))
  '''
# ---
# name: TestSessionRecordings.test_listing_recordings_is_not_nplus1_for_persons.75
  '''
  SELECT "posthog_datawarehousetable"."created_by_id",
         "posthog_datawarehousetable"."created_at",
         "posthog_datawarehousetable"."updated_at",
         "posthog_datawarehousetable"."deleted",
         "posthog_datawarehousetable"."deleted_at",
         "posthog_datawarehousetable"."id",
         "posthog_datawarehousetable"."name",
         "posthog_datawarehousetable"."format",
         "posthog_datawarehousetable"."team_id",
         "posthog_datawarehousetable"."url_pattern",
         "posthog_datawarehousetable"."credential_id",
         "posthog_datawarehousetable"."external_data_source_id",
         "posthog_datawarehousetable"."columns",
         "posthog_datawarehousetable"."row_count",
         "posthog_user"."id",
         "posthog_user"."password",
         "posthog_user"."last_login",
         "posthog_user"."first_name",
         "posthog_user"."last_name",
         "posthog_user"."is_staff",
         "posthog_user"."date_joined",
         "posthog_user"."uuid",
         "posthog_user"."current_organization_id",
         "posthog_user"."current_team_id",
         "posthog_user"."email",
         "posthog_user"."pending_email",
         "posthog_user"."temporary_token",
         "posthog_user"."distinct_id",
         "posthog_user"."is_email_verified",
         "posthog_user"."requested_password_reset_at",
         "posthog_user"."has_seen_product_intro_for",
         "posthog_user"."strapi_id",
         "posthog_user"."is_active",
         "posthog_user"."theme_mode",
         "posthog_user"."partial_notification_settings",
         "posthog_user"."anonymize_data",
         "posthog_user"."toolbar_mode",
         "posthog_user"."hedgehog_config",
         "posthog_user"."events_column_config",
         "posthog_user"."email_opt_in",
         "posthog_datawarehousecredential"."created_by_id",
         "posthog_datawarehousecredential"."created_at",
         "posthog_datawarehousecredential"."id",
         "posthog_datawarehousecredential"."access_key",
         "posthog_datawarehousecredential"."access_secret",
         "posthog_datawarehousecredential"."team_id",
         "posthog_externaldatasource"."created_by_id",
         "posthog_externaldatasource"."created_at",
         "posthog_externaldatasource"."updated_at",
         "posthog_externaldatasource"."deleted",
         "posthog_externaldatasource"."deleted_at",
         "posthog_externaldatasource"."id",
         "posthog_externaldatasource"."source_id",
         "posthog_externaldatasource"."connection_id",
         "posthog_externaldatasource"."destination_id",
         "posthog_externaldatasource"."team_id",
         "posthog_externaldatasource"."sync_frequency",
         "posthog_externaldatasource"."status",
         "posthog_externaldatasource"."source_type",
         "posthog_externaldatasource"."job_inputs",
         "posthog_externaldatasource"."are_tables_created",
         "posthog_externaldatasource"."prefix"
  FROM "posthog_datawarehousetable"
  LEFT OUTER JOIN "posthog_user" ON ("posthog_datawarehousetable"."created_by_id" = "posthog_user"."id")
  LEFT OUTER JOIN "posthog_datawarehousecredential" ON ("posthog_datawarehousetable"."credential_id" = "posthog_datawarehousecredential"."id")
  LEFT OUTER JOIN "posthog_externaldatasource" ON ("posthog_datawarehousetable"."external_data_source_id" = "posthog_externaldatasource"."id")
  WHERE ("posthog_datawarehousetable"."team_id" = 2
         AND NOT ("posthog_datawarehousetable"."deleted"
                  AND "posthog_datawarehousetable"."deleted" IS NOT NULL))
  '''
# ---
# name: TestSessionRecordings.test_listing_recordings_is_not_nplus1_for_persons.76
  '''
  SELECT "posthog_datawarehousejoin"."created_by_id",
         "posthog_datawarehousejoin"."created_at",
         "posthog_datawarehousejoin"."deleted",
         "posthog_datawarehousejoin"."deleted_at",
         "posthog_datawarehousejoin"."id",
         "posthog_datawarehousejoin"."team_id",
         "posthog_datawarehousejoin"."source_table_name",
         "posthog_datawarehousejoin"."source_table_key",
         "posthog_datawarehousejoin"."joining_table_name",
         "posthog_datawarehousejoin"."joining_table_key",
         "posthog_datawarehousejoin"."field_name"
  FROM "posthog_datawarehousejoin"
  WHERE ("posthog_datawarehousejoin"."team_id" = 2
         AND NOT ("posthog_datawarehousejoin"."deleted"
                  AND "posthog_datawarehousejoin"."deleted" IS NOT NULL))
  '''
# ---
# name: TestSessionRecordings.test_listing_recordings_is_not_nplus1_for_persons.77
  '''
  SELECT "posthog_sessionrecording"."id",
         "posthog_sessionrecording"."session_id",
         "posthog_sessionrecording"."team_id",
         "posthog_sessionrecording"."created_at",
         "posthog_sessionrecording"."deleted",
         "posthog_sessionrecording"."object_storage_path",
         "posthog_sessionrecording"."distinct_id",
         "posthog_sessionrecording"."duration",
         "posthog_sessionrecording"."active_seconds",
         "posthog_sessionrecording"."inactive_seconds",
         "posthog_sessionrecording"."start_time",
         "posthog_sessionrecording"."end_time",
         "posthog_sessionrecording"."click_count",
         "posthog_sessionrecording"."keypress_count",
         "posthog_sessionrecording"."mouse_activity_count",
         "posthog_sessionrecording"."console_log_count",
         "posthog_sessionrecording"."console_warn_count",
         "posthog_sessionrecording"."console_error_count",
         "posthog_sessionrecording"."start_url",
         "posthog_sessionrecording"."storage_version"
  FROM "posthog_sessionrecording"
  WHERE ("posthog_sessionrecording"."session_id" IN ('1',
                                                     '2',
                                                     '3',
                                                     '4')
         AND "posthog_sessionrecording"."team_id" = 2)
  '''
# ---
# name: TestSessionRecordings.test_listing_recordings_is_not_nplus1_for_persons.78
  '''
  SELECT "posthog_sessionrecordingviewed"."session_id"
  FROM "posthog_sessionrecordingviewed"
  WHERE ("posthog_sessionrecordingviewed"."team_id" = 2
         AND "posthog_sessionrecordingviewed"."user_id" = 2)
  '''
# ---
# name: TestSessionRecordings.test_listing_recordings_is_not_nplus1_for_persons.79
  '''
  SELECT "posthog_persondistinctid"."id",
         "posthog_persondistinctid"."team_id",
         "posthog_persondistinctid"."person_id",
         "posthog_persondistinctid"."distinct_id",
         "posthog_persondistinctid"."version",
         "posthog_person"."id",
         "posthog_person"."created_at",
         "posthog_person"."properties_last_updated_at",
         "posthog_person"."properties_last_operation",
         "posthog_person"."team_id",
         "posthog_person"."properties",
         "posthog_person"."is_user_id",
         "posthog_person"."is_identified",
         "posthog_person"."uuid",
         "posthog_person"."version"
  FROM "posthog_persondistinctid"
  INNER JOIN "posthog_person" ON ("posthog_persondistinctid"."person_id" = "posthog_person"."id")
  WHERE ("posthog_persondistinctid"."distinct_id" IN ('user1',
                                                      'user2',
                                                      'user3',
                                                      'user4')
         AND "posthog_persondistinctid"."team_id" = 2)
  '''
# ---
# name: TestSessionRecordings.test_listing_recordings_is_not_nplus1_for_persons.8
  '''
  SELECT "posthog_datawarehousesavedquery"."created_by_id",
         "posthog_datawarehousesavedquery"."created_at",
         "posthog_datawarehousesavedquery"."deleted",
         "posthog_datawarehousesavedquery"."deleted_at",
         "posthog_datawarehousesavedquery"."id",
         "posthog_datawarehousesavedquery"."name",
         "posthog_datawarehousesavedquery"."team_id",
         "posthog_datawarehousesavedquery"."columns",
         "posthog_datawarehousesavedquery"."external_tables",
         "posthog_datawarehousesavedquery"."query",
         "posthog_datawarehousesavedquery"."status",
         "posthog_datawarehousesavedquery"."last_run_at",
         "posthog_datawarehousesavedquery"."table_id"
  FROM "posthog_datawarehousesavedquery"
  WHERE ("posthog_datawarehousesavedquery"."team_id" = 2
         AND NOT ("posthog_datawarehousesavedquery"."deleted"
                  AND "posthog_datawarehousesavedquery"."deleted" IS NOT NULL))
  '''
# ---
# name: TestSessionRecordings.test_listing_recordings_is_not_nplus1_for_persons.80
  '''
  SELECT "posthog_team"."id",
         "posthog_team"."uuid",
         "posthog_team"."organization_id",
         "posthog_team"."project_id",
         "posthog_team"."api_token",
         "posthog_team"."app_urls",
         "posthog_team"."name",
         "posthog_team"."slack_incoming_webhook",
         "posthog_team"."created_at",
         "posthog_team"."updated_at",
         "posthog_team"."anonymize_ips",
         "posthog_team"."completed_snippet_onboarding",
         "posthog_team"."has_completed_onboarding_for",
         "posthog_team"."ingested_event",
         "posthog_team"."autocapture_opt_out",
         "posthog_team"."autocapture_web_vitals_opt_in",
         "posthog_team"."autocapture_web_vitals_allowed_metrics",
         "posthog_team"."autocapture_exceptions_opt_in",
         "posthog_team"."autocapture_exceptions_errors_to_ignore",
         "posthog_team"."session_recording_opt_in",
         "posthog_team"."session_recording_sample_rate",
         "posthog_team"."session_recording_minimum_duration_milliseconds",
         "posthog_team"."session_recording_linked_flag",
         "posthog_team"."session_recording_network_payload_capture_config",
         "posthog_team"."session_recording_url_trigger_config",
         "posthog_team"."session_replay_config",
         "posthog_team"."survey_config",
         "posthog_team"."capture_console_log_opt_in",
         "posthog_team"."capture_performance_opt_in",
         "posthog_team"."surveys_opt_in",
         "posthog_team"."heatmaps_opt_in",
         "posthog_team"."session_recording_version",
         "posthog_team"."signup_token",
         "posthog_team"."is_demo",
         "posthog_team"."access_control",
         "posthog_team"."week_start_day",
         "posthog_team"."inject_web_apps",
         "posthog_team"."test_account_filters",
         "posthog_team"."test_account_filters_default_checked",
         "posthog_team"."path_cleaning_filters",
         "posthog_team"."timezone",
         "posthog_team"."data_attributes",
         "posthog_team"."person_display_name_properties",
         "posthog_team"."live_events_columns",
         "posthog_team"."recording_domains",
         "posthog_team"."primary_dashboard_id",
         "posthog_team"."extra_settings",
         "posthog_team"."modifiers",
         "posthog_team"."correlation_config",
         "posthog_team"."session_recording_retention_period_days",
         "posthog_team"."plugins_opt_in",
         "posthog_team"."opt_out_capture",
         "posthog_team"."event_names",
         "posthog_team"."event_names_with_usage",
         "posthog_team"."event_properties",
         "posthog_team"."event_properties_with_usage",
         "posthog_team"."event_properties_numerical",
         "posthog_team"."external_data_workspace_id",
         "posthog_team"."external_data_workspace_last_synced_at"
  FROM "posthog_team"
  WHERE "posthog_team"."id" = 2
  LIMIT 21
  '''
# ---
# name: TestSessionRecordings.test_listing_recordings_is_not_nplus1_for_persons.81
  '''
  SELECT "posthog_person"."id",
         "posthog_person"."created_at",
         "posthog_person"."properties_last_updated_at",
         "posthog_person"."properties_last_operation",
         "posthog_person"."team_id",
         "posthog_person"."properties",
         "posthog_person"."is_user_id",
         "posthog_person"."is_identified",
         "posthog_person"."uuid",
         "posthog_person"."version"
  FROM "posthog_person"
  INNER JOIN "posthog_persondistinctid" ON ("posthog_person"."id" = "posthog_persondistinctid"."person_id")
  WHERE ("posthog_persondistinctid"."distinct_id" = 'user5'
         AND "posthog_persondistinctid"."team_id" = 2)
  LIMIT 21
  '''
# ---
# name: TestSessionRecordings.test_listing_recordings_is_not_nplus1_for_persons.82
  '''
  SELECT "posthog_person"."id",
         "posthog_person"."created_at",
         "posthog_person"."properties_last_updated_at",
         "posthog_person"."properties_last_operation",
         "posthog_person"."team_id",
         "posthog_person"."properties",
         "posthog_person"."is_user_id",
         "posthog_person"."is_identified",
         "posthog_person"."uuid",
         "posthog_person"."version"
  FROM "posthog_person"
  INNER JOIN "posthog_persondistinctid" ON ("posthog_person"."id" = "posthog_persondistinctid"."person_id")
  WHERE ("posthog_persondistinctid"."distinct_id" = 'user5'
         AND "posthog_persondistinctid"."team_id" = 2)
  LIMIT 21
  '''
# ---
# name: TestSessionRecordings.test_listing_recordings_is_not_nplus1_for_persons.83
  '''
  SELECT "posthog_user"."id",
         "posthog_user"."password",
         "posthog_user"."last_login",
         "posthog_user"."first_name",
         "posthog_user"."last_name",
         "posthog_user"."is_staff",
         "posthog_user"."date_joined",
         "posthog_user"."uuid",
         "posthog_user"."current_organization_id",
         "posthog_user"."current_team_id",
         "posthog_user"."email",
         "posthog_user"."pending_email",
         "posthog_user"."temporary_token",
         "posthog_user"."distinct_id",
         "posthog_user"."is_email_verified",
         "posthog_user"."has_seen_product_intro_for",
         "posthog_user"."strapi_id",
         "posthog_user"."is_active",
         "posthog_user"."theme_mode",
         "posthog_user"."partial_notification_settings",
         "posthog_user"."anonymize_data",
         "posthog_user"."toolbar_mode",
         "posthog_user"."hedgehog_config",
         "posthog_user"."events_column_config",
         "posthog_user"."email_opt_in"
  FROM "posthog_user"
  WHERE "posthog_user"."id" = 2
  LIMIT 21
  '''
# ---
# name: TestSessionRecordings.test_listing_recordings_is_not_nplus1_for_persons.84
  '''
  SELECT "posthog_team"."id",
         "posthog_team"."uuid",
         "posthog_team"."organization_id",
         "posthog_team"."project_id",
         "posthog_team"."api_token",
         "posthog_team"."app_urls",
         "posthog_team"."name",
         "posthog_team"."slack_incoming_webhook",
         "posthog_team"."created_at",
         "posthog_team"."updated_at",
         "posthog_team"."anonymize_ips",
         "posthog_team"."completed_snippet_onboarding",
         "posthog_team"."has_completed_onboarding_for",
         "posthog_team"."ingested_event",
         "posthog_team"."autocapture_opt_out",
         "posthog_team"."autocapture_web_vitals_opt_in",
         "posthog_team"."autocapture_web_vitals_allowed_metrics",
         "posthog_team"."autocapture_exceptions_opt_in",
         "posthog_team"."autocapture_exceptions_errors_to_ignore",
         "posthog_team"."session_recording_opt_in",
         "posthog_team"."session_recording_sample_rate",
         "posthog_team"."session_recording_minimum_duration_milliseconds",
         "posthog_team"."session_recording_linked_flag",
         "posthog_team"."session_recording_network_payload_capture_config",
         "posthog_team"."session_recording_url_trigger_config",
         "posthog_team"."session_replay_config",
         "posthog_team"."survey_config",
         "posthog_team"."capture_console_log_opt_in",
         "posthog_team"."capture_performance_opt_in",
         "posthog_team"."surveys_opt_in",
         "posthog_team"."heatmaps_opt_in",
         "posthog_team"."session_recording_version",
         "posthog_team"."signup_token",
         "posthog_team"."is_demo",
         "posthog_team"."access_control",
         "posthog_team"."week_start_day",
         "posthog_team"."inject_web_apps",
         "posthog_team"."test_account_filters",
         "posthog_team"."test_account_filters_default_checked",
         "posthog_team"."path_cleaning_filters",
         "posthog_team"."timezone",
         "posthog_team"."data_attributes",
         "posthog_team"."person_display_name_properties",
         "posthog_team"."live_events_columns",
         "posthog_team"."recording_domains",
         "posthog_team"."primary_dashboard_id",
         "posthog_team"."extra_settings",
         "posthog_team"."modifiers",
         "posthog_team"."correlation_config",
         "posthog_team"."session_recording_retention_period_days",
         "posthog_team"."external_data_workspace_id",
         "posthog_team"."external_data_workspace_last_synced_at"
  FROM "posthog_team"
  WHERE "posthog_team"."id" = 2
  LIMIT 21
  '''
# ---
# name: TestSessionRecordings.test_listing_recordings_is_not_nplus1_for_persons.85
  '''
  SELECT "posthog_organizationmembership"."id",
         "posthog_organizationmembership"."organization_id",
         "posthog_organizationmembership"."user_id",
         "posthog_organizationmembership"."level",
         "posthog_organizationmembership"."joined_at",
         "posthog_organizationmembership"."updated_at",
         "posthog_organization"."id",
         "posthog_organization"."name",
         "posthog_organization"."slug",
         "posthog_organization"."logo_media_id",
         "posthog_organization"."created_at",
         "posthog_organization"."updated_at",
         "posthog_organization"."plugins_access_level",
         "posthog_organization"."for_internal_metrics",
         "posthog_organization"."is_member_join_email_enabled",
         "posthog_organization"."enforce_2fa",
         "posthog_organization"."is_hipaa",
         "posthog_organization"."customer_id",
         "posthog_organization"."available_product_features",
         "posthog_organization"."usage",
         "posthog_organization"."never_drop_data",
         "posthog_organization"."customer_trust_scores",
         "posthog_organization"."setup_section_2_completed",
         "posthog_organization"."personalization",
         "posthog_organization"."domain_whitelist"
  FROM "posthog_organizationmembership"
  INNER JOIN "posthog_organization" ON ("posthog_organizationmembership"."organization_id" = "posthog_organization"."id")
  WHERE "posthog_organizationmembership"."user_id" = 2
  '''
# ---
# name: TestSessionRecordings.test_listing_recordings_is_not_nplus1_for_persons.86
  '''
  SELECT "posthog_grouptypemapping"."id",
         "posthog_grouptypemapping"."team_id",
         "posthog_grouptypemapping"."group_type",
         "posthog_grouptypemapping"."group_type_index",
         "posthog_grouptypemapping"."name_singular",
         "posthog_grouptypemapping"."name_plural"
  FROM "posthog_grouptypemapping"
  WHERE "posthog_grouptypemapping"."team_id" = 2
  '''
# ---
# name: TestSessionRecordings.test_listing_recordings_is_not_nplus1_for_persons.87
  '''
  SELECT "posthog_datawarehousesavedquery"."created_by_id",
         "posthog_datawarehousesavedquery"."created_at",
         "posthog_datawarehousesavedquery"."deleted",
         "posthog_datawarehousesavedquery"."deleted_at",
         "posthog_datawarehousesavedquery"."id",
         "posthog_datawarehousesavedquery"."name",
         "posthog_datawarehousesavedquery"."team_id",
         "posthog_datawarehousesavedquery"."columns",
         "posthog_datawarehousesavedquery"."external_tables",
         "posthog_datawarehousesavedquery"."query",
         "posthog_datawarehousesavedquery"."status",
         "posthog_datawarehousesavedquery"."last_run_at",
         "posthog_datawarehousesavedquery"."table_id"
  FROM "posthog_datawarehousesavedquery"
  WHERE ("posthog_datawarehousesavedquery"."team_id" = 2
         AND NOT ("posthog_datawarehousesavedquery"."deleted"
                  AND "posthog_datawarehousesavedquery"."deleted" IS NOT NULL))
  '''
# ---
# name: TestSessionRecordings.test_listing_recordings_is_not_nplus1_for_persons.88
  '''
  SELECT "posthog_datawarehousetable"."created_by_id",
         "posthog_datawarehousetable"."created_at",
         "posthog_datawarehousetable"."updated_at",
         "posthog_datawarehousetable"."deleted",
         "posthog_datawarehousetable"."deleted_at",
         "posthog_datawarehousetable"."id",
         "posthog_datawarehousetable"."name",
         "posthog_datawarehousetable"."format",
         "posthog_datawarehousetable"."team_id",
         "posthog_datawarehousetable"."url_pattern",
         "posthog_datawarehousetable"."credential_id",
         "posthog_datawarehousetable"."external_data_source_id",
         "posthog_datawarehousetable"."columns",
         "posthog_datawarehousetable"."row_count",
         "posthog_user"."id",
         "posthog_user"."password",
         "posthog_user"."last_login",
         "posthog_user"."first_name",
         "posthog_user"."last_name",
         "posthog_user"."is_staff",
         "posthog_user"."date_joined",
         "posthog_user"."uuid",
         "posthog_user"."current_organization_id",
         "posthog_user"."current_team_id",
         "posthog_user"."email",
         "posthog_user"."pending_email",
         "posthog_user"."temporary_token",
         "posthog_user"."distinct_id",
         "posthog_user"."is_email_verified",
         "posthog_user"."requested_password_reset_at",
         "posthog_user"."has_seen_product_intro_for",
         "posthog_user"."strapi_id",
         "posthog_user"."is_active",
         "posthog_user"."theme_mode",
         "posthog_user"."partial_notification_settings",
         "posthog_user"."anonymize_data",
         "posthog_user"."toolbar_mode",
         "posthog_user"."hedgehog_config",
         "posthog_user"."events_column_config",
         "posthog_user"."email_opt_in",
         "posthog_datawarehousecredential"."created_by_id",
         "posthog_datawarehousecredential"."created_at",
         "posthog_datawarehousecredential"."id",
         "posthog_datawarehousecredential"."access_key",
         "posthog_datawarehousecredential"."access_secret",
         "posthog_datawarehousecredential"."team_id",
         "posthog_externaldatasource"."created_by_id",
         "posthog_externaldatasource"."created_at",
         "posthog_externaldatasource"."updated_at",
         "posthog_externaldatasource"."deleted",
         "posthog_externaldatasource"."deleted_at",
         "posthog_externaldatasource"."id",
         "posthog_externaldatasource"."source_id",
         "posthog_externaldatasource"."connection_id",
         "posthog_externaldatasource"."destination_id",
         "posthog_externaldatasource"."team_id",
         "posthog_externaldatasource"."sync_frequency",
         "posthog_externaldatasource"."status",
         "posthog_externaldatasource"."source_type",
         "posthog_externaldatasource"."job_inputs",
         "posthog_externaldatasource"."are_tables_created",
         "posthog_externaldatasource"."prefix"
  FROM "posthog_datawarehousetable"
  LEFT OUTER JOIN "posthog_user" ON ("posthog_datawarehousetable"."created_by_id" = "posthog_user"."id")
  LEFT OUTER JOIN "posthog_datawarehousecredential" ON ("posthog_datawarehousetable"."credential_id" = "posthog_datawarehousecredential"."id")
  LEFT OUTER JOIN "posthog_externaldatasource" ON ("posthog_datawarehousetable"."external_data_source_id" = "posthog_externaldatasource"."id")
  WHERE ("posthog_datawarehousetable"."team_id" = 2
         AND NOT ("posthog_datawarehousetable"."deleted"
                  AND "posthog_datawarehousetable"."deleted" IS NOT NULL))
  '''
# ---
# name: TestSessionRecordings.test_listing_recordings_is_not_nplus1_for_persons.89
  '''
  SELECT "posthog_datawarehousejoin"."created_by_id",
         "posthog_datawarehousejoin"."created_at",
         "posthog_datawarehousejoin"."deleted",
         "posthog_datawarehousejoin"."deleted_at",
         "posthog_datawarehousejoin"."id",
         "posthog_datawarehousejoin"."team_id",
         "posthog_datawarehousejoin"."source_table_name",
         "posthog_datawarehousejoin"."source_table_key",
         "posthog_datawarehousejoin"."joining_table_name",
         "posthog_datawarehousejoin"."joining_table_key",
         "posthog_datawarehousejoin"."field_name"
  FROM "posthog_datawarehousejoin"
  WHERE ("posthog_datawarehousejoin"."team_id" = 2
         AND NOT ("posthog_datawarehousejoin"."deleted"
                  AND "posthog_datawarehousejoin"."deleted" IS NOT NULL))
  '''
# ---
# name: TestSessionRecordings.test_listing_recordings_is_not_nplus1_for_persons.9
  '''
  SELECT "posthog_datawarehousetable"."created_by_id",
         "posthog_datawarehousetable"."created_at",
         "posthog_datawarehousetable"."updated_at",
         "posthog_datawarehousetable"."deleted",
         "posthog_datawarehousetable"."deleted_at",
         "posthog_datawarehousetable"."id",
         "posthog_datawarehousetable"."name",
         "posthog_datawarehousetable"."format",
         "posthog_datawarehousetable"."team_id",
         "posthog_datawarehousetable"."url_pattern",
         "posthog_datawarehousetable"."credential_id",
         "posthog_datawarehousetable"."external_data_source_id",
         "posthog_datawarehousetable"."columns",
         "posthog_datawarehousetable"."row_count",
         "posthog_user"."id",
         "posthog_user"."password",
         "posthog_user"."last_login",
         "posthog_user"."first_name",
         "posthog_user"."last_name",
         "posthog_user"."is_staff",
         "posthog_user"."date_joined",
         "posthog_user"."uuid",
         "posthog_user"."current_organization_id",
         "posthog_user"."current_team_id",
         "posthog_user"."email",
         "posthog_user"."pending_email",
         "posthog_user"."temporary_token",
         "posthog_user"."distinct_id",
         "posthog_user"."is_email_verified",
         "posthog_user"."requested_password_reset_at",
         "posthog_user"."has_seen_product_intro_for",
         "posthog_user"."strapi_id",
         "posthog_user"."is_active",
         "posthog_user"."theme_mode",
         "posthog_user"."partial_notification_settings",
         "posthog_user"."anonymize_data",
         "posthog_user"."toolbar_mode",
         "posthog_user"."hedgehog_config",
         "posthog_user"."events_column_config",
         "posthog_user"."email_opt_in",
         "posthog_datawarehousecredential"."created_by_id",
         "posthog_datawarehousecredential"."created_at",
         "posthog_datawarehousecredential"."id",
         "posthog_datawarehousecredential"."access_key",
         "posthog_datawarehousecredential"."access_secret",
         "posthog_datawarehousecredential"."team_id",
         "posthog_externaldatasource"."created_by_id",
         "posthog_externaldatasource"."created_at",
         "posthog_externaldatasource"."updated_at",
         "posthog_externaldatasource"."deleted",
         "posthog_externaldatasource"."deleted_at",
         "posthog_externaldatasource"."id",
         "posthog_externaldatasource"."source_id",
         "posthog_externaldatasource"."connection_id",
         "posthog_externaldatasource"."destination_id",
         "posthog_externaldatasource"."team_id",
         "posthog_externaldatasource"."sync_frequency",
         "posthog_externaldatasource"."status",
         "posthog_externaldatasource"."source_type",
         "posthog_externaldatasource"."job_inputs",
         "posthog_externaldatasource"."are_tables_created",
         "posthog_externaldatasource"."prefix"
  FROM "posthog_datawarehousetable"
  LEFT OUTER JOIN "posthog_user" ON ("posthog_datawarehousetable"."created_by_id" = "posthog_user"."id")
  LEFT OUTER JOIN "posthog_datawarehousecredential" ON ("posthog_datawarehousetable"."credential_id" = "posthog_datawarehousecredential"."id")
  LEFT OUTER JOIN "posthog_externaldatasource" ON ("posthog_datawarehousetable"."external_data_source_id" = "posthog_externaldatasource"."id")
  WHERE ("posthog_datawarehousetable"."team_id" = 2
         AND NOT ("posthog_datawarehousetable"."deleted"
                  AND "posthog_datawarehousetable"."deleted" IS NOT NULL))
  '''
# ---
# name: TestSessionRecordings.test_listing_recordings_is_not_nplus1_for_persons.90
  '''
  SELECT "posthog_grouptypemapping"."id",
         "posthog_grouptypemapping"."team_id",
         "posthog_grouptypemapping"."group_type",
         "posthog_grouptypemapping"."group_type_index",
         "posthog_grouptypemapping"."name_singular",
         "posthog_grouptypemapping"."name_plural"
  FROM "posthog_grouptypemapping"
  WHERE "posthog_grouptypemapping"."team_id" = 2
  '''
# ---
# name: TestSessionRecordings.test_listing_recordings_is_not_nplus1_for_persons.91
  '''
  SELECT "posthog_datawarehousesavedquery"."created_by_id",
         "posthog_datawarehousesavedquery"."created_at",
         "posthog_datawarehousesavedquery"."deleted",
         "posthog_datawarehousesavedquery"."deleted_at",
         "posthog_datawarehousesavedquery"."id",
         "posthog_datawarehousesavedquery"."name",
         "posthog_datawarehousesavedquery"."team_id",
         "posthog_datawarehousesavedquery"."columns",
         "posthog_datawarehousesavedquery"."external_tables",
         "posthog_datawarehousesavedquery"."query",
         "posthog_datawarehousesavedquery"."status",
         "posthog_datawarehousesavedquery"."last_run_at",
         "posthog_datawarehousesavedquery"."table_id"
  FROM "posthog_datawarehousesavedquery"
  WHERE ("posthog_datawarehousesavedquery"."team_id" = 2
         AND NOT ("posthog_datawarehousesavedquery"."deleted"
                  AND "posthog_datawarehousesavedquery"."deleted" IS NOT NULL))
  '''
# ---
# name: TestSessionRecordings.test_listing_recordings_is_not_nplus1_for_persons.92
  '''
  SELECT "posthog_datawarehousetable"."created_by_id",
         "posthog_datawarehousetable"."created_at",
         "posthog_datawarehousetable"."updated_at",
         "posthog_datawarehousetable"."deleted",
         "posthog_datawarehousetable"."deleted_at",
         "posthog_datawarehousetable"."id",
         "posthog_datawarehousetable"."name",
         "posthog_datawarehousetable"."format",
         "posthog_datawarehousetable"."team_id",
         "posthog_datawarehousetable"."url_pattern",
         "posthog_datawarehousetable"."credential_id",
         "posthog_datawarehousetable"."external_data_source_id",
         "posthog_datawarehousetable"."columns",
         "posthog_datawarehousetable"."row_count",
         "posthog_user"."id",
         "posthog_user"."password",
         "posthog_user"."last_login",
         "posthog_user"."first_name",
         "posthog_user"."last_name",
         "posthog_user"."is_staff",
         "posthog_user"."date_joined",
         "posthog_user"."uuid",
         "posthog_user"."current_organization_id",
         "posthog_user"."current_team_id",
         "posthog_user"."email",
         "posthog_user"."pending_email",
         "posthog_user"."temporary_token",
         "posthog_user"."distinct_id",
         "posthog_user"."is_email_verified",
         "posthog_user"."requested_password_reset_at",
         "posthog_user"."has_seen_product_intro_for",
         "posthog_user"."strapi_id",
         "posthog_user"."is_active",
         "posthog_user"."theme_mode",
         "posthog_user"."partial_notification_settings",
         "posthog_user"."anonymize_data",
         "posthog_user"."toolbar_mode",
         "posthog_user"."hedgehog_config",
         "posthog_user"."events_column_config",
         "posthog_user"."email_opt_in",
         "posthog_datawarehousecredential"."created_by_id",
         "posthog_datawarehousecredential"."created_at",
         "posthog_datawarehousecredential"."id",
         "posthog_datawarehousecredential"."access_key",
         "posthog_datawarehousecredential"."access_secret",
         "posthog_datawarehousecredential"."team_id",
         "posthog_externaldatasource"."created_by_id",
         "posthog_externaldatasource"."created_at",
         "posthog_externaldatasource"."updated_at",
         "posthog_externaldatasource"."deleted",
         "posthog_externaldatasource"."deleted_at",
         "posthog_externaldatasource"."id",
         "posthog_externaldatasource"."source_id",
         "posthog_externaldatasource"."connection_id",
         "posthog_externaldatasource"."destination_id",
         "posthog_externaldatasource"."team_id",
         "posthog_externaldatasource"."sync_frequency",
         "posthog_externaldatasource"."status",
         "posthog_externaldatasource"."source_type",
         "posthog_externaldatasource"."job_inputs",
         "posthog_externaldatasource"."are_tables_created",
         "posthog_externaldatasource"."prefix"
  FROM "posthog_datawarehousetable"
  LEFT OUTER JOIN "posthog_user" ON ("posthog_datawarehousetable"."created_by_id" = "posthog_user"."id")
  LEFT OUTER JOIN "posthog_datawarehousecredential" ON ("posthog_datawarehousetable"."credential_id" = "posthog_datawarehousecredential"."id")
  LEFT OUTER JOIN "posthog_externaldatasource" ON ("posthog_datawarehousetable"."external_data_source_id" = "posthog_externaldatasource"."id")
  WHERE ("posthog_datawarehousetable"."team_id" = 2
         AND NOT ("posthog_datawarehousetable"."deleted"
                  AND "posthog_datawarehousetable"."deleted" IS NOT NULL))
  '''
# ---
# name: TestSessionRecordings.test_listing_recordings_is_not_nplus1_for_persons.93
  '''
  SELECT "posthog_datawarehousejoin"."created_by_id",
         "posthog_datawarehousejoin"."created_at",
         "posthog_datawarehousejoin"."deleted",
         "posthog_datawarehousejoin"."deleted_at",
         "posthog_datawarehousejoin"."id",
         "posthog_datawarehousejoin"."team_id",
         "posthog_datawarehousejoin"."source_table_name",
         "posthog_datawarehousejoin"."source_table_key",
         "posthog_datawarehousejoin"."joining_table_name",
         "posthog_datawarehousejoin"."joining_table_key",
         "posthog_datawarehousejoin"."field_name"
  FROM "posthog_datawarehousejoin"
  WHERE ("posthog_datawarehousejoin"."team_id" = 2
         AND NOT ("posthog_datawarehousejoin"."deleted"
                  AND "posthog_datawarehousejoin"."deleted" IS NOT NULL))
  '''
# ---
# name: TestSessionRecordings.test_listing_recordings_is_not_nplus1_for_persons.94
  '''
  SELECT "posthog_sessionrecording"."id",
         "posthog_sessionrecording"."session_id",
         "posthog_sessionrecording"."team_id",
         "posthog_sessionrecording"."created_at",
         "posthog_sessionrecording"."deleted",
         "posthog_sessionrecording"."object_storage_path",
         "posthog_sessionrecording"."distinct_id",
         "posthog_sessionrecording"."duration",
         "posthog_sessionrecording"."active_seconds",
         "posthog_sessionrecording"."inactive_seconds",
         "posthog_sessionrecording"."start_time",
         "posthog_sessionrecording"."end_time",
         "posthog_sessionrecording"."click_count",
         "posthog_sessionrecording"."keypress_count",
         "posthog_sessionrecording"."mouse_activity_count",
         "posthog_sessionrecording"."console_log_count",
         "posthog_sessionrecording"."console_warn_count",
         "posthog_sessionrecording"."console_error_count",
         "posthog_sessionrecording"."start_url",
         "posthog_sessionrecording"."storage_version"
  FROM "posthog_sessionrecording"
  WHERE ("posthog_sessionrecording"."session_id" IN ('1',
                                                     '2',
                                                     '3',
                                                     '4',
                                                     '5')
         AND "posthog_sessionrecording"."team_id" = 2)
  '''
# ---
# name: TestSessionRecordings.test_listing_recordings_is_not_nplus1_for_persons.95
  '''
  SELECT "posthog_sessionrecordingviewed"."session_id"
  FROM "posthog_sessionrecordingviewed"
  WHERE ("posthog_sessionrecordingviewed"."team_id" = 2
         AND "posthog_sessionrecordingviewed"."user_id" = 2)
  '''
# ---
# name: TestSessionRecordings.test_listing_recordings_is_not_nplus1_for_persons.96
  '''
  SELECT "posthog_persondistinctid"."id",
         "posthog_persondistinctid"."team_id",
         "posthog_persondistinctid"."person_id",
         "posthog_persondistinctid"."distinct_id",
         "posthog_persondistinctid"."version",
         "posthog_person"."id",
         "posthog_person"."created_at",
         "posthog_person"."properties_last_updated_at",
         "posthog_person"."properties_last_operation",
         "posthog_person"."team_id",
         "posthog_person"."properties",
         "posthog_person"."is_user_id",
         "posthog_person"."is_identified",
         "posthog_person"."uuid",
         "posthog_person"."version"
  FROM "posthog_persondistinctid"
  INNER JOIN "posthog_person" ON ("posthog_persondistinctid"."person_id" = "posthog_person"."id")
  WHERE ("posthog_persondistinctid"."distinct_id" IN ('user1',
                                                      'user2',
                                                      'user3',
                                                      'user4',
                                                      'user5')
         AND "posthog_persondistinctid"."team_id" = 2)
  '''
# ---
# name: TestSessionRecordings.test_listing_recordings_is_not_nplus1_for_persons.97
  '''
  SELECT "posthog_team"."id",
         "posthog_team"."uuid",
         "posthog_team"."organization_id",
         "posthog_team"."project_id",
         "posthog_team"."api_token",
         "posthog_team"."app_urls",
         "posthog_team"."name",
         "posthog_team"."slack_incoming_webhook",
         "posthog_team"."created_at",
         "posthog_team"."updated_at",
         "posthog_team"."anonymize_ips",
         "posthog_team"."completed_snippet_onboarding",
         "posthog_team"."has_completed_onboarding_for",
         "posthog_team"."ingested_event",
         "posthog_team"."autocapture_opt_out",
         "posthog_team"."autocapture_web_vitals_opt_in",
         "posthog_team"."autocapture_web_vitals_allowed_metrics",
         "posthog_team"."autocapture_exceptions_opt_in",
         "posthog_team"."autocapture_exceptions_errors_to_ignore",
         "posthog_team"."session_recording_opt_in",
         "posthog_team"."session_recording_sample_rate",
         "posthog_team"."session_recording_minimum_duration_milliseconds",
         "posthog_team"."session_recording_linked_flag",
         "posthog_team"."session_recording_network_payload_capture_config",
         "posthog_team"."session_recording_url_trigger_config",
         "posthog_team"."session_replay_config",
         "posthog_team"."survey_config",
         "posthog_team"."capture_console_log_opt_in",
         "posthog_team"."capture_performance_opt_in",
         "posthog_team"."surveys_opt_in",
         "posthog_team"."heatmaps_opt_in",
         "posthog_team"."session_recording_version",
         "posthog_team"."signup_token",
         "posthog_team"."is_demo",
         "posthog_team"."access_control",
         "posthog_team"."week_start_day",
         "posthog_team"."inject_web_apps",
         "posthog_team"."test_account_filters",
         "posthog_team"."test_account_filters_default_checked",
         "posthog_team"."path_cleaning_filters",
         "posthog_team"."timezone",
         "posthog_team"."data_attributes",
         "posthog_team"."person_display_name_properties",
         "posthog_team"."live_events_columns",
         "posthog_team"."recording_domains",
         "posthog_team"."primary_dashboard_id",
         "posthog_team"."extra_settings",
         "posthog_team"."modifiers",
         "posthog_team"."correlation_config",
         "posthog_team"."session_recording_retention_period_days",
         "posthog_team"."plugins_opt_in",
         "posthog_team"."opt_out_capture",
         "posthog_team"."event_names",
         "posthog_team"."event_names_with_usage",
         "posthog_team"."event_properties",
         "posthog_team"."event_properties_with_usage",
         "posthog_team"."event_properties_numerical",
         "posthog_team"."external_data_workspace_id",
         "posthog_team"."external_data_workspace_last_synced_at"
  FROM "posthog_team"
  WHERE "posthog_team"."id" = 2
  LIMIT 21
  '''
# ---
# name: TestSessionRecordings.test_listing_recordings_is_not_nplus1_for_persons.98
  '''
  SELECT "posthog_person"."id",
         "posthog_person"."created_at",
         "posthog_person"."properties_last_updated_at",
         "posthog_person"."properties_last_operation",
         "posthog_person"."team_id",
         "posthog_person"."properties",
         "posthog_person"."is_user_id",
         "posthog_person"."is_identified",
         "posthog_person"."uuid",
         "posthog_person"."version"
  FROM "posthog_person"
  INNER JOIN "posthog_persondistinctid" ON ("posthog_person"."id" = "posthog_persondistinctid"."person_id")
  WHERE ("posthog_persondistinctid"."distinct_id" = 'user6'
         AND "posthog_persondistinctid"."team_id" = 2)
  LIMIT 21
  '''
# ---
# name: TestSessionRecordings.test_listing_recordings_is_not_nplus1_for_persons.99
  '''
  SELECT "posthog_person"."id",
         "posthog_person"."created_at",
         "posthog_person"."properties_last_updated_at",
         "posthog_person"."properties_last_operation",
         "posthog_person"."team_id",
         "posthog_person"."properties",
         "posthog_person"."is_user_id",
         "posthog_person"."is_identified",
         "posthog_person"."uuid",
         "posthog_person"."version"
  FROM "posthog_person"
  INNER JOIN "posthog_persondistinctid" ON ("posthog_person"."id" = "posthog_persondistinctid"."person_id")
  WHERE ("posthog_persondistinctid"."distinct_id" = 'user6'
         AND "posthog_persondistinctid"."team_id" = 2)
  LIMIT 21
  '''
# ---<|MERGE_RESOLUTION|>--- conflicted
+++ resolved
@@ -4388,83 +4388,7 @@
          AND "posthog_persondistinctid"."team_id" = 2)
   '''
 # ---
-<<<<<<< HEAD
 # name: TestSessionRecordings.test_listing_recordings_is_not_nplus1_for_persons.182
-=======
-# name: TestSessionRecordings.test_listing_recordings_is_not_nplus1_for_persons.193
-  '''
-  SELECT "posthog_sessionrecordingviewed"."session_id"
-  FROM "posthog_sessionrecordingviewed"
-  WHERE ("posthog_sessionrecordingviewed"."team_id" = 2
-         AND "posthog_sessionrecordingviewed"."user_id" = 2)
-  '''
-# ---
-# name: TestSessionRecordings.test_listing_recordings_is_not_nplus1_for_persons.194
-  '''
-  SELECT "posthog_persondistinctid"."id",
-         "posthog_persondistinctid"."team_id",
-         "posthog_persondistinctid"."person_id",
-         "posthog_persondistinctid"."distinct_id",
-         "posthog_persondistinctid"."version",
-         "posthog_person"."id",
-         "posthog_person"."created_at",
-         "posthog_person"."properties_last_updated_at",
-         "posthog_person"."properties_last_operation",
-         "posthog_person"."team_id",
-         "posthog_person"."properties",
-         "posthog_person"."is_user_id",
-         "posthog_person"."is_identified",
-         "posthog_person"."uuid",
-         "posthog_person"."version"
-  FROM "posthog_persondistinctid"
-  INNER JOIN "posthog_person" ON ("posthog_persondistinctid"."person_id" = "posthog_person"."id")
-  WHERE ("posthog_persondistinctid"."distinct_id" IN ('user1',
-                                                      'user10',
-                                                      'user2',
-                                                      'user3',
-                                                      'user4',
-                                                      'user5',
-                                                      'user6',
-                                                      'user7',
-                                                      'user8',
-                                                      'user9')
-         AND "posthog_persondistinctid"."team_id" = 2)
-  '''
-# ---
-# name: TestSessionRecordings.test_listing_recordings_is_not_nplus1_for_persons.2
-  '''
-  SELECT "posthog_organizationmembership"."id",
-         "posthog_organizationmembership"."organization_id",
-         "posthog_organizationmembership"."user_id",
-         "posthog_organizationmembership"."level",
-         "posthog_organizationmembership"."joined_at",
-         "posthog_organizationmembership"."updated_at",
-         "posthog_organization"."id",
-         "posthog_organization"."name",
-         "posthog_organization"."slug",
-         "posthog_organization"."logo_media_id",
-         "posthog_organization"."created_at",
-         "posthog_organization"."updated_at",
-         "posthog_organization"."plugins_access_level",
-         "posthog_organization"."for_internal_metrics",
-         "posthog_organization"."is_member_join_email_enabled",
-         "posthog_organization"."enforce_2fa",
-         "posthog_organization"."is_hipaa",
-         "posthog_organization"."customer_id",
-         "posthog_organization"."available_product_features",
-         "posthog_organization"."usage",
-         "posthog_organization"."never_drop_data",
-         "posthog_organization"."customer_trust_scores",
-         "posthog_organization"."setup_section_2_completed",
-         "posthog_organization"."personalization",
-         "posthog_organization"."domain_whitelist"
-  FROM "posthog_organizationmembership"
-  INNER JOIN "posthog_organization" ON ("posthog_organizationmembership"."organization_id" = "posthog_organization"."id")
-  WHERE "posthog_organizationmembership"."user_id" = 2
-  '''
-# ---
-# name: TestSessionRecordings.test_listing_recordings_is_not_nplus1_for_persons.20
->>>>>>> da6131f6
   '''
   SELECT "posthog_grouptypemapping"."id",
          "posthog_grouptypemapping"."team_id",
@@ -4811,6 +4735,46 @@
          AND "posthog_persondistinctid"."team_id" = 2)
   '''
 # ---
+# name: TestSessionRecordings.test_listing_recordings_is_not_nplus1_for_persons.193
+  '''
+  SELECT "posthog_sessionrecordingviewed"."session_id"
+  FROM "posthog_sessionrecordingviewed"
+  WHERE ("posthog_sessionrecordingviewed"."team_id" = 2
+         AND "posthog_sessionrecordingviewed"."user_id" = 2)
+  '''
+# ---
+# name: TestSessionRecordings.test_listing_recordings_is_not_nplus1_for_persons.194
+  '''
+  SELECT "posthog_persondistinctid"."id",
+         "posthog_persondistinctid"."team_id",
+         "posthog_persondistinctid"."person_id",
+         "posthog_persondistinctid"."distinct_id",
+         "posthog_persondistinctid"."version",
+         "posthog_person"."id",
+         "posthog_person"."created_at",
+         "posthog_person"."properties_last_updated_at",
+         "posthog_person"."properties_last_operation",
+         "posthog_person"."team_id",
+         "posthog_person"."properties",
+         "posthog_person"."is_user_id",
+         "posthog_person"."is_identified",
+         "posthog_person"."uuid",
+         "posthog_person"."version"
+  FROM "posthog_persondistinctid"
+  INNER JOIN "posthog_person" ON ("posthog_persondistinctid"."person_id" = "posthog_person"."id")
+  WHERE ("posthog_persondistinctid"."distinct_id" IN ('user1',
+                                                      'user10',
+                                                      'user2',
+                                                      'user3',
+                                                      'user4',
+                                                      'user5',
+                                                      'user6',
+                                                      'user7',
+                                                      'user8',
+                                                      'user9')
+         AND "posthog_persondistinctid"."team_id" = 2)
+  '''
+# ---
 # name: TestSessionRecordings.test_listing_recordings_is_not_nplus1_for_persons.2
   '''
   SELECT "posthog_organizationmembership"."id",
