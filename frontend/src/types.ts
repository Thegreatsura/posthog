--- conflicted
+++ resolved
@@ -212,11 +212,8 @@
     ERROR_TRACKING = 'error_tracking',
     REVENUE_ANALYTICS = 'revenue_analytics',
     MAX = 'max',
-<<<<<<< HEAD
     CHAT = 'chat',
-=======
     LINKS = 'links',
->>>>>>> fd4beeb3
 }
 
 type ProductKeyUnion = `${ProductKey}`
