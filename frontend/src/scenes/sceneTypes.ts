--- conflicted
+++ resolved
@@ -11,14 +11,8 @@
     ErrorProjectUnavailable = 'ProjectUnavailable',
     ErrorTracking = 'ErrorTracking',
     ErrorTrackingIssue = 'ErrorTrackingIssue',
-<<<<<<< HEAD
-    ErrorTrackingAlerts = 'ErrorTrackingAlerts',
-    ErrorTrackingAlert = 'ErrorTrackingAlert',
-    ErrorTrackingSymbolSets = 'ErrorTrackingSymbolSets',
-=======
     ErrorTrackingConfiguration = 'ErrorTrackingConfiguration',
     ErrorTrackingAlert = 'ErrorTrackingAlert',
->>>>>>> e80a3b1d
     Dashboards = 'Dashboards',
     Dashboard = 'Dashboard',
     Insight = 'Insight',
