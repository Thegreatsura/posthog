--- conflicted
+++ resolved
@@ -1,16 +1,4 @@
-<<<<<<< HEAD
-import { BuiltLogic } from 'kea'
-import { eventsTableLogicType } from 'scenes/events/eventsTableLogicType'
-import {
-    ApiError,
-    eventsTableLogic,
-    EventsTableLogicProps,
-    OnFetchEventsSuccess,
-    QueryLimit,
-} from 'scenes/events/eventsTableLogic'
-=======
 import { eventsTableLogic } from 'scenes/events/eventsTableLogic'
->>>>>>> 515787f6
 import { MOCK_TEAM_ID, mockAPI } from 'lib/api.mock'
 import { expectLogic } from 'kea-test-utils'
 import { initKeaTestLogic } from '~/test/init'
@@ -63,11 +51,7 @@
 }
 
 describe('eventsTableLogic', () => {
-<<<<<<< HEAD
-    let logic: BuiltLogic<eventsTableLogicType<ApiError, EventsTableLogicProps, OnFetchEventsSuccess, QueryLimit>>
-=======
     let logic: ReturnType<typeof eventsTableLogic.build>
->>>>>>> 515787f6
 
     mockAPI(async () => {
         // delay the API response so the default value test can complete before it
@@ -154,9 +138,7 @@
             const eventsUrlWithIsDateAfterFilter = `api/projects/${MOCK_TEAM_ID}/events/?properties=%5B%7B%22key%22%3A%22%24time%22%2C%22operator%22%3A%22is_date_after%22%2C%22type%22%3A%22event%22%2C%22value%22%3A%22-365d%22%7D%5D&orderBy=%5B%22-timestamp%22%5D`
 
             describe('when the QUERY_EVENTS_BY_DATETIME flag is on', () => {
-                let dateFlagOnLogic: BuiltLogic<
-                    eventsTableLogicType<ApiError, EventsTableLogicProps, OnFetchEventsSuccess, QueryLimit>
-                >
+                let dateFlagOnLogic: ReturnType<typeof eventsTableLogic.build>
                 initKeaTestLogic({
                     logic: eventsTableLogic,
                     props: {
@@ -275,9 +257,7 @@
             })
 
             describe('when the QUERY_EVENTS_BY_DATETIME flag is off', () => {
-                let dateFlagOffLogic: BuiltLogic<
-                    eventsTableLogicType<ApiError, EventsTableLogicProps, OnFetchEventsSuccess, QueryLimit>
-                >
+                let dateFlagOffLogic: ReturnType<typeof eventsTableLogic.build>
                 initKeaTestLogic({
                     logic: eventsTableLogic,
                     props: {
