--- conflicted
+++ resolved
@@ -5,13 +5,13 @@
 import { deleteWithUndo } from 'lib/utils/deleteWithUndo'
 import { databaseTableListLogic } from 'scenes/data-management/database/databaseTableListLogic'
 
-<<<<<<< HEAD
-import { DatabaseSchemaTableCommon } from '~/queries/schema'
-import { DataWarehouseSavedQuery } from '~/types'
-=======
-import { DatabaseSchemaDataWarehouseTable, DatabaseSchemaField, DatabaseSchemaTable } from '~/queries/schema'
+import {
+    DatabaseSchemaDataWarehouseTable,
+    DatabaseSchemaField,
+    DatabaseSchemaTable,
+    DatabaseSchemaTableCommon,
+} from '~/queries/schema'
 import { DataWarehouseSavedQuery, DataWarehouseViewLink } from '~/types'
->>>>>>> 856e731c
 
 import { dataWarehouseJoinsLogic } from '../external/dataWarehouseJoinsLogic'
 import { dataWarehouseViewsLogic } from '../saved_queries/dataWarehouseViewsLogic'
