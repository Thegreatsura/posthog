import Fuse from 'fuse.js'
import { actions, connect, events, kea, key, path, props, reducers, selectors } from 'kea'
import { loaders } from 'kea-loaders'
import api from 'lib/api'
import { toParams } from 'lib/utils'
import { featureFlagsLogic } from 'scenes/feature-flags/featureFlagsLogic'
import { teamLogic } from 'scenes/teamLogic'

import { FeatureFlagReleaseType, FeatureFlagType } from '~/types'

import { FeatureFlagMatchReason } from './RelatedFeatureFlags'
import type { relatedFeatureFlagsLogicType } from './relatedFeatureFlagsLogicType'

export interface RelatedFeatureFlag extends FeatureFlagType {
    value: boolean | string
    evaluation: FeatureFlagEvaluationType
}

export interface FeatureFlagEvaluationType {
    reason: FeatureFlagMatchReason
    condition_index?: number
}

export interface RelatedFeatureFlagResponse {
    [key: string]: {
        value: boolean | string
        evaluation: FeatureFlagEvaluationType
    }
}

export interface RelatedFlagsFilters {
    type: string
    active: string
    reason: string
}

export const relatedFeatureFlagsLogic = kea<relatedFeatureFlagsLogicType>([
    path(['scenes', 'persons', 'relatedFeatureFlagsLogic']),
<<<<<<< HEAD
    connect({ values: [teamLogic, ['currentTeamId'], featureFlagsLogic, ['featureFlags']] }),
=======
    connect(() => ({ values: [projectLogic, ['currentProjectId'], featureFlagsLogic, ['featureFlags']] })),
>>>>>>> 56807818
    props(
        {} as {
            distinctId: string | null
            groupTypeIndex?: number
            groups?: { [key: string]: string }
        }
    ),
    key((props) => `${props.distinctId}`),
    actions({
        setSearchTerm: (searchTerm: string) => ({ searchTerm }),
        setFilters: (filters: Partial<RelatedFlagsFilters>, replace?: boolean) => ({ filters, replace }),
        loadRelatedFeatureFlags: true,
    }),
    loaders(({ values, props }) => ({
        relatedFeatureFlags: [
            null as RelatedFeatureFlagResponse | null,
            {
                loadRelatedFeatureFlags: async () => {
                    const response = await api.get(
                        `api/projects/${values.currentTeamId}/feature_flags/evaluation_reasons?${toParams({
                            ...(props.distinctId ? { distinct_id: props.distinctId } : {}),
                            ...(props.groups ? { groups: props.groups } : {}),
                        })}`
                    )
                    return response
                },
            },
        ],
    })),
    reducers({
        searchTerm: [
            '',
            {
                setSearchTerm: (_, { searchTerm }) => searchTerm,
            },
        ],
        filters: [
            {} as Partial<RelatedFlagsFilters>,
            {
                setFilters: (state, { filters, replace }) => {
                    if (replace) {
                        return { ...filters }
                    }
                    return { ...state, ...filters }
                },
            },
        ],
    }),
    selectors(({ props }) => ({
        mappedRelatedFeatureFlags: [
            (selectors) => [selectors.relatedFeatureFlags, selectors.featureFlags],
            (relatedFlags, featureFlags): RelatedFeatureFlag[] => {
                if (relatedFlags && featureFlags) {
                    let flags = featureFlags.results
                        .map((flag) => ({ ...relatedFlags[flag.key], ...flag }))
                        .filter((flag) => flag.evaluation !== undefined)

                    // return related feature flags for group property targeting or person property targeting, but not both
                    if (props.groupTypeIndex !== undefined && props.groups && Object.keys(props.groups).length > 0) {
                        flags = flags.filter(
                            (flag) =>
                                flag.filters.aggregation_group_type_index !== undefined &&
                                flag.filters.aggregation_group_type_index !== null &&
                                flag.filters.aggregation_group_type_index === props.groupTypeIndex
                        )
                    } else {
                        flags = flags.filter(
                            (flag) =>
                                flag.filters.aggregation_group_type_index === undefined ||
                                flag.filters.aggregation_group_type_index === null
                        )
                    }

                    return flags
                }
                return []
            },
        ],
        filteredMappedFlags: [
            (selectors) => [selectors.mappedRelatedFeatureFlags, selectors.searchTerm, selectors.filters],
            (featureFlags, searchTerm, filters) => {
                if (!searchTerm && Object.keys(filters).length === 0) {
                    return featureFlags
                }
                let searchedFlags: RelatedFeatureFlag[] = featureFlags
                if (searchTerm) {
                    searchedFlags = new Fuse(featureFlags, {
                        keys: ['key', 'name'],
                        threshold: 0.3,
                    })
                        .search(searchTerm)
                        .map((result) => result.item)
                }

                const { type, active, reason } = filters
                if (type) {
                    searchedFlags = searchedFlags.filter((flag) =>
                        type === FeatureFlagReleaseType.Variants
                            ? flag.filters.multivariate
                            : !flag.filters.multivariate
                    )
                }
                if (active) {
                    searchedFlags = searchedFlags.filter((flag) => (active === 'true' ? flag.active : !flag.active))
                }
                if (reason) {
                    searchedFlags = searchedFlags.filter((flag) =>
                        reason === 'not matched'
                            ? flag.evaluation.reason !== FeatureFlagMatchReason.ConditionMatch
                            : flag.evaluation.reason === FeatureFlagMatchReason.ConditionMatch
                    )
                }
                return searchedFlags
            },
        ],
    })),
    events(({ actions }) => ({
        afterMount: actions.loadRelatedFeatureFlags,
    })),
])<|MERGE_RESOLUTION|>--- conflicted
+++ resolved
@@ -36,11 +36,7 @@
 
 export const relatedFeatureFlagsLogic = kea<relatedFeatureFlagsLogicType>([
     path(['scenes', 'persons', 'relatedFeatureFlagsLogic']),
-<<<<<<< HEAD
-    connect({ values: [teamLogic, ['currentTeamId'], featureFlagsLogic, ['featureFlags']] }),
-=======
-    connect(() => ({ values: [projectLogic, ['currentProjectId'], featureFlagsLogic, ['featureFlags']] })),
->>>>>>> 56807818
+    connect(() => ({ values: [teamLogic, ['currentTeamId'], featureFlagsLogic, ['featureFlags']] })),
     props(
         {} as {
             distinctId: string | null
