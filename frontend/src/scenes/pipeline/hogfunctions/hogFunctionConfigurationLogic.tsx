import { lemonToast } from '@posthog/lemon-ui'
import equal from 'fast-deep-equal'
import { actions, afterMount, connect, isBreakpoint, kea, key, listeners, path, props, reducers, selectors } from 'kea'
import { forms } from 'kea-forms'
import { loaders } from 'kea-loaders'
import { beforeUnload, router } from 'kea-router'
import { CombinedLocation } from 'kea-router/lib/utils'
import { subscriptions } from 'kea-subscriptions'
import api from 'lib/api'
import { dayjs } from 'lib/dayjs'
import { uuid } from 'lib/utils'
import { deleteWithUndo } from 'lib/utils/deleteWithUndo'
import posthog from 'posthog-js'
import { ERROR_TRACKING_LOGIC_KEY } from 'scenes/error-tracking/utils'
import { asDisplay } from 'scenes/persons/person-utils'
import { hogFunctionNewUrl, hogFunctionUrl } from 'scenes/pipeline/hogfunctions/urls'
import { pipelineNodeLogic } from 'scenes/pipeline/pipelineNodeLogic'
import { teamLogic } from 'scenes/teamLogic'
import { userLogic } from 'scenes/userLogic'

import { refreshTreeItem } from '~/layout/panel-layout/ProjectTree/projectTreeLogic'
import { groupsModel } from '~/models/groupsModel'
import { defaultDataTableColumns } from '~/queries/nodes/DataTable/utils'
import { performQuery } from '~/queries/query'
import {
    ActorsQuery,
    DataTableNode,
    EventsNode,
    EventsQuery,
    NodeKind,
    TrendsQuery,
} from '~/queries/schema/schema-general'
import { escapePropertyAsHogQlIdentifier, hogql } from '~/queries/utils'
import {
    AnyPersonScopeFilter,
    AnyPropertyFilter,
    AvailableFeature,
    BaseMathType,
    ChartDisplayType,
    EventType,
    FilterLogicalOperator,
    HogFunctionConfigurationType,
    HogFunctionInputSchemaType,
    HogFunctionInputType,
    HogFunctionInvocationGlobals,
    HogFunctionMappingType,
    HogFunctionTemplateType,
    HogFunctionType,
    HogFunctionTypeType,
    PersonType,
    PipelineNodeTab,
    PipelineStage,
    PropertyFilterType,
    PropertyGroupFilter,
    PropertyGroupFilterValue,
} from '~/types'

import { EmailTemplate } from './email-templater/emailTemplaterLogic'
import type { hogFunctionConfigurationLogicType } from './hogFunctionConfigurationLogicType'

export interface HogFunctionConfigurationLogicProps {
    logicKey?: string
    templateId?: string | null
    id?: string | null
}

export const EVENT_VOLUME_DAILY_WARNING_THRESHOLD = 1000
const UNSAVED_CONFIGURATION_TTL = 1000 * 60 * 5
export const HOG_CODE_SIZE_LIMIT = 100 * 1024 // 100KB to match backend limit

const VALIDATION_RULES = {
    SITE_DESTINATION_REQUIRES_MAPPINGS: (data: HogFunctionConfigurationType) =>
        data.type === 'site_destination' && (!data.mappings || data.mappings.length === 0)
            ? 'You must add at least one mapping'
            : undefined,
    INTERNAL_DESTINATION_REQUIRES_FILTERS: (data: HogFunctionConfigurationType) =>
        data.type === 'internal_destination' && data.filters?.events?.length === 0
            ? 'You must choose a filter'
            : undefined,
} as const

const NEW_FUNCTION_TEMPLATE: HogFunctionTemplateType = {
    id: 'new',
    free: false,
    type: 'destination',
    name: '',
    description: '',
    inputs_schema: [],
    hog: "print('Hello, world!');",
    status: 'stable',
}

export const TYPES_WITH_GLOBALS: HogFunctionTypeType[] = ['transformation', 'destination']
export const TYPES_WITH_SPARKLINE: HogFunctionTypeType[] = ['destination', 'site_destination', 'transformation']
export const TYPES_WITH_VOLUME_WARNING: HogFunctionTypeType[] = ['destination', 'site_destination']

export function sanitizeConfiguration(data: HogFunctionConfigurationType): HogFunctionConfigurationType {
    function sanitizeInputs(
        data: HogFunctionConfigurationType | HogFunctionMappingType
    ): Record<string, HogFunctionInputType> {
        const sanitizedInputs: Record<string, HogFunctionInputType> = {}
        data.inputs_schema?.forEach((input) => {
            const secret = data.inputs?.[input.key]?.secret
            let value = data.inputs?.[input.key]?.value

            if (secret) {
                // If set this means we haven't changed the value
                sanitizedInputs[input.key] = {
                    value: '********', // Don't send the actual value
                    secret: true,
                }
                return
            }

            if (input.type === 'json' && typeof value === 'string') {
                try {
                    value = JSON.parse(value)
                } catch (e) {
                    // Ignore
                }
            }

            sanitizedInputs[input.key] = {
                value: value,
            }
        })
        return sanitizedInputs
    }

    const payload: HogFunctionConfigurationType = {
        ...data,
        filters: data.filters,
        mappings: data.mappings?.map((mapping) => ({
            ...mapping,
            inputs: sanitizeInputs(mapping),
        })),
        inputs: sanitizeInputs(data),
        masking: data.masking?.hash ? data.masking : null,
        icon_url: data.icon_url,
    }

    return payload
}

const templateToConfiguration = (template: HogFunctionTemplateType): HogFunctionConfigurationType => {
    function getInputs(inputs_schema?: HogFunctionInputSchemaType[] | null): Record<string, HogFunctionInputType> {
        const inputs: Record<string, HogFunctionInputType> = {}
        inputs_schema?.forEach((schema) => {
            if (schema.default !== undefined) {
                inputs[schema.key] = { value: schema.default }
            }
        })
        return inputs
    }

    function getMappingInputs(
        inputs_schema?: HogFunctionInputSchemaType[] | null
    ): Record<string, HogFunctionInputType> {
        const inputs: Record<string, HogFunctionInputType> = {}
        inputs_schema?.forEach((schema) => {
            if (schema.default !== undefined) {
                inputs[schema.key] = { value: schema.default }
            }
        })
        return inputs
    }

    return {
        type: template.type ?? 'destination',
        kind: template.kind,
        name: template.name,
        description: template.description,
        inputs_schema: template.inputs_schema,
        filters: template.filters,
        mappings: template.mappings?.map(
            (mapping): HogFunctionMappingType => ({
                ...mapping,
                inputs: getMappingInputs(mapping.inputs_schema),
            })
        ),
        hog: template.hog,
        icon_url: template.icon_url,
        inputs: getInputs(template.inputs_schema),
        enabled: true,
    }
}

export function convertToHogFunctionInvocationGlobals(
    event: EventType,
    person: PersonType
): HogFunctionInvocationGlobals {
    const team = teamLogic.findMounted()?.values?.currentTeam
    const projectUrl = `${window.location.origin}/project/${team?.id}`
    return {
        project: {
            id: team?.id ?? 0,
            name: team?.name ?? 'Default project',
            url: projectUrl,
        },
        event: {
            uuid: event.uuid ?? '',
            event: event.event,
            distinct_id: event.distinct_id,
            elements_chain: event.elements_chain ?? '',
            properties: event.properties,
            timestamp: event.timestamp,

            url: `${projectUrl}/events/${encodeURIComponent(event.uuid ?? '')}/${encodeURIComponent(event.timestamp)}`,
        },
        person: {
            id: person.uuid ?? '',
            properties: person.properties,

            name: asDisplay(person),
            url: `${projectUrl}/person/${encodeURIComponent(event.distinct_id)}`,
        },
        groups: {},
    }
}

export type SparklineData = {
    data: { name: string; values: number[]; color: string }[]
    count: number
    labels: string[]
    warning?: string
}

// Helper function to check if code might return null/undefined
export function mightDropEvents(code: string): boolean {
    const sanitizedCode = code
        .replace(/\/\*[\s\S]*?\*\/|\/\/.*/g, '') // Remove comments
        .replace(/\s+/g, ' ') // Collapse whitespace
        .trim()

    if (!sanitizedCode) {
        return false
    }

    // Direct null/undefined returns
    if (
        sanitizedCode.includes('return null') ||
        sanitizedCode.includes('return undefined') ||
        /\breturn\b\s*;/.test(sanitizedCode) ||
        /\breturn\b\s*$/.test(sanitizedCode) ||
        /\bif\s*\([^)]*\)\s*\{\s*\breturn\s+(null|undefined)\b/.test(sanitizedCode)
    ) {
        return true
    }

    // Check for variables set to null/undefined that are also returned
    const nullVarMatch = code.match(/\blet\s+(\w+)\s*:?=\s*(null|undefined)/g)
    if (nullVarMatch) {
        // Extract variable names
        const nullVars = nullVarMatch
            .map((match) => {
                return match.match(/\blet\s+(\w+)/)?.[1]
            })
            .filter(Boolean)

        // Check if any of these variables are returned
        for (const varName of nullVars) {
            if (new RegExp(`\\breturn\\s+${varName}\\b`).test(code)) {
                return true
            }
        }
    }

    return false
}

export const hogFunctionConfigurationLogic = kea<hogFunctionConfigurationLogicType>([
    path((id) => ['scenes', 'pipeline', 'hogFunctionConfigurationLogic', id]),
    props({} as HogFunctionConfigurationLogicProps),
    key(({ id, templateId, logicKey }: HogFunctionConfigurationLogicProps) => {
        const baseKey = id ?? templateId ?? 'new'
        return logicKey ? `${logicKey}_${baseKey}` : baseKey
    }),
    connect(({ id }: HogFunctionConfigurationLogicProps) => ({
        values: [
            teamLogic,
            ['currentTeamId', 'currentTeam'],
            groupsModel,
            ['groupTypes'],
            userLogic,
            ['hasAvailableFeature'],
        ],
        actions: [pipelineNodeLogic({ id: `hog-${id}`, stage: PipelineStage.Destination }), ['setBreadcrumbTitle']],
    })),
    actions({
        setShowSource: (showSource: boolean) => ({ showSource }),
        resetForm: true,
        upsertHogFunction: (configuration: HogFunctionConfigurationType) => ({ configuration }),
        duplicate: true,
        duplicateFromTemplate: true,
        resetToTemplate: true,
        deleteHogFunction: true,
        sparklineQueryChanged: (sparklineQuery: TrendsQuery) => ({ sparklineQuery } as { sparklineQuery: TrendsQuery }),
        personsCountQueryChanged: (personsCountQuery: ActorsQuery) =>
            ({ personsCountQuery } as { personsCountQuery: ActorsQuery }),
        loadSampleGlobals: true,
        setUnsavedConfiguration: (configuration: HogFunctionConfigurationType | null) => ({ configuration }),
        persistForUnload: true,
        setSampleGlobalsError: (error) => ({ error }),
        setSampleGlobals: (sampleGlobals: HogFunctionInvocationGlobals | null) => ({ sampleGlobals }),
        setShowEventsList: (showEventsList: boolean) => ({ showEventsList }),
        sendBroadcast: true,
    }),
    reducers(({ props }) => ({
        sampleGlobals: [
            null as HogFunctionInvocationGlobals | null,
            {
                setSampleGlobals: (_, { sampleGlobals }) => sampleGlobals,
            },
        ],
        showSource: [
            // Show source by default for blank templates when creating a new function
            !!(!props.id && props.templateId?.startsWith('template-blank-')),
            {
                setShowSource: (_, { showSource }) => showSource,
            },
        ],

        hasHadSubmissionErrors: [
            false,
            {
                upsertHogFunctionFailure: () => true,
            },
        ],

        unsavedConfiguration: [
            null as { timestamp: number; configuration: HogFunctionConfigurationType } | null,
            { persist: true },
            {
                setUnsavedConfiguration: (_, { configuration }) =>
                    configuration ? { timestamp: Date.now(), configuration } : null,
            },
        ],

        sampleGlobalsError: [
            null as null | string,
            {
                loadSampleGlobals: () => null,
                setSampleGlobalsError: (_, { error }) => error,
            },
        ],
        showEventsList: [
            false,
            {
                setShowEventsList: (_, { showEventsList }) => showEventsList,
            },
        ],
    })),
    loaders(({ actions, props, values }) => ({
        template: [
            null as HogFunctionTemplateType | null,
            {
                loadTemplate: async () => {
                    if (!props.templateId) {
                        return null
                    }

                    if (props.templateId === 'new') {
                        return {
                            ...NEW_FUNCTION_TEMPLATE,
                        }
                    }

                    const res = await api.hogFunctions.getTemplate(props.templateId)

                    if (!res) {
                        throw new Error('Template not found')
                    }
                    return res
                },
            },
        ],

        hogFunction: [
            null as HogFunctionType | null,
            {
                loadHogFunction: async () => {
                    if (!props.id || props.id === 'new') {
                        return null
                    }

                    return await api.hogFunctions.get(props.id)
                },

                upsertHogFunction: async ({ configuration }) => {
                    const res =
                        props.id && props.id !== 'new'
                            ? await api.hogFunctions.update(props.id, configuration)
                            : await api.hogFunctions.create(configuration)

                    posthog.capture('hog function saved', {
                        id: res.id,
                        template_id: res.template?.id,
                        template_name: res.template?.name,
                        type: res.type,
                        enabled: res.enabled,
                    })

                    lemonToast.success('Configuration saved')
                    refreshTreeItem('hog_function/', res.id)

                    return res
                },
            },
        ],

        sparkline: [
            null as null | SparklineData,
            {
                sparklineQueryChanged: async ({ sparklineQuery }, breakpoint) => {
                    if (!TYPES_WITH_SPARKLINE.includes(values.type)) {
                        return null
                    }
                    if (values.sparkline === null) {
                        await breakpoint(100)
                    } else {
                        await breakpoint(1000)
                    }
                    const result = await performQuery(sparklineQuery)
                    breakpoint()

                    const dataValues: number[] = result?.results?.[0]?.data ?? []
                    const showVolumeWarning = TYPES_WITH_VOLUME_WARNING.includes(values.type)

                    if (showVolumeWarning) {
                        const [underThreshold, overThreshold] = dataValues.reduce(
                            (acc, val: number) => {
                                acc[0].push(Math.min(val, EVENT_VOLUME_DAILY_WARNING_THRESHOLD))
                                acc[1].push(Math.max(0, val - EVENT_VOLUME_DAILY_WARNING_THRESHOLD))
                                return acc
                            },
                            [[], []] as [number[], number[]]
                        )
                        const data = [
                            {
                                name: 'Low volume',
                                values: underThreshold,
                                color: 'success',
                            },
                            {
                                name: 'High volume',
                                values: overThreshold,
                                color: 'warning',
                            },
                        ]
                        return { data, count: result?.results?.[0]?.count, labels: result?.results?.[0]?.labels }
                    }
                    // For transformations, just show the raw values without warning thresholds
                    const data = [
                        {
                            name: 'Volume',
                            values: dataValues,
                            color: 'success',
                        },
                    ]
                    return {
                        data,
                        count: result?.results?.[0]?.count,
                        labels: result?.results?.[0]?.labels,
                        warning:
                            values.type === 'transformation'
                                ? 'Historical volume may not reflect future volume after transformation is applied.'
                                : undefined,
                    }
                },
            },
        ],

        personsCount: [
            null as number | null,
            {
                personsCountQueryChanged: async ({ personsCountQuery }, breakpoint) => {
                    if (values.type !== 'broadcast') {
                        return null
                    }
                    if (values.personsCount === null) {
                        await breakpoint(100)
                    } else {
                        await breakpoint(1000)
                    }
                    const result = await performQuery(personsCountQuery)
                    breakpoint()
                    return result?.results?.[0]?.[0] ?? null
                },
            },
        ],

        sampleGlobals: [
            null as HogFunctionInvocationGlobals | null,
            {
                loadSampleGlobals: async (_, breakpoint) => {
                    if (!values.lastEventQuery) {
                        return values.sampleGlobals
                    }
                    const errorMessage =
                        'No events match these filters in the last 30 days. Showing an example $pageview event instead.'
                    try {
                        await breakpoint(values.sampleGlobals === null ? 10 : 1000)
                        let response = await performQuery(values.lastEventQuery)
                        if (!response?.results?.[0] && values.lastEventSecondQuery) {
                            response = await performQuery(values.lastEventSecondQuery)
                        }
                        if (!response?.results?.[0]) {
                            throw new Error(errorMessage)
                        }
                        const event: EventType = response?.results?.[0]?.[0]
                        const person: PersonType = response?.results?.[0]?.[1]
                        const globals = convertToHogFunctionInvocationGlobals(event, person)
                        globals.groups = {}
                        values.groupTypes.forEach((groupType, index) => {
                            const tuple = response?.results?.[0]?.[2 + index]
                            if (tuple && Array.isArray(tuple) && tuple[2]) {
                                let properties = {}
                                try {
                                    properties = JSON.parse(tuple[3])
                                } catch (e) {
                                    // Ignore
                                }
                                globals.groups![groupType.group_type] = {
                                    type: groupType.group_type,
                                    index: tuple[1],
                                    id: tuple[2], // TODO: rename to "key"?
                                    url: `${window.location.origin}/groups/${tuple[1]}/${encodeURIComponent(tuple[2])}`,
                                    properties,
                                }
                            }
                        })
                        globals.source = {
                            name: values.configuration?.name ?? 'Unnamed',
                            url: window.location.href.split('#')[0],
                        }
                        return globals
                    } catch (e: any) {
                        if (!isBreakpoint(e)) {
                            actions.setSampleGlobalsError(e.message ?? errorMessage)
                        }
                        return values.exampleInvocationGlobals
                    }
                },
            },
        ],
        broadcast: [
            false,
            {
                sendBroadcast: async () => {
                    const id = values.hogFunction?.id
                    if (!id) {
                        lemonToast.error('No broadcast to send')
                        return false
                    }
                    await api.hogFunctions.sendBroadcast(id)
                    lemonToast.success('Broadcast sent!')
                    return true
                },
            },
        ],
    })),
    forms(({ values, props, asyncActions }) => ({
        configuration: {
            defaults: {} as HogFunctionConfigurationType,
            alwaysShowErrors: true,
            errors: (data) => {
                return {
                    name: !data.name ? 'Name is required' : undefined,
                    mappings: VALIDATION_RULES.SITE_DESTINATION_REQUIRES_MAPPINGS(data),
                    filters: VALIDATION_RULES.INTERNAL_DESTINATION_REQUIRES_FILTERS(data),
                    ...(values.inputFormErrors as any),
                }
            },
            submit: async (data) => {
                // Check HOG code size immediately before submission
                if (data.hog) {
                    const hogSize = new Blob([data.hog]).size
                    if (hogSize > HOG_CODE_SIZE_LIMIT) {
                        lemonToast.error(
                            `Hog code exceeds maximum size of ${
                                HOG_CODE_SIZE_LIMIT / 1024
                            }KB. Please simplify your code or contact support to increase the limit.`
                        )
                        return
                    }
                }

                const payload: Record<string, any> = sanitizeConfiguration(data)
                // Only sent on create
                payload.template_id = props.templateId || values.hogFunction?.template?.id

                if (!values.hasAddon) {
                    // Remove the source field if the user doesn't have the addon
                    delete payload.hog
                    delete payload.inputs_schema
                }

                await asyncActions.upsertHogFunction(payload as HogFunctionConfigurationType)
            },
        },
    })),
    selectors(() => ({
        logicProps: [() => [(_, props) => props], (props): HogFunctionConfigurationLogicProps => props],
        type: [
            (s) => [s.configuration, s.hogFunction],
            (configuration, hogFunction) => configuration?.type ?? hogFunction?.type ?? 'loading',
        ],
        hasAddon: [
            (s) => [s.hasAvailableFeature],
            (hasAvailableFeature) => {
                return hasAvailableFeature(AvailableFeature.DATA_PIPELINES)
            },
        ],
        hasGroupsAddon: [
            (s) => [s.hasAvailableFeature],
            (hasAvailableFeature) => {
                return hasAvailableFeature(AvailableFeature.GROUP_ANALYTICS)
            },
        ],
        showPaygate: [
            (s) => [s.template, s.hasAddon],
            (template, hasAddon) => {
                return template && !template.free && !hasAddon
            },
        ],
        useMapping: [
            (s) => [s.hogFunction, s.template],
            // If the function has mappings, or the template has mapping templates, we use mappings
            (hogFunction, template) => Array.isArray(hogFunction?.mappings) || template?.mapping_templates?.length,
        ],
        defaultFormState: [
            (s) => [s.template, s.hogFunction],
            (template, hogFunction): HogFunctionConfigurationType | null => {
                if (template) {
                    return templateToConfiguration(template)
                }
                return hogFunction ?? null
            },
        ],

        templateId: [
            (s) => [s.template, s.hogFunction],
            (template, hogFunction) => template?.id || hogFunction?.template?.id,
        ],

        loading: [
            (s) => [s.hogFunctionLoading, s.templateLoading],
            (hogFunctionLoading, templateLoading) => hogFunctionLoading || templateLoading,
        ],
        loaded: [(s) => [s.hogFunction, s.template], (hogFunction, template) => !!hogFunction || !!template],
        inputFormErrors: [
            (s) => [s.configuration],
            (configuration) => {
                const inputs = configuration.inputs ?? {}
                const inputErrors: Record<string, string> = {}

                configuration.inputs_schema?.forEach((input) => {
                    const key = input.key
                    const value = inputs[key]?.value
                    if (inputs[key]?.secret) {
                        // We leave unmodified secret values alone
                        return
                    }

                    const missing = value === undefined || value === null || value === ''
                    if (input.required && missing) {
                        inputErrors[key] = 'This field is required'
                    }

                    if (input.type === 'json' && typeof value === 'string') {
                        try {
                            JSON.parse(value)
                        } catch (e) {
                            inputErrors[key] = 'Invalid JSON'
                        }
                    }

                    if (input.type === 'email' && value) {
                        const emailTemplateErrors: Partial<EmailTemplate> = {
                            html: !value.html ? 'HTML is required' : undefined,
                            subject: !value.subject ? 'Subject is required' : undefined,
                            // text: !value.text ? 'Text is required' : undefined,
                            from: !value.from ? 'From is required' : undefined,
                            to: !value.to ? 'To is required' : undefined,
                        }

                        if (Object.values(emailTemplateErrors).some((v) => !!v)) {
                            inputErrors[key] = { value: emailTemplateErrors } as any
                        }
                    }
                })

                return Object.keys(inputErrors).length > 0
                    ? {
                          inputs: inputErrors,
                      }
                    : null
            },
        ],
        willReEnableOnSave: [
            (s) => [s.configuration, s.hogFunction],
            (configuration, hogFunction) => {
                return configuration?.enabled && (hogFunction?.status?.state ?? 0) >= 3
            },
        ],

        willChangeEnabledOnSave: [
            (s) => [s.configuration, s.hogFunction],
            (configuration, hogFunction) => {
                return configuration?.enabled !== (hogFunction?.enabled ?? false)
            },
        ],
        exampleInvocationGlobals: [
            (s) => [s.configuration, s.currentTeam, s.groupTypes, s.logicProps],
            (configuration, currentTeam, groupTypes, logicProps): HogFunctionInvocationGlobals => {
                const currentUrl = window.location.href.split('#')[0]
                const eventId = uuid()
                const personId = uuid()
                const event = {
                    uuid: eventId,
                    distinct_id: uuid(),
                    timestamp: dayjs().toISOString(),
                    elements_chain: '',
<<<<<<< HEAD
                    url: `${window.location.origin}/project/${currentTeam?.id}/events/`,
                    ...(logicProps.logicKey === 'errorTracking'
=======
                    url: `${window.location.origin}/project/${currentProject?.id}/events/`,
                    ...(logicProps.logicKey === ERROR_TRACKING_LOGIC_KEY
>>>>>>> 0753fea1
                        ? {
                              event: configuration?.filters?.events?.[0].id || '$error_tracking_issue_created',
                              properties: {
                                  name: 'Test issue',
                                  description: 'This is the issue description',
                              },
                          }
                        : {
                              event: '$pageview',
                              properties: {
                                  $current_url: currentUrl,
                                  $browser: 'Chrome',
                              },
                          }),
                }
                const globals: HogFunctionInvocationGlobals = {
                    event,
                    person: {
                        id: personId,
                        properties: {
                            email: 'example@posthog.com',
                        },
                        name: 'Example person',
                        url: `${window.location.origin}/person/${personId}`,
                    },
                    groups: {},
                    project: {
                        id: currentTeam?.id || 0,
                        name: currentTeam?.name || '',
                        url: `${window.location.origin}/project/${currentTeam?.id}`,
                    },
                    source: {
                        name: configuration?.name ?? 'Unnamed',
                        url: currentUrl,
                    },
                }
                groupTypes.forEach((groupType) => {
                    const id = uuid()
                    globals.groups![groupType.group_type] = {
                        id: id,
                        type: groupType.group_type,
                        index: groupType.group_type_index,
                        url: `${window.location.origin}/groups/${groupType.group_type_index}/${encodeURIComponent(id)}`,
                        properties: {},
                    }
                })

                return globals
            },
        ],
        globalsWithInputs: [
            (s) => [s.sampleGlobals, s.exampleInvocationGlobals, s.configuration],
            (
                sampleGlobals,
                exampleInvocationGlobals,
                configuration
            ): HogFunctionInvocationGlobals & { inputs?: Record<string, any> } => {
                const inputs: Record<string, any> = {}
                for (const input of configuration?.inputs_schema || []) {
                    inputs[input.key] = input.type
                }

                return {
                    ...(sampleGlobals ?? exampleInvocationGlobals),
                    inputs,
                }
            },
        ],
        matchingFilters: [
            (s) => [s.configuration, s.useMapping],
            (configuration, useMapping): PropertyGroupFilter => {
                // We're using mappings, but none are provided, so match zero events.
                if (useMapping && !configuration.mappings?.length) {
                    return {
                        type: FilterLogicalOperator.And,
                        values: [
                            {
                                type: FilterLogicalOperator.And,
                                values: [
                                    {
                                        type: PropertyFilterType.HogQL,
                                        key: 'false',
                                    },
                                ],
                            },
                        ],
                    }
                }

                const seriesProperties: PropertyGroupFilterValue = {
                    type: FilterLogicalOperator.Or,
                    values: [],
                }
                const properties: PropertyGroupFilter = {
                    type: FilterLogicalOperator.And,
                    values: [seriesProperties],
                }
                const allPossibleEventFilters = configuration.filters?.events ?? []
                const allPossibleActionFilters = configuration.filters?.actions ?? []

                if (Array.isArray(configuration.mappings)) {
                    for (const mapping of configuration.mappings) {
                        if (mapping.filters?.events) {
                            allPossibleEventFilters.push(...mapping.filters.events)
                        }
                        if (mapping.filters?.actions) {
                            allPossibleActionFilters.push(...mapping.filters.actions)
                        }
                    }
                }

                for (const event of allPossibleEventFilters) {
                    const eventProperties: AnyPropertyFilter[] = [...(event.properties ?? [])]
                    if (event.id) {
                        eventProperties.push({
                            type: PropertyFilterType.HogQL,
                            key: hogql`event = ${event.id}`,
                        })
                    }
                    if (eventProperties.length === 0) {
                        eventProperties.push({
                            type: PropertyFilterType.HogQL,
                            key: 'true',
                        })
                    }
                    seriesProperties.values.push({
                        type: FilterLogicalOperator.And,
                        values: eventProperties,
                    })
                }
                for (const action of allPossibleActionFilters) {
                    const actionProperties: AnyPropertyFilter[] = [...(action.properties ?? [])]
                    if (action.id) {
                        actionProperties.push({
                            type: PropertyFilterType.HogQL,
                            key: hogql`matchesAction(${parseInt(action.id)})`,
                        })
                    }
                    seriesProperties.values.push({
                        type: FilterLogicalOperator.And,
                        values: actionProperties,
                    })
                }
                if ((configuration.filters?.properties?.length ?? 0) > 0) {
                    const globalProperties: PropertyGroupFilterValue = {
                        type: FilterLogicalOperator.And,
                        values: [],
                    }
                    for (const property of configuration.filters?.properties ?? []) {
                        globalProperties.values.push(property as AnyPropertyFilter)
                    }
                    properties.values.push(globalProperties)
                }
                return properties
            },
            { resultEqualityCheck: equal },
        ],

        filtersContainPersonProperties: [
            (s) => [s.configuration],
            (configuration) => {
                const filters = configuration.filters
                let containsPersonProperties = false
                if (filters?.properties && !containsPersonProperties) {
                    containsPersonProperties = filters.properties.some((p) => p.type === 'person')
                }
                if (filters?.actions && !containsPersonProperties) {
                    containsPersonProperties = filters.actions.some((a) =>
                        a.properties?.some((p) => p.type === 'person')
                    )
                }
                if (filters?.events && !containsPersonProperties) {
                    containsPersonProperties = filters.events.some((e) =>
                        e.properties?.some((p) => p.type === 'person')
                    )
                }
                return containsPersonProperties
            },
        ],

        sparklineQuery: [
            (s) => [s.configuration, s.matchingFilters, s.type],
            (configuration, matchingFilters, type): TrendsQuery | null => {
                if (!TYPES_WITH_SPARKLINE.includes(type)) {
                    return null
                }
                return {
                    kind: NodeKind.TrendsQuery,
                    filterTestAccounts: configuration.filters?.filter_test_accounts,
                    series: [
                        {
                            kind: NodeKind.EventsNode,
                            event: null,
                            name: 'All Events',
                            math: BaseMathType.TotalCount,
                        } satisfies EventsNode,
                    ],
                    properties: matchingFilters,
                    interval: 'day',
                    dateRange: {
                        date_from: '-7d',
                    },
                    trendsFilter: {
                        display: ChartDisplayType.ActionsBar,
                    },
                    modifiers: {
                        personsOnEventsMode: 'person_id_no_override_properties_on_events',
                    },
                }
            },
            { resultEqualityCheck: equal },
        ],

        personsCountQuery: [
            (s) => [s.configuration, s.type],
            (configuration, type): ActorsQuery | null => {
                if (type !== 'broadcast') {
                    return null
                }
                return {
                    kind: NodeKind.ActorsQuery,
                    properties: configuration.filters?.properties as AnyPersonScopeFilter[] | undefined,
                    select: ['count()'],
                }
            },
            { resultEqualityCheck: equal },
        ],

        personsListQuery: [
            (s) => [s.configuration, s.type],
            (configuration, type): DataTableNode | null => {
                if (type !== 'broadcast') {
                    return null
                }
                return {
                    kind: NodeKind.DataTableNode,
                    source: {
                        kind: NodeKind.ActorsQuery,
                        properties: configuration.filters?.properties as AnyPersonScopeFilter[] | undefined,
                        select: ['person', 'properties.email', 'created_at'],
                    },
                    full: true,
                }
            },
            { resultEqualityCheck: equal },
        ],

        baseEventsQuery: [
            (s) => [s.configuration, s.matchingFilters, s.groupTypes, s.type],
            (configuration, matchingFilters, groupTypes, type): EventsQuery | null => {
                if (!TYPES_WITH_GLOBALS.includes(type)) {
                    return null
                }
                const query: EventsQuery = {
                    kind: NodeKind.EventsQuery,
                    filterTestAccounts: configuration.filters?.filter_test_accounts,
                    fixedProperties: [matchingFilters],
                    select: ['*', 'person'],
                    after: '-7d',
                    orderBy: ['timestamp DESC'],
                    modifiers: {
                        // NOTE: We always want to show events with the person properties at the time the event was created as that is what the function will see
                        personsOnEventsMode: 'person_id_no_override_properties_on_events',
                    },
                }
                groupTypes.forEach((groupType) => {
                    const name = escapePropertyAsHogQlIdentifier(groupType.group_type)
                    query.select.push(
                        `tuple(${name}.created_at, ${name}.index, ${name}.key, ${name}.properties, ${name}.updated_at)`
                    )
                })
                return query
            },
            { resultEqualityCheck: equal },
        ],

        eventsDataTableNode: [
            (s) => [s.baseEventsQuery],
            (baseEventsQuery): DataTableNode | null => {
                return baseEventsQuery
                    ? {
                          kind: NodeKind.DataTableNode,
                          source: {
                              ...baseEventsQuery,
                              select: defaultDataTableColumns(NodeKind.EventsQuery),
                          },
                      }
                    : null
            },
        ],

        lastEventQuery: [
            (s) => [s.baseEventsQuery],
            (baseEventsQuery): EventsQuery | null => {
                return baseEventsQuery ? { ...baseEventsQuery, limit: 1 } : null
            },
            { resultEqualityCheck: equal },
        ],
        lastEventSecondQuery: [
            (s) => [s.lastEventQuery],
            (lastEventQuery): EventsQuery | null => (lastEventQuery ? { ...lastEventQuery, after: '-30d' } : null),
        ],
        templateHasChanged: [
            (s) => [s.hogFunction, s.configuration],
            (hogFunction, configuration) => {
                return hogFunction?.template?.hog && hogFunction.template.hog !== configuration.hog
            },
        ],
        mappingTemplates: [
            (s) => [s.hogFunction, s.template],
            (hogFunction, template) => template?.mapping_templates ?? hogFunction?.template?.mapping_templates ?? [],
        ],

        usesGroups: [
            (s) => [s.configuration],
            (configuration) => {
                // NOTE: Bit hacky but works good enough...
                const configStr = JSON.stringify(configuration)
                return configStr.includes('groups.') || configStr.includes('{groups}')
            },
        ],
    })),

    listeners(({ actions, values, cache }) => ({
        loadTemplateSuccess: () => actions.resetForm(),
        loadHogFunctionSuccess: () => {
            actions.resetForm()
            actions.setBreadcrumbTitle(values.hogFunction?.name ?? 'Unnamed')
        },
        upsertHogFunctionSuccess: () => {
            actions.resetForm()
            actions.setBreadcrumbTitle(values.hogFunction?.name ?? 'Unnamed')
        },

        upsertHogFunctionFailure: ({ errorObject }) => {
            const maybeValidationError = errorObject.data

            if (maybeValidationError?.type === 'validation_error') {
                setTimeout(() => {
                    // TRICKY: We want to run on the next tick otherwise the errors don't show (possibly because of the async wait in the submit)
                    if (maybeValidationError.attr.includes('inputs__')) {
                        actions.setConfigurationManualErrors({
                            inputs: {
                                [maybeValidationError.attr.split('__')[1]]: maybeValidationError.detail,
                            },
                        })
                    } else {
                        actions.setConfigurationManualErrors({
                            [maybeValidationError.attr]: maybeValidationError.detail,
                        })
                    }
                }, 1)
            } else {
                console.error(errorObject)
                lemonToast.error('Error submitting configuration')
            }
        },

        resetForm: () => {
            const baseConfig = values.defaultFormState
            if (!baseConfig) {
                return
            }

            const config: HogFunctionConfigurationType = {
                ...baseConfig,
                ...(cache.configFromUrl ?? {}),
            }

            if (values.template?.mapping_templates) {
                config.mappings = [
                    ...(config.mappings ?? []),
                    ...values.template.mapping_templates
                        .filter((t) => t.include_by_default)
                        .map((template) => ({
                            ...template,
                            inputs: template.inputs_schema?.reduce((acc, input) => {
                                acc[input.key] = { value: input.default }
                                return acc
                            }, {} as Record<string, HogFunctionInputType>),
                        })),
                ]
            }
            const paramsFromUrl = cache.paramsFromUrl ?? {}
            const unsavedConfigurationToApply =
                (values.unsavedConfiguration?.timestamp ?? 0) > Date.now() - UNSAVED_CONFIGURATION_TTL
                    ? values.unsavedConfiguration?.configuration
                    : null

            actions.resetConfiguration(config)

            if (unsavedConfigurationToApply) {
                actions.setConfigurationValues(unsavedConfigurationToApply)
            }

            actions.setUnsavedConfiguration(null)

            if (paramsFromUrl.integration_target && paramsFromUrl.integration_id) {
                const inputs = values.configuration?.inputs ?? {}
                inputs[paramsFromUrl.integration_target] = {
                    value: paramsFromUrl.integration_id,
                }

                actions.setConfigurationValues({
                    inputs,
                })
            }
        },

        duplicate: async () => {
            if (values.hogFunction) {
                const newConfig = {
                    ...values.configuration,
                    name: `${values.configuration.name} (copy)`,
                }
                const originalTemplate = values.hogFunction.template?.id ?? 'new'
                router.actions.push(hogFunctionNewUrl(newConfig.type, originalTemplate), undefined, {
                    configuration: newConfig,
                })
            }
        },
        duplicateFromTemplate: async () => {
            if (values.hogFunction?.template) {
                const newConfig = {
                    ...values.hogFunction.template,
                }
                router.actions.push(hogFunctionNewUrl(newConfig.type, newConfig.id), undefined, {
                    configuration: newConfig,
                })
            }
        },
        resetToTemplate: async () => {
            const template = values.hogFunction?.template ?? values.template
            if (template) {
                const config = templateToConfiguration(template)

                const inputs = config.inputs ?? {}

                // Keep any non-default values
                Object.entries(values.configuration.inputs ?? {}).forEach(([key, value]) => {
                    inputs[key] = inputs[key] ?? value
                })

                actions.setConfigurationValues({
                    ...config,
                    filters: config.filters ?? values.configuration.filters,
                    // Keep some existing things when manually resetting the template
                    name: values.configuration.name,
                    description: values.configuration.description,
                })

                lemonToast.success('Template updates applied but not saved.')
            }
        },
        setConfigurationValue: () => {
            if (values.hasHadSubmissionErrors) {
                // Clear the manually set errors otherwise the submission won't work
                actions.setConfigurationManualErrors({})
            }
        },

        deleteHogFunction: async () => {
            if (!values.hogFunction) {
                return
            }
            const { id, name, type, template, kind } = values.hogFunction
            await deleteWithUndo({
                endpoint: `projects/${values.currentTeamId}/hog_functions`,
                object: {
                    id,
                    name,
                },
                callback(undo) {
                    if (undo) {
                        router.actions.replace(hogFunctionUrl(type, id, template?.id, kind))
                    }
                },
            })

            router.actions.replace(hogFunctionUrl(type, undefined, template?.id, kind))
        },

        persistForUnload: () => {
            actions.setUnsavedConfiguration(values.configuration)
        },
    })),
    afterMount(({ props, actions, cache }) => {
        cache.paramsFromUrl = {
            integration_id: router.values.searchParams.integration_id,
            integration_target: router.values.searchParams.integration_target,
        }

        if (props.templateId) {
            cache.configFromUrl = router.values.hashParams.configuration
            actions.loadTemplate() // comes with plugin info
        } else if (props.id && props.id !== 'new') {
            actions.loadHogFunction()
        }

        if (router.values.searchParams.integration_target) {
            const searchParams = router.values.searchParams
            delete searchParams.integration_id
            delete searchParams.integration_target
            // Clear query params so we don't keep trying to set the integration
            router.actions.replace(router.values.location.pathname, searchParams, router.values.hashParams)
        }
    }),

    subscriptions(({ props, actions, cache }) => ({
        hogFunction: (hogFunction) => {
            if (hogFunction && props.templateId) {
                // Catch all for any scenario where we need to redirect away from the template to the actual hog function

                cache.disabledBeforeUnload = true
                router.actions.replace(
                    hogFunctionUrl(hogFunction.type, hogFunction.id, hogFunction.template.id, hogFunction.kind)
                )
            }
        },
        sparklineQuery: async (sparklineQuery) => {
            if (sparklineQuery) {
                actions.sparklineQueryChanged(sparklineQuery)
            }
        },
        personsCountQuery: async (personsCountQuery) => {
            if (personsCountQuery) {
                actions.personsCountQueryChanged(personsCountQuery)
            }
        },
    })),

    beforeUnload(({ values, cache }) => ({
        enabled: (newLocation?: CombinedLocation) => {
            if (cache.disabledBeforeUnload || values.unsavedConfiguration || !values.configurationChanged) {
                return false
            }

            // the oldRoute includes the project id, so we remove it for comparison
            const oldRoute = router.values.location.pathname.replace(/\/project\/\d+/, '').split('/')
            const newRoute = newLocation?.pathname.replace(/\/project\/\d+/, '').split('/')

            if (!newRoute || newRoute.length !== oldRoute.length) {
                return true
            }

            for (let i = 0; i < oldRoute.length - 1; i++) {
                if (oldRoute[i] !== newRoute[i]) {
                    return true
                }
            }

            const possibleMenuIds: string[] = [PipelineNodeTab.Configuration, PipelineNodeTab.Testing]
            if (
                !(
                    possibleMenuIds.includes(newRoute[newRoute.length - 1]) &&
                    possibleMenuIds.includes(oldRoute[newRoute.length - 1])
                )
            ) {
                return true
            }

            return false
        },
        message: 'Changes you made will be discarded.',
        onConfirm: () => {
            cache.disabledBeforeUnload = true
        },
    })),
])<|MERGE_RESOLUTION|>--- conflicted
+++ resolved
@@ -721,13 +721,8 @@
                     distinct_id: uuid(),
                     timestamp: dayjs().toISOString(),
                     elements_chain: '',
-<<<<<<< HEAD
                     url: `${window.location.origin}/project/${currentTeam?.id}/events/`,
                     ...(logicProps.logicKey === 'errorTracking'
-=======
-                    url: `${window.location.origin}/project/${currentProject?.id}/events/`,
-                    ...(logicProps.logicKey === ERROR_TRACKING_LOGIC_KEY
->>>>>>> 0753fea1
                         ? {
                               event: configuration?.filters?.events?.[0].id || '$error_tracking_issue_created',
                               properties: {
