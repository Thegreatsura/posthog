--- conflicted
+++ resolved
@@ -10,7 +10,7 @@
 import { ProfilePicture } from 'lib/lemon-ui/ProfilePicture'
 import { Tooltip } from 'lib/lemon-ui/Tooltip'
 import { shortTimeZone } from 'lib/utils'
-import { annotationsLogic, scopeOptions } from 'scenes/annotations/annotationsLogic'
+import { annotationsLogic } from 'scenes/annotations/annotationsLogic'
 import { organizationLogic } from 'scenes/organizationLogic'
 import { teamLogic } from 'scenes/teamLogic'
 import { urls } from 'scenes/urls'
@@ -29,7 +29,6 @@
 
 export function Annotations(): JSX.Element {
     const { currentTeam, timezone } = useValues(teamLogic)
-<<<<<<< HEAD
 
     const { currentOrganization } = useValues(organizationLogic)
 
@@ -37,12 +36,6 @@
 
     const { filteredAnnotations, shouldShowEmptyState, annotationsLoading, scopeOptions, scope } =
         useValues(annotationsLogic)
-=======
-    const { currentOrganization } = useValues(organizationLogic)
-    const { openModalToCreateAnnotation } = useActions(annotationModalLogic)
-
-    const { filteredAnnotations, shouldShowEmptyState, annotationsLoading, scope } = useValues(annotationsLogic)
->>>>>>> 8861c466
     const { setScope } = useActions(annotationsLogic)
 
     const { loadingNext, next } = useValues(annotationsModel)
@@ -146,11 +139,7 @@
                 </div>
                 <div className="flex flex-row items-center gap-2">
                     <div>Scope: </div>
-<<<<<<< HEAD
                     <LemonSelect options={scopeOptions} value={scope} onSelect={setScope} />
-=======
-                    <LemonSelect options={scopeOptions()} value={scope} onSelect={setScope} />
->>>>>>> 8861c466
                 </div>
             </div>
             <div data-attr="annotations-content">
