--- conflicted
+++ resolved
@@ -28,11 +28,7 @@
                     "clickhouse": false,
                     "kafka": false,
                     "realm": "hosted",
-<<<<<<< HEAD
-                    "object_storage": false,
-=======
                     "object_storage": true,
->>>>>>> d1ffdf0a
                     "available_social_auth_providers": {
                         "github": false,
                         "gitlab": false,
