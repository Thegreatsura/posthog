import { useActions, useValues } from 'kea'
import { InsightType } from '~/types'
import { insightLogic } from './insightLogic'
import { Tooltip } from 'lib/lemon-ui/Tooltip'
import { FunnelsCue } from './views/Trends/FunnelsCue'
import { INSIGHT_TYPES_METADATA } from 'scenes/saved-insights/SavedInsights'
import { Link } from 'lib/lemon-ui/Link'
import { urls } from 'scenes/urls'
<<<<<<< HEAD
import { featureFlagLogic } from 'lib/logic/featureFlagLogic'
import { FEATURE_FLAGS } from 'lib/constants'
=======
import { LemonTabs } from 'lib/lemon-ui/LemonTabs'
>>>>>>> 91b20b05

interface Tab {
    label: string
    type: InsightType
    dataAttr: string
}

export function InsightsNav(): JSX.Element {
    const { activeView } = useValues(insightLogic)
    const { setActiveView } = useActions(insightLogic)
    const { featureFlags } = useValues(featureFlagLogic)

    const tabs: Tab[] = [
        {
            label: 'Trends',
            type: InsightType.TRENDS,
            dataAttr: 'insight-trends-tab',
        },
        {
            label: 'Funnels',
            type: InsightType.FUNNELS,
            dataAttr: 'insight-funnels-tab',
        },
        {
            label: 'Retention',
            type: InsightType.RETENTION,
            dataAttr: 'insight-retention-tab',
        },
        {
            label: 'User Paths',
            type: InsightType.PATHS,
            dataAttr: 'insight-path-tab',
        },
        {
            label: 'Stickiness',
            type: InsightType.STICKINESS,
            dataAttr: 'insight-stickiness-tab',
        },
        {
            label: 'Lifecycle',
            type: InsightType.LIFECYCLE,
            dataAttr: 'insight-lifecycle-tab',
        },
    ]

    featureFlags[FEATURE_FLAGS.DATA_EXPLORATION_QUERIES_ON_DASHBOARDS] &&
        tabs.push({
            label: 'Query',
            type: InsightType.QUERY,
            dataAttr: 'insight-query-tab',
        })

    return (
        <>
            <FunnelsCue />
            <LemonTabs
                activeKey={activeView}
                onChange={(newKey) => setActiveView(newKey)}
                tabs={tabs.map(({ label, type, dataAttr }) => ({
                    key: type,
                    label: (
                        <Link to={urls.insightNew({ insight: type })} preventClick data-attr={dataAttr}>
                            <Tooltip placement="top" title={INSIGHT_TYPES_METADATA[type].description}>
                                {label}
                            </Tooltip>
                        </Link>
                    ),
                }))}
            />
        </>
    )
}<|MERGE_RESOLUTION|>--- conflicted
+++ resolved
@@ -6,12 +6,9 @@
 import { INSIGHT_TYPES_METADATA } from 'scenes/saved-insights/SavedInsights'
 import { Link } from 'lib/lemon-ui/Link'
 import { urls } from 'scenes/urls'
-<<<<<<< HEAD
+import { LemonTabs } from 'lib/lemon-ui/LemonTabs'
 import { featureFlagLogic } from 'lib/logic/featureFlagLogic'
 import { FEATURE_FLAGS } from 'lib/constants'
-=======
-import { LemonTabs } from 'lib/lemon-ui/LemonTabs'
->>>>>>> 91b20b05
 
 interface Tab {
     label: string
