import { IconDashboard, IconGraph, IconPageChart } from '@posthog/icons'
import { LemonTag } from '@posthog/lemon-ui'
import { IconAction, IconEvent } from 'lib/lemon-ui/icons'

<<<<<<< HEAD
import { ActionType, DashboardType, EventDefinition, QueryBasedInsightModel } from '~/types'

interface ContextTagsProps {
    insights?: Record<string, Partial<QueryBasedInsightModel>>
    dashboards?: Record<string, DashboardType<QueryBasedInsightModel>>
    events?: Record<string, EventDefinition>
    actions?: Record<string, ActionType>
=======
import { MultiDashboardContextContainer, MultiInsightContextContainer } from './maxTypes'

interface ContextTagsProps {
    insights?: MultiInsightContextContainer
    dashboards?: MultiDashboardContextContainer
>>>>>>> 925146c1
    useCurrentPageContext?: boolean
    onRemoveInsight?: (key: string) => void
    onRemoveDashboard?: (key: string) => void
    onRemoveEvent?: (key: string) => void
    onRemoveAction?: (key: string) => void
    onDisableCurrentPageContext?: () => void
    className?: string
}

export function ContextTags({
    insights,
    dashboards,
    events,
    actions,
    useCurrentPageContext,
    onRemoveInsight,
    onRemoveDashboard,
    onRemoveEvent,
    onRemoveAction,
    onDisableCurrentPageContext,
    className,
}: ContextTagsProps): JSX.Element | null {
    const tags: JSX.Element[] = []

    // Current page context
    if (useCurrentPageContext) {
        tags.push(
            <LemonTag
                key="current-page"
                size="xsmall"
                icon={<IconPageChart />}
                closable={!!onDisableCurrentPageContext}
                onClose={onDisableCurrentPageContext}
            >
                Current page
            </LemonTag>
        )
    }

    // Dashboards
    if (dashboards) {
        Object.entries(dashboards).forEach(([key, dashboard]) => {
            tags.push(
                <LemonTag
                    key={`dashboard-${key}`}
                    size="xsmall"
                    icon={<IconDashboard />}
                    closable={!!onRemoveDashboard}
                    onClose={onRemoveDashboard ? () => onRemoveDashboard(key) : undefined}
                >
                    {dashboard.name || `Dashboard ${dashboard.id}`}
                </LemonTag>
            )
        })
    }

    // Insights
    if (insights) {
        Object.entries(insights).forEach(([key, insight]) => {
            tags.push(
                <LemonTag
                    key={`insight-${key}`}
                    size="xsmall"
                    icon={<IconGraph />}
                    closable={!!onRemoveInsight}
                    onClose={onRemoveInsight ? () => onRemoveInsight(key) : undefined}
                >
                    {insight.name || `Insight ${insight.id}`}
                </LemonTag>
            )
        })
    }

    // Events
    if (events) {
        Object.entries(events).forEach(([key, event]) => {
            tags.push(
                <LemonTag
                    key={`event-${key}`}
                    size="xsmall"
                    icon={<IconEvent />}
                    closable={!!onRemoveEvent}
                    onClose={onRemoveEvent ? () => onRemoveEvent(key) : undefined}
                >
                    {event.name}
                </LemonTag>
            )
        })
    }

    // Actions
    if (actions) {
        Object.entries(actions).forEach(([key, action]) => {
            tags.push(
                <LemonTag
                    key={`action-${key}`}
                    size="xsmall"
                    icon={<IconAction />}
                    closable={!!onRemoveAction}
                    onClose={onRemoveAction ? () => onRemoveAction(key) : undefined}
                >
                    {action.name || `Action ${action.id}`}
                </LemonTag>
            )
        })
    }

    return tags.length > 0 ? <div className={className || 'flex flex-wrap gap-1'}>{tags}</div> : null
}<|MERGE_RESOLUTION|>--- conflicted
+++ resolved
@@ -2,21 +2,18 @@
 import { LemonTag } from '@posthog/lemon-ui'
 import { IconAction, IconEvent } from 'lib/lemon-ui/icons'
 
-<<<<<<< HEAD
-import { ActionType, DashboardType, EventDefinition, QueryBasedInsightModel } from '~/types'
-
-interface ContextTagsProps {
-    insights?: Record<string, Partial<QueryBasedInsightModel>>
-    dashboards?: Record<string, DashboardType<QueryBasedInsightModel>>
-    events?: Record<string, EventDefinition>
-    actions?: Record<string, ActionType>
-=======
-import { MultiDashboardContextContainer, MultiInsightContextContainer } from './maxTypes'
+import {
+    MultiActionContextContainer,
+    MultiDashboardContextContainer,
+    MultiEventContextContainer,
+    MultiInsightContextContainer,
+} from './maxTypes'
 
 interface ContextTagsProps {
     insights?: MultiInsightContextContainer
     dashboards?: MultiDashboardContextContainer
->>>>>>> 925146c1
+    events?: MultiEventContextContainer
+    actions?: MultiActionContextContainer
     useCurrentPageContext?: boolean
     onRemoveInsight?: (key: string) => void
     onRemoveDashboard?: (key: string) => void
