import { useEffect, useState } from 'react'
<<<<<<< HEAD
import { useActions } from 'kea'
import { Row } from 'antd'
import { IconFlag, IconInfo, IconOpenInNew } from 'lib/lemon-ui/icons'
import { LemonDivider } from 'lib/lemon-ui/LemonDivider'
=======
import { useActions, useValues } from 'kea'
import { IconInfo, IconOpenInNew } from 'lib/lemon-ui/icons'
>>>>>>> 185dca1b
import './FeatureFlagInstructions.scss'
import { LemonCheckbox, LemonSelect } from '@posthog/lemon-ui'
import { FeatureFlagType } from '~/types'
import {
    BOOTSTRAPPING_OPTIONS,
    FF_ANCHOR,
    InstructionOption,
    LibraryType,
    LOCAL_EVALUATION_LIBRARIES,
    PAYLOAD_LIBRARIES,
    LOCAL_EVAL_ANCHOR,
    OPTIONS,
    PAYLOADS_ANCHOR,
} from './FeatureFlagCodeOptions'
import { eventUsageLogic } from 'lib/utils/eventUsageLogic'
import { Tooltip } from 'lib/lemon-ui/Tooltip'
<<<<<<< HEAD

function FeatureFlagInstructionsHeader({
    selectedOptionValue,
    selectOption,
    headerPrompt,
    options,
    dataAttr,
}: {
    selectedOptionValue: string
    selectOption: (selectedValue: string) => void
    headerPrompt: string
    options: InstructionOption[]
    dataAttr?: string
}): JSX.Element {
    return (
        <Row className="FeatureFlagInstructionsHeader" justify="space-between" align="middle">
            <div className="FeatureFlagInstructionsHeader__header-title">
                <IconFlag className="FeatureFlagInstructionsHeader__header-title__icon" />
                <b>{headerPrompt}</b>
            </div>
            <LemonSelect
                data-attr={'feature-flag-instructions-select' + (dataAttr ? `-${dataAttr}` : '')}
                options={[
                    {
                        title: 'Client libraries',
                        options: options
                            .filter((option) => option.type == LibraryType.Client)
                            .map((option) => ({
                                value: option.value,
                                label: option.value,
                                'data-attr': `feature-flag-instructions-select-option-${option.value}`,
                            })),
                    },
                    {
                        title: 'Server libraries',
                        options: options
                            .filter((option) => option.type == LibraryType.Server)
                            .map((option) => ({
                                value: option.value,
                                label: option.value,
                                'data-attr': `feature-flag-instructions-select-option-${option.value}`,
                            })),
                    },
                ]}
                onChange={(val) => {
                    if (val) {
                        selectOption(val)
                    }
                }}
                value={selectedOptionValue}
                disabledReason={options.length == 1 ? `Only ${selectedOptionValue} is supported currently` : undefined}
                tooltipPlacement="left"
            />
        </Row>
    )
}
=======
import { groupsModel } from '~/models/groupsModel'
>>>>>>> 185dca1b

function FeatureFlagInstructionsFooter({ documentationLink }: { documentationLink: string }): JSX.Element {
    return (
        <div className="mt-4">
            Need more information?{' '}
            <a data-attr="feature-flag-doc-link" target="_blank" rel="noopener" href={documentationLink}>
                Check the docs <IconOpenInNew />
            </a>
        </div>
    )
}

export function CodeInstructions({
    options,
    selectedLanguage,
    featureFlag,
    dataAttr = '',
}: {
    options: InstructionOption[]
    selectedLanguage?: string
    featureFlag?: FeatureFlagType
    dataAttr?: string
}): JSX.Element {
    const [defaultSelectedOption] = options
    const [selectedOption, setSelectedOption] = useState(defaultSelectedOption)
    const [bootstrapOption, setBootstrapOption] = useState(BOOTSTRAPPING_OPTIONS[0])
    const [showPayloadCode, setShowPayloadCode] = useState(Object.keys(featureFlag?.filters.payloads || {}).length > 0)
    const [showLocalEvalCode, setShowLocalEvalCode] = useState(false)
    const [showBootstrapCode, setShowBootstrapCode] = useState(false)

    const multivariantFlag = !!featureFlag?.filters.multivariate?.variants

    const featureFlagKey = featureFlag?.key || 'my-flag'

    const { groupTypes } = useValues(groupsModel)
    const groupType =
        featureFlag?.filters?.aggregation_group_type_index != null
            ? groupTypes[featureFlag?.filters?.aggregation_group_type_index]
            : undefined

    const { reportFlagsCodeExampleInteraction } = useActions(eventUsageLogic)
    const getDocumentationLink = (): string => {
        const documentationLink = selectedOption.documentationLink

        if (showBootstrapCode) {
            return bootstrapOption.documentationLink
        }

        let anchor = FF_ANCHOR
        if (showLocalEvalCode) {
            anchor = LOCAL_EVAL_ANCHOR
        } else if (showPayloadCode) {
            anchor = PAYLOADS_ANCHOR
        }

        return `${documentationLink}${anchor}`
    }

    const selectOption = (selectedValue: string): void => {
        const option = options.find((option) => option.value === selectedValue)

        if (option) {
            setSelectedOption(option)
        }

        const libHasPayloads = PAYLOAD_LIBRARIES.find((payloadOption) => payloadOption === selectedValue)

        if (!libHasPayloads) {
            setShowPayloadCode(false)
        }

        const libHasLocalEval = LOCAL_EVALUATION_LIBRARIES.find((localEvalOption) => localEvalOption === selectedValue)
        if (!libHasLocalEval) {
            setShowLocalEvalCode(false)
        }

        const bootstrapOption = BOOTSTRAPPING_OPTIONS.find((bootstrapOption) => bootstrapOption.value === selectedValue)
        if (bootstrapOption) {
            setBootstrapOption(bootstrapOption)
        } else {
            setShowBootstrapCode(false)
        }
    }
    useEffect(() => {
        if (selectedLanguage) {
            selectOption(selectedLanguage)
        }
        if (
            Object.keys(featureFlag?.filters.payloads || {}).length > 0 &&
            Object.values(featureFlag?.filters.payloads || {}).some((value) => value)
        ) {
            setShowPayloadCode(true)
        } else {
            setShowPayloadCode(false)
        }

        if (featureFlag?.filters.multivariate?.variants || !featureFlag?.filters.multivariate) {
            selectOption(selectedOption.value)
        }
        if (featureFlag?.ensure_experience_continuity) {
            setShowLocalEvalCode(false)
        }
    }, [selectedLanguage, featureFlag])

    return (
        <div>
            <div className="flex items-center gap-6">
                <div>
                    <LemonSelect
                        data-attr={'feature-flag-instructions-select' + (dataAttr ? `-${dataAttr}` : '')}
                        options={[
                            {
                                title: 'Client libraries',
                                options: OPTIONS.filter((option) => option.type == LibraryType.Client).map(
                                    (option) => ({
                                        value: option.value,
                                        label: option.value,
                                        'data-attr': `feature-flag-instructions-select-option-${option.value}`,
                                    })
                                ),
                            },
                            {
                                title: 'Server libraries',
                                options: OPTIONS.filter((option) => option.type == LibraryType.Server).map(
                                    (option) => ({
                                        value: option.value,
                                        label: option.value,
                                        'data-attr': `feature-flag-instructions-select-option-${option.value}`,
                                    })
                                ),
                            },
                        ]}
                        onChange={(val) => {
                            if (val) {
                                selectOption(val)
                            }
                        }}
                        value={selectedOption.value}
                    />
                </div>
                <Tooltip
                    title={`Feature flag payloads are only available in these libraries: ${PAYLOAD_LIBRARIES.map(
                        (payloadOption) => ` ${payloadOption}`
                    )}`}
                >
                    <div className="flex items-center gap-1">
                        <LemonCheckbox
                            label="Show payload option"
                            onChange={() => {
                                setShowPayloadCode(!showPayloadCode)
                                reportFlagsCodeExampleInteraction('payloads')
                            }}
                            data-attr="flags-code-example-payloads-option"
                            checked={showPayloadCode}
                            disabled={!PAYLOAD_LIBRARIES.includes(selectedOption.value)}
                        />
                        <IconInfo className="text-xl text-muted-alt shrink-0" />
                    </div>
                </Tooltip>
                <>
                    <Tooltip
                        title="Bootstrapping is only available client side in our JavaScript and React Native
                                libraries."
                    >
                        <div className="flex items-center gap-1">
                            <LemonCheckbox
                                label="Show bootstrap option"
                                data-attr="flags-code-example-bootstrap-option"
                                checked={showBootstrapCode}
                                onChange={() => {
                                    setShowBootstrapCode(!showBootstrapCode)
                                    reportFlagsCodeExampleInteraction('bootstrap')
                                }}
                                disabled={
                                    !BOOTSTRAPPING_OPTIONS.map((bo) => bo.value).includes(selectedOption.value) ||
                                    !!featureFlag?.ensure_experience_continuity
                                }
                            />
                            <IconInfo className="text-xl text-muted-alt shrink-0" />
                        </div>
                    </Tooltip>
                    <Tooltip
                        title="Local evaluation is only available in server side libraries and without flag
                                persistence."
                    >
                        <div className="flex items-center gap-1">
                            <LemonCheckbox
                                label="Show local evaluation option"
                                data-attr="flags-code-example-local-eval-option"
                                checked={showLocalEvalCode}
                                onChange={() => {
                                    setShowLocalEvalCode(!showLocalEvalCode)
                                    reportFlagsCodeExampleInteraction('local evaluation')
                                }}
                                disabled={
                                    !LOCAL_EVALUATION_LIBRARIES.includes(selectedOption.value) ||
                                    !!featureFlag?.ensure_experience_continuity
                                }
                            />
<<<<<<< HEAD
                        )}
                        {showPayloadCode && (
                            <>
                                <h3>Payloads</h3>
                                <payloadOption.Snippet flagKey={featureFlagKey} />
                            </>
                        )}
                        {showLocalEvalCode && (
                            <>
                                <h3>Local evaluation</h3>
                                <localEvalOption.Snippet flagKey={featureFlagKey} />
                            </>
                        )}
                        {showBootstrapCode && (
                            <>
                                <h3>Bootstrapping</h3>
                                <bootstrapOption.Snippet flagKey={featureFlagKey} />
                            </>
                        )}
                        <FeatureFlagInstructionsFooter documentationLink={selectedOption.documentationLink} />
                    </div>
                    <div />
                </div>
            ) : (
                <div className="border rounded p-3">
                    <FeatureFlagInstructionsHeader
                        dataAttr={dataAttr}
                        options={options}
                        headerPrompt={headerPrompt}
                        selectedOptionValue={selectedOption.value}
                        selectOption={selectOption}
                    />
                    <LemonDivider />
                    <div className="mt mb">
=======
                            <IconInfo className="text-xl text-muted-alt shrink-0" />
                        </div>
                    </Tooltip>
                </>
            </div>
            <div className="mt-4 mb">
                {showLocalEvalCode && (
                    <>
                        <h3>Local evaluation</h3>
                    </>
                )}
                <selectedOption.Snippet
                    data-attr="feature-flag-instructions-snippet"
                    flagKey={featureFlagKey}
                    multivariant={multivariantFlag}
                    groupType={groupType}
                    localEvaluation={showLocalEvalCode}
                />
                {showPayloadCode && (
                    <>
                        <h3>Payload</h3>
>>>>>>> 185dca1b
                        <selectedOption.Snippet
                            data-attr="feature-flag-instructions-payload-snippet"
                            flagKey={featureFlagKey}
                            multivariant={multivariantFlag}
                            groupType={groupType}
                            localEvaluation={showLocalEvalCode}
                            payload={true}
                        />
<<<<<<< HEAD
                    </div>
                    <LemonDivider />
                    <FeatureFlagInstructionsFooter documentationLink={selectedOption.documentationLink} />
                </div>
            )}
        </>
=======
                    </>
                )}
                {showBootstrapCode && (
                    <>
                        <h3>Bootstrap</h3>
                        <bootstrapOption.Snippet flagKey={featureFlagKey} />
                    </>
                )}
                <FeatureFlagInstructionsFooter documentationLink={getDocumentationLink()} />
            </div>
            <div />
        </div>
>>>>>>> 185dca1b
    )
}

export function FeatureFlagInstructions({
    language,
    featureFlag,
}: {
    featureFlag: FeatureFlagType
    language?: string
}): JSX.Element {
    return <CodeInstructions options={OPTIONS} selectedLanguage={language} featureFlag={featureFlag} />
}<|MERGE_RESOLUTION|>--- conflicted
+++ resolved
@@ -1,13 +1,6 @@
 import { useEffect, useState } from 'react'
-<<<<<<< HEAD
-import { useActions } from 'kea'
-import { Row } from 'antd'
-import { IconFlag, IconInfo, IconOpenInNew } from 'lib/lemon-ui/icons'
-import { LemonDivider } from 'lib/lemon-ui/LemonDivider'
-=======
 import { useActions, useValues } from 'kea'
 import { IconInfo, IconOpenInNew } from 'lib/lemon-ui/icons'
->>>>>>> 185dca1b
 import './FeatureFlagInstructions.scss'
 import { LemonCheckbox, LemonSelect } from '@posthog/lemon-ui'
 import { FeatureFlagType } from '~/types'
@@ -24,66 +17,7 @@
 } from './FeatureFlagCodeOptions'
 import { eventUsageLogic } from 'lib/utils/eventUsageLogic'
 import { Tooltip } from 'lib/lemon-ui/Tooltip'
-<<<<<<< HEAD
-
-function FeatureFlagInstructionsHeader({
-    selectedOptionValue,
-    selectOption,
-    headerPrompt,
-    options,
-    dataAttr,
-}: {
-    selectedOptionValue: string
-    selectOption: (selectedValue: string) => void
-    headerPrompt: string
-    options: InstructionOption[]
-    dataAttr?: string
-}): JSX.Element {
-    return (
-        <Row className="FeatureFlagInstructionsHeader" justify="space-between" align="middle">
-            <div className="FeatureFlagInstructionsHeader__header-title">
-                <IconFlag className="FeatureFlagInstructionsHeader__header-title__icon" />
-                <b>{headerPrompt}</b>
-            </div>
-            <LemonSelect
-                data-attr={'feature-flag-instructions-select' + (dataAttr ? `-${dataAttr}` : '')}
-                options={[
-                    {
-                        title: 'Client libraries',
-                        options: options
-                            .filter((option) => option.type == LibraryType.Client)
-                            .map((option) => ({
-                                value: option.value,
-                                label: option.value,
-                                'data-attr': `feature-flag-instructions-select-option-${option.value}`,
-                            })),
-                    },
-                    {
-                        title: 'Server libraries',
-                        options: options
-                            .filter((option) => option.type == LibraryType.Server)
-                            .map((option) => ({
-                                value: option.value,
-                                label: option.value,
-                                'data-attr': `feature-flag-instructions-select-option-${option.value}`,
-                            })),
-                    },
-                ]}
-                onChange={(val) => {
-                    if (val) {
-                        selectOption(val)
-                    }
-                }}
-                value={selectedOptionValue}
-                disabledReason={options.length == 1 ? `Only ${selectedOptionValue} is supported currently` : undefined}
-                tooltipPlacement="left"
-            />
-        </Row>
-    )
-}
-=======
 import { groupsModel } from '~/models/groupsModel'
->>>>>>> 185dca1b
 
 function FeatureFlagInstructionsFooter({ documentationLink }: { documentationLink: string }): JSX.Element {
     return (
@@ -283,42 +217,6 @@
                                     !!featureFlag?.ensure_experience_continuity
                                 }
                             />
-<<<<<<< HEAD
-                        )}
-                        {showPayloadCode && (
-                            <>
-                                <h3>Payloads</h3>
-                                <payloadOption.Snippet flagKey={featureFlagKey} />
-                            </>
-                        )}
-                        {showLocalEvalCode && (
-                            <>
-                                <h3>Local evaluation</h3>
-                                <localEvalOption.Snippet flagKey={featureFlagKey} />
-                            </>
-                        )}
-                        {showBootstrapCode && (
-                            <>
-                                <h3>Bootstrapping</h3>
-                                <bootstrapOption.Snippet flagKey={featureFlagKey} />
-                            </>
-                        )}
-                        <FeatureFlagInstructionsFooter documentationLink={selectedOption.documentationLink} />
-                    </div>
-                    <div />
-                </div>
-            ) : (
-                <div className="border rounded p-3">
-                    <FeatureFlagInstructionsHeader
-                        dataAttr={dataAttr}
-                        options={options}
-                        headerPrompt={headerPrompt}
-                        selectedOptionValue={selectedOption.value}
-                        selectOption={selectOption}
-                    />
-                    <LemonDivider />
-                    <div className="mt mb">
-=======
                             <IconInfo className="text-xl text-muted-alt shrink-0" />
                         </div>
                     </Tooltip>
@@ -340,7 +238,6 @@
                 {showPayloadCode && (
                     <>
                         <h3>Payload</h3>
->>>>>>> 185dca1b
                         <selectedOption.Snippet
                             data-attr="feature-flag-instructions-payload-snippet"
                             flagKey={featureFlagKey}
@@ -349,14 +246,6 @@
                             localEvaluation={showLocalEvalCode}
                             payload={true}
                         />
-<<<<<<< HEAD
-                    </div>
-                    <LemonDivider />
-                    <FeatureFlagInstructionsFooter documentationLink={selectedOption.documentationLink} />
-                </div>
-            )}
-        </>
-=======
                     </>
                 )}
                 {showBootstrapCode && (
@@ -369,7 +258,6 @@
             </div>
             <div />
         </div>
->>>>>>> 185dca1b
     )
 }
 
