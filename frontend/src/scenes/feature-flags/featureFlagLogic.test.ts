import { initKeaTests } from '~/test/init'
import { featureFlagLogic } from 'scenes/feature-flags/featureFlagLogic'
import { expectLogic } from 'kea-test-utils'
import { useMocks } from '~/mocks/jest'
import api from 'lib/api'
import {
    FeatureFlagGroupType,
    FeatureFlagType,
    MultivariateFlagOptions,
    PropertyFilterType,
    PropertyOperator,
} from '~/types'

function generateFeatureFlag(
    groups: FeatureFlagGroupType[],
    multivariate?: MultivariateFlagOptions,
    id: number | null = 123,
<<<<<<< HEAD
    has_enriched_analytics?: boolean,
    usage_dashboard_has_enriched_insights?: boolean
=======
    has_enriched_analytics?: boolean
>>>>>>> d08426d7
): FeatureFlagType {
    return {
        id,
        created_at: null,
        key: 'beta-feature',
        name: 'Beta Feature',
        filters: { groups, multivariate: multivariate ?? null, payloads: {} },
        deleted: false,
        active: true,
        created_by: null,
        is_simple_flag: false,
        rollout_percentage: 0,
        ensure_experience_continuity: false,
        experiment_set: null,
        features: [],
        rollback_conditions: [],
        performed_rollback: false,
        can_edit: true,
        usage_dashboard: 1234,
        tags: [],
        has_enriched_analytics,
<<<<<<< HEAD
        usage_dashboard_has_enriched_insights,
=======
>>>>>>> d08426d7
    }
}

describe('the feature flag logic', () => {
    let logic: ReturnType<typeof featureFlagLogic.build>

    beforeEach(() => {
        initKeaTests()
        logic = featureFlagLogic()
        logic.mount()

        useMocks({
            get: {
                'api/sentry_stats/': { total_count: 3, sentry_integration_enabled: true },
            },
            post: {
                '/api/projects/:team/feature_flags/user_blast_radius': () => [
                    200,
                    { users_affected: 120, total_users: 2000 },
                ],
            },
        })
    })

    describe('computing blast radius', () => {
        it('loads when editing a flag', async () => {
            await expectLogic(logic, () => {
                logic.actions.setFeatureFlag(
                    generateFeatureFlag([
                        {
                            properties: [
                                {
                                    key: 'aloha',
                                    value: 'aloha',
                                    type: PropertyFilterType.Person,
                                    operator: PropertyOperator.Exact,
                                },
                            ],
                            rollout_percentage: 50,
                            variant: null,
                        },
                    ])
                )
                logic.actions.editFeatureFlag(true)
            })
                .toDispatchActions(['setAffectedUsers', 'setTotalUsers'])
                .toMatchValues({
                    affectedUsers: { 0: 120 },
                    totalUsers: 2000,
                })
        })

        it('loads when editing a flag with multiple conditions', async () => {
            await expectLogic(logic, () => {
                jest.spyOn(api, 'create')
                    .mockReturnValueOnce(Promise.resolve({ users_affected: 140, total_users: 2000 }))
                    .mockReturnValueOnce(Promise.resolve({ users_affected: 240, total_users: 2002 }))
                    .mockReturnValueOnce(Promise.resolve({ users_affected: 500, total_users: 2000 }))

                logic.actions.setFeatureFlag(
                    generateFeatureFlag([
                        { properties: [], rollout_percentage: 86, variant: null },
                        {
                            properties: [
                                {
                                    key: 'aloha',
                                    value: 'aloha',
                                    type: PropertyFilterType.Person,
                                    operator: PropertyOperator.Exact,
                                },
                            ],
                            rollout_percentage: 50,
                            variant: null,
                        },
                        {
                            properties: [
                                {
                                    key: 'aloha',
                                    value: 'aloha2',
                                    type: PropertyFilterType.Person,
                                    operator: PropertyOperator.Exact,
                                },
                            ],
                            rollout_percentage: 75,
                            variant: null,
                        },
                        {
                            properties: [
                                {
                                    key: 'aloha',
                                    value: 'aloha3',
                                    type: PropertyFilterType.Person,
                                    operator: PropertyOperator.Exact,
                                },
                            ],
                            rollout_percentage: 86,
                            variant: null,
                        },
                    ])
                )
                logic.actions.editFeatureFlag(true)
            })
                .toDispatchActions(['setAffectedUsers', 'setAffectedUsers', 'setAffectedUsers', 'setAffectedUsers'])
                .toMatchValues({
                    affectedUsers: { 0: undefined, 1: undefined, 2: undefined, 3: undefined },
                    totalUsers: null,
                })
                .toDispatchActions(['setAffectedUsers'])
                .toMatchValues({
                    affectedUsers: { 0: -1, 1: undefined, 2: undefined, 3: undefined },
                    totalUsers: null,
                })
                .toDispatchActions(['setAffectedUsers', 'setTotalUsers'])
                .toMatchValues({
                    affectedUsers: { 0: -1, 1: 140 },
                    totalUsers: 2000,
                })
                .toDispatchActions(['setAffectedUsers', 'setTotalUsers'])
                .toMatchValues({
                    affectedUsers: { 0: -1, 1: 140, 2: 240 },
                    totalUsers: 2002,
                })
                .toDispatchActions(['setAffectedUsers', 'setTotalUsers'])
                .toMatchValues({
                    affectedUsers: { 0: -1, 1: 140, 2: 240, 3: 500 },
                    totalUsers: 2000,
                })
        })

        it('loads when creating a new flag', async () => {
            jest.spyOn(api, 'create')
            await expectLogic(logic, () => {
                logic.actions.resetFeatureFlag()
            }).toMatchValues({
                affectedUsers: { 0: -1 },
                totalUsers: null,
            })

            expect(api.create).not.toHaveBeenCalled()
        })

        it('updates when adding conditions to a flag', async () => {
            jest.spyOn(api, 'create')
                .mockReturnValueOnce(Promise.resolve({ users_affected: 140, total_users: 2000 }))
                .mockReturnValueOnce(Promise.resolve({ users_affected: 240, total_users: 2000 }))

            await expectLogic(logic, () => {
                logic.actions.resetFeatureFlag()
            }).toMatchValues({
                affectedUsers: { 0: -1 },
                totalUsers: null,
            })

            expect(api.create).not.toHaveBeenCalled()

            await expectLogic(logic, () => {
                logic.actions.updateConditionSet(0, 20, [
                    {
                        key: 'aloha',
                        type: PropertyFilterType.Person,
                        operator: PropertyOperator.Exact,
                        value: null,
                    },
                ])
            })
                .toDispatchActions(['setAffectedUsers'])
                .toMatchValues({
                    affectedUsers: { 0: undefined },
                    totalUsers: null,
                })
                .toNotHaveDispatchedActions(['setTotalUsers'])

            await expectLogic(logic, () => {
                logic.actions.updateConditionSet(0, 20, [
                    {
                        key: 'aloha',
                        value: 'aloha',
                        type: PropertyFilterType.Person,
                        operator: PropertyOperator.Exact,
                    },
                ])
            })
                .toDispatchActions(['setAffectedUsers'])
                .toMatchValues({
                    affectedUsers: { 0: undefined },
                    totalUsers: null,
                })
                .toDispatchActions(['setAffectedUsers', 'setTotalUsers'])
                .toMatchValues({
                    affectedUsers: { 0: 140 },
                    totalUsers: 2000,
                })

            // Add another condition set
            await expectLogic(logic, () => {
                logic.actions.addConditionSet()
            })
                .toDispatchActions(['setAffectedUsers'])
                .toMatchValues({
                    affectedUsers: { 0: 140, 1: -1 },
                    totalUsers: 2000,
                })
                .toNotHaveDispatchedActions(['setTotalUsers'])

            // update newly added condition set
            await expectLogic(logic, () => {
                logic.actions.updateConditionSet(1, 20, [
                    {
                        key: 'aloha',
                        type: PropertyFilterType.Person,
                        operator: PropertyOperator.Exact,
                        value: null,
                    },
                ])
            })
                .toDispatchActions(['setAffectedUsers'])
                .toMatchValues({
                    affectedUsers: { 0: 140, 1: undefined },
                    totalUsers: 2000,
                })
                .toNotHaveDispatchedActions(['setTotalUsers'])

            // select its value
            await expectLogic(logic, () => {
                logic.actions.updateConditionSet(1, 20, [
                    {
                        key: 'aloha',
                        value: 'aloha',
                        type: PropertyFilterType.Person,
                        operator: PropertyOperator.Exact,
                    },
                ])
            })
                .toDispatchActions(['setAffectedUsers'])
                .toMatchValues({
                    affectedUsers: { 0: 140, 1: undefined },
                    totalUsers: 2000,
                })
                .toDispatchActions(['setAffectedUsers', 'setTotalUsers'])
                .toMatchValues({
                    affectedUsers: { 0: 140, 1: 240 },
                    totalUsers: 2000,
                })
        })

        it('computes blast radius percentages accurately', async () => {
            logic.actions.setAffectedUsers(0, 100)
            logic.actions.setAffectedUsers(1, 200)
            logic.actions.setAffectedUsers(2, 346)
            logic.actions.setTotalUsers(1000)

            expect(logic.values.computeBlastRadiusPercentage(20, 0)).toBeCloseTo(2, 2)
            expect(logic.values.computeBlastRadiusPercentage(33, 0)).toBeCloseTo(3.3, 2)

            expect(logic.values.computeBlastRadiusPercentage(50, 1)).toBeCloseTo(10, 2)
            expect(logic.values.computeBlastRadiusPercentage(100, 1)).toBeCloseTo(20, 2)

            expect(logic.values.computeBlastRadiusPercentage(100, 2)).toBeCloseTo(34.6, 2)
            expect(logic.values.computeBlastRadiusPercentage(67, 2)).toBeCloseTo(23.182, 2)
        })

        it('computes blast radius percentages accurately with missing information', async () => {
            logic.actions.setAffectedUsers(0, -1)
            logic.actions.setAffectedUsers(1, undefined)
            logic.actions.setAffectedUsers(2, 25)
            // total users is null as well

            expect(logic.values.computeBlastRadiusPercentage(20, 0)).toBeCloseTo(20, 2)
            expect(logic.values.computeBlastRadiusPercentage(33, 0)).toBeCloseTo(33, 2)

            expect(logic.values.computeBlastRadiusPercentage(50, 1)).toBeCloseTo(50, 2)
            expect(logic.values.computeBlastRadiusPercentage(100, 1)).toBeCloseTo(100, 2)

            expect(logic.values.computeBlastRadiusPercentage(100, 2)).toBeCloseTo(100, 2)
            expect(logic.values.computeBlastRadiusPercentage(10, 2)).toBeCloseTo(10, 2)

            logic.actions.setTotalUsers(100)
            expect(logic.values.computeBlastRadiusPercentage(67, 0)).toBeCloseTo(67, 2)
            // total users is defined but affected users is not. UI side should handle not showing the result in this case
            expect(logic.values.computeBlastRadiusPercentage(75, 1)).toEqual(NaN)
            expect(logic.values.computeBlastRadiusPercentage(100, 2)).toBeCloseTo(25, 2)
        })

        it('doesnt make extra API calls when rollout percentage or variants change', async () => {
            jest.spyOn(api, 'create')
            await expectLogic(logic, () => {
                logic.actions.setFeatureFlag(
                    generateFeatureFlag([
                        { properties: [], rollout_percentage: null, variant: null },
                        {
                            properties: [
                                {
                                    key: 'aloha',
                                    value: 'aloha',
                                    type: PropertyFilterType.Person,
                                    operator: PropertyOperator.Exact,
                                },
                            ],
                            rollout_percentage: null,
                            variant: null,
                        },
                        {
                            properties: [
                                {
                                    key: 'aloha',
                                    value: 'aloha2',
                                    type: PropertyFilterType.Person,
                                    operator: PropertyOperator.Exact,
                                },
                            ],
                            rollout_percentage: null,
                            variant: null,
                        },
                    ])
                )
                logic.actions.editFeatureFlag(true)
            })
                .toDispatchActions([
                    'setAffectedUsers',
                    'setAffectedUsers',
                    'setAffectedUsers',
                    'setAffectedUsers',
                    'setAffectedUsers',
                    'setAffectedUsers',
                    'setTotalUsers',
                ])
                .toMatchValues({
                    affectedUsers: { 0: -1, 1: 120, 2: 120 },
                    totalUsers: 2000,
                })

            expect(api.create).toHaveBeenCalledTimes(2)

            await expectLogic(logic, () => {
                logic.actions.updateConditionSet(0, 20, undefined, undefined)
            }).toNotHaveDispatchedActions(['setAffectedUsers', 'setTotalUsers'])

            await expectLogic(logic, () => {
                logic.actions.updateConditionSet(1, 30, undefined, 'test-variant')
            }).toNotHaveDispatchedActions(['setAffectedUsers', 'setTotalUsers'])

            await expectLogic(logic, () => {
                logic.actions.updateConditionSet(2, undefined, undefined, 'test-variant2')
            }).toNotHaveDispatchedActions(['setAffectedUsers', 'setTotalUsers'])

            // no extra calls when changing rollout percentage
            expect(api.create).toHaveBeenCalledTimes(2)
        })
    })

    describe('enriched analytics usage insights', () => {
        it('does not generate enriched insights on load if already present', async () => {
            await expectLogic(logic, () => {
                logic.actions.loadFeatureFlagSuccess(
                    generateFeatureFlag(
                        [
                            {
                                properties: [
                                    {
                                        key: 'aloha',
                                        value: 'aloha',
                                        type: PropertyFilterType.Person,
                                        operator: PropertyOperator.Exact,
                                    },
                                ],
                                rollout_percentage: 50,
                                variant: null,
                            },
                        ],
                        undefined,
                        null,
                        true,
                        true
                    )
                )
            })
                .toDispatchActions(['loadRecentInsights', 'loadAllInsightsForFlag'])
                .toNotHaveDispatchedActions(['enrichUsageDashboard'])
        })

        it('does not generate enriched insights on load if enrichment disabled', async () => {
            await expectLogic(logic, () => {
                logic.actions.loadFeatureFlagSuccess(
                    generateFeatureFlag(
                        [
                            {
                                properties: [
                                    {
                                        key: 'aloha',
                                        value: 'aloha',
                                        type: PropertyFilterType.Person,
                                        operator: PropertyOperator.Exact,
                                    },
                                ],
                                rollout_percentage: 50,
                                variant: null,
                            },
                        ],
                        undefined,
                        null,
                        false,
                        false
                    )
                )
            })
                .toDispatchActions(['loadRecentInsights', 'loadAllInsightsForFlag'])
                .toNotHaveDispatchedActions(['enrichUsageDashboard'])
        })

        it('generates enriched insights on load if already present', async () => {
            await expectLogic(logic, () => {
                logic.actions.loadFeatureFlagSuccess(
                    generateFeatureFlag(
                        [
                            {
                                properties: [
                                    {
                                        key: 'aloha',
                                        value: 'aloha',
                                        type: PropertyFilterType.Person,
                                        operator: PropertyOperator.Exact,
                                    },
                                ],
                                rollout_percentage: 50,
                                variant: null,
                            },
                        ],
                        undefined,
                        null,
                        true,
                        false
                    )
                )
            }).toDispatchActions(['loadRecentInsights', 'loadAllInsightsForFlag', 'enrichUsageDashboard'])
        })
    })
})<|MERGE_RESOLUTION|>--- conflicted
+++ resolved
@@ -15,12 +15,7 @@
     groups: FeatureFlagGroupType[],
     multivariate?: MultivariateFlagOptions,
     id: number | null = 123,
-<<<<<<< HEAD
-    has_enriched_analytics?: boolean,
-    usage_dashboard_has_enriched_insights?: boolean
-=======
     has_enriched_analytics?: boolean
->>>>>>> d08426d7
 ): FeatureFlagType {
     return {
         id,
@@ -42,10 +37,6 @@
         usage_dashboard: 1234,
         tags: [],
         has_enriched_analytics,
-<<<<<<< HEAD
-        usage_dashboard_has_enriched_insights,
-=======
->>>>>>> d08426d7
     }
 }
 
@@ -395,91 +386,4 @@
             expect(api.create).toHaveBeenCalledTimes(2)
         })
     })
-
-    describe('enriched analytics usage insights', () => {
-        it('does not generate enriched insights on load if already present', async () => {
-            await expectLogic(logic, () => {
-                logic.actions.loadFeatureFlagSuccess(
-                    generateFeatureFlag(
-                        [
-                            {
-                                properties: [
-                                    {
-                                        key: 'aloha',
-                                        value: 'aloha',
-                                        type: PropertyFilterType.Person,
-                                        operator: PropertyOperator.Exact,
-                                    },
-                                ],
-                                rollout_percentage: 50,
-                                variant: null,
-                            },
-                        ],
-                        undefined,
-                        null,
-                        true,
-                        true
-                    )
-                )
-            })
-                .toDispatchActions(['loadRecentInsights', 'loadAllInsightsForFlag'])
-                .toNotHaveDispatchedActions(['enrichUsageDashboard'])
-        })
-
-        it('does not generate enriched insights on load if enrichment disabled', async () => {
-            await expectLogic(logic, () => {
-                logic.actions.loadFeatureFlagSuccess(
-                    generateFeatureFlag(
-                        [
-                            {
-                                properties: [
-                                    {
-                                        key: 'aloha',
-                                        value: 'aloha',
-                                        type: PropertyFilterType.Person,
-                                        operator: PropertyOperator.Exact,
-                                    },
-                                ],
-                                rollout_percentage: 50,
-                                variant: null,
-                            },
-                        ],
-                        undefined,
-                        null,
-                        false,
-                        false
-                    )
-                )
-            })
-                .toDispatchActions(['loadRecentInsights', 'loadAllInsightsForFlag'])
-                .toNotHaveDispatchedActions(['enrichUsageDashboard'])
-        })
-
-        it('generates enriched insights on load if already present', async () => {
-            await expectLogic(logic, () => {
-                logic.actions.loadFeatureFlagSuccess(
-                    generateFeatureFlag(
-                        [
-                            {
-                                properties: [
-                                    {
-                                        key: 'aloha',
-                                        value: 'aloha',
-                                        type: PropertyFilterType.Person,
-                                        operator: PropertyOperator.Exact,
-                                    },
-                                ],
-                                rollout_percentage: 50,
-                                variant: null,
-                            },
-                        ],
-                        undefined,
-                        null,
-                        true,
-                        false
-                    )
-                )
-            }).toDispatchActions(['loadRecentInsights', 'loadAllInsightsForFlag', 'enrichUsageDashboard'])
-        })
-    })
 })