@import '../../styles/vars';

.Navigation3000 {
    --breadcrumbs-height-full: 3.75rem;
    --breadcrumbs-height-compact: 2.75rem; // Sync with BREADCRUMBS_HEIGHT_COMPACT
    --scene-padding: 1rem;
    --scene-padding-bottom: var(--scene-padding);

    display: flex;
    width: 100%;
    height: 100vh;
    overflow: hidden;
    background: var(--bg-primary);

    .storybook-test-runner & {
        height: auto;
    }

    > main {
        flex: 1;
        min-width: 0;
        overflow: auto;
    }

    .BridgePage {
        height: 100%;
        overflow: visible;
        background: none;
    }

    @media screen and (max-width: $sm) {
        // handle notched devices and mobile safari's bottom nav bar
        // provide a fallback of 80px as Safari's approach to safe-area-inset-bottom is not consistent across versions
        --scene-padding-bottom: calc(var(--scene-padding) + max(env(safe-area-inset-bottom), 80px));
    }

    @media screen and (max-width: $lg) {
        --scene-padding: 0.5rem;
    }
}

.Navigation3000__scene {
    // `relative` is for positioning of the scene-level spinner
    position: relative;
    min-height: calc(100vh - var(--breadcrumbs-height-full) - var(--scene-padding) - var(--scene-padding-bottom));
    margin: var(--scene-padding);
    margin-bottom: var(--scene-padding-bottom);

    &.Navigation3000__scene--raw {
        --scene-padding: 0px;
        --scene-padding-bottom: 0px;

        display: flex;
        flex-direction: column;
    }

    &.Navigation3000__scene--raw-no-header {
        --scene-padding: 0px;
        --scene-padding-bottom: 0px;

        display: flex;
        flex-direction: column;
        height: 100vh;
    }
}

// Navbar

.Navbar3000 {
    position: relative;
    display: flex;
    flex-direction: column;
    max-height: 100vh;
    border-right-width: 1px;

    // This terrible hack makes it so that the .Navbar3000__overlay background is rendered also _underneath_ .Navbar3000
    // Otherwise when hiding the mobile navbar, there's a flash of un-dimmed area below the navbar as it slides out
    opacity: 0.99999;
    transition: transform 100ms ease-out;

    .Navigation3000--mobile & {
        position: fixed;
        top: 0;
        bottom: 0;
        left: 0;
        z-index: var(--z-lemon-sidebar);
    }

    &.Navbar3000--hidden {
        transform: translateX(-100%);
    }

    .Navbar3000__content {
        z-index: var(--z-main-nav);
        display: flex;
        flex: 1;
        flex-direction: column;
        justify-content: space-between;
        overflow-y: auto;
        background: var(--bg-surface-secondary);

        .LemonButton__chrome {
            --lemon-button-padding-horizontal: 0.25rem !important;
        }

        .Navbar3000__top,
        .Navbar3000__bottom {
            padding: 0 0.375rem;
        }

        ul {
            padding: 0.5rem 0;
        }

        ul + ul {
            border-top-width: 1px;
        }
    }
}

.Navbar3000__top {
    overflow: auto;
}

.Navbar3000__overlay {
    position: fixed;
    z-index: var(--z-mobile-nav-overlay);
    width: 100%;
    height: 100%;
    background-color: var(--modal-backdrop-color);
    backdrop-filter: blur(var(--modal-backdrop-blur));
    opacity: 1;
    transition: opacity 100ms ease-out, backdrop-filter 100ms ease-out;

    &.Navbar3000--hidden {
        pointer-events: none;
        backdrop-filter: blur(0);
        opacity: 0;
    }
}

.NavbarButton {
    position: relative;

    &.NavbarButton--here {
        &::after {
            position: absolute;
            right: 0;
            bottom: 0.25rem;
            left: 0;
            font-size: 1.25rem;
            line-height: 0.5625rem;
            color: var(--text-3000);
            text-align: center;
            content: '•';
        }

        .LemonButton__icon {
            color: var(--text-3000);
            transform: translateY(-0.25rem);
        }
    }
}

// Sidebar

.Sidebar3000 {
    --sidebar-slider-padding: 0.125rem;
    --sidebar-horizontal-padding: 0.5rem;
    --sidebar-row-height: 3rem;
    --sidebar-background: var(--bg-primary);

    position: relative;
    box-sizing: content-box;
    flex: 0 0 var(--sidebar-width);
    height: 100%;

    // This border is just for sizing, the visible border is on the content and slider
    // Hidden when the sidebar is closed
    border-right: min(1px, var(--sidebar-width)) solid transparent;

    [theme='dark'] & {
        --sidebar-background: var(--bg-surface-primary);
    }

    &.Sidebar3000--resizing {
        will-change: flex-basis;
    }

    h3,
    h4,
    h5 {
        margin: 0;
        overflow: hidden;
        line-height: inherit;
        color: var(--text-3000);
        text-overflow: ellipsis;
    }

    h3 {
        font-size: 0.75rem;
        font-weight: 600;
        line-height: 2rem;
    }

    h4 {
        flex-grow: 1;
        font-size: 0.6875rem;
        font-weight: 600;
        line-height: 1.75rem;
    }

    h5 {
        font-size: 0.75rem;
        font-weight: 400;
        text-transform: none;
        letter-spacing: normal;
    }

    b {
        font-weight: 700;
    }

    .LemonInput--type-search {
        max-width: none;
        height: 100%;
        border-color: transparent; // Only show border on focus here
        border-radius: 0;
        transition: none;
    }
}

.Sidebar3000__content {
    box-sizing: content-box;
    display: flex;
    flex-direction: column;
    align-items: stretch;
    width: var(--sidebar-width);
    height: 100%;
    overflow: hidden;
    font-size: 0.6875rem;
    white-space: nowrap;
    background: var(--sidebar-background);

    // Extend the border into viewport overscroll
    border-right: min(1px, var(--sidebar-width)) solid var(--border-primary);

    .Sidebar3000--resizing & {
        will-change: width;
    }

    > div:not(:first-child) {
        border-top-width: 1px;
    }
}

.Sidebar3000__lists {
    position: relative; // For SpinnerOverlay
    display: flex;
    flex-direction: column;
    flex-grow: 1;
    align-items: stretch;
    overflow: hidden auto;
}

.Sidebar3000__hint {
    z-index: 1;
    display: flex;
    flex: 0 0 var(--sidebar-row-height);
    align-items: center;
    justify-content: space-between;
    padding: 0 var(--sidebar-horizontal-padding);
    font-weight: 500;
    user-select: none;
    background: var(--bg-primary);
    border-top-width: 1px;
}

.Sidebar3000__slider {
    position: absolute;
    top: 0;
    right: calc(
        -1 * var(--sidebar-slider-padding) - min(1px, var(--sidebar-width))
    ); // Center around the original sidebar border

    bottom: 0;
    z-index: var(
        --z-notifications-popover
    ); // A bit above navbar for a nicer slider experience when the sidebar is closed

    width: calc(2 * var(--sidebar-slider-padding) + 1px); // The interactive area is enlarged for easier interaction
    cursor: col-resize;
    user-select: none; // Fixes inadvertent selection of scene text when resizing
    &::before,
    &::after {
        position: absolute;
        top: 0;
        bottom: 0;
        left: var(--sidebar-slider-padding);
        width: 1px;
        pointer-events: none;
        content: '';
    }

    &::before {
        background: var(--border-primary);
        transition: 100ms ease transform;
    }

    &::after {
        background: var(--text-3000);
        opacity: 0;
        transition: 100ms ease transform;
    }

    &:hover::after,
    .Sidebar3000--resizing &::after {
        opacity: 0.25;
    }

    .Sidebar3000--resizing &::before,
    .Sidebar3000--resizing &::after {
        transform: scaleX(3);
    }

    .Sidebar3000[aria-hidden='true'] & {
        cursor: e-resize;
    }
}

.Sidebar3000__header {
    display: flex;
    flex: 0 0 var(--sidebar-row-height);
    gap: 0.25rem;
    align-items: center;
    padding: 0 var(--sidebar-horizontal-padding);
}

// Accordion

.Accordion {
    --accordion-arrow-size: 1rem;
    --accordion-row-height: 32px;
    --accordion-inset-expandable: 1.25rem;
    --accordion-header-background: var(--bg-surface-primary);
    --accordion-inset: 0rem;

    display: flex;
    flex-basis: 0;
    flex-direction: column;
    flex-shrink: 0;
    min-height: var(--accordion-row-height);

    [theme='dark'] & {
        --accordion-header-background: var(--bg-primary);
    }

    &[aria-expanded] {
        // This means: if accordion is expandable
        --accordion-inset: var(--accordion-inset-expandable);
    }

    &:not([aria-expanded='false']) {
        flex-grow: 1;

        &:not(:last-child) {
            border-bottom-width: 1px;
        }
    }
}

.Accordion[aria-disabled='true'] {
    .Accordion__header {
        cursor: default;

        &:hover {
            background: var(--accordion-header-background);
        }
    }
}

.Accordion__header {
    z-index: 1;
    display: flex;
    align-items: center;
    height: var(--accordion-row-height);
    padding: 0 var(--sidebar-horizontal-padding);
    cursor: pointer;
    user-select: none;
    border-bottom-width: 1px;

    &:hover {
        background: var(--border-primary);
    }

    > .LemonIcon {
        flex-shrink: 0;
        margin-right: calc(var(--accordion-inset-expandable) - var(--accordion-arrow-size));
        font-size: var(--accordion-arrow-size);
        transition: 50ms ease transform;

        .Accordion[aria-expanded='true'] & {
            transform: rotate(90deg);
        }
    }
}

// New scoped accordion styles
.SidebarListItemAccordion {
    --accordion-arrow-size: 1rem;
    --accordion-inset-expandable: 1.25rem;
    --accordion-header-background: var(--bg-surface-primary);
    --accordion-inset: 0rem;

    display: flex;
    flex-basis: 0;
    flex-direction: column;
    flex-shrink: 0;
    height: 100%;

    [theme='dark'] & {
        --accordion-header-background: var(--bg-primary);
    }

    &[role='region'] {
        // This means: if accordion is expandable
        --accordion-inset: var(--accordion-inset-expandable);
    }

    &:not([aria-expanded='false']) {
        flex-grow: 1;

        &:not(:last-child) {
            border-bottom-width: 1px;
        }
    }
}

.SidebarListItemAccordion__header {
    z-index: 1;
    display: flex;
    align-items: center;
    height: 100%;
    padding: 0 var(--sidebar-horizontal-padding) 0 calc(var(--sidebar-horizontal-padding) + 1rem * var(--depth, 0));
    cursor: pointer;
    user-select: none;
    border-bottom-width: 1px;

    &:hover {
        background: var(--border-primary);
    }

    > .LemonIcon {
        flex-shrink: 0;
        margin-right: calc(var(--accordion-inset-expandable) - var(--accordion-arrow-size));
        font-size: var(--accordion-arrow-size);
        transition: 50ms ease transform;

        .SidebarListItemAccordion[aria-expanded='true'] & {
            transform: rotate(90deg);
        }
    }
}

.SidebarListItem {
    --sidebar-list-item-status-color: var(--text-secondary);
    --sidebar-list-item-fold-size: 0.5rem;
    --sidebar-list-item-ribbon-width: 0.1875rem;
    --sidebar-list-item-background: var(--sidebar-background);

    position: relative;
    line-height: 1.125rem;
    color: var(--text-secondary);
    list-style: none;
    background: var(--sidebar-list-item-background);
    border-bottom-width: 1px;
    opacity: 0.9; // Make items slightly lower contrast when not hovered

    &:hover:not([aria-disabled='true']),
    &[aria-current='page'],
    &.SidebarListItem--is-renaming {
        --sidebar-list-item-background: var(--border-primary);

        opacity: 1;
    }

    &:hover,
    &:focus-within,
    &[aria-current='page'],
    &.SidebarListItem--is-renaming,
    &.SidebarListItem--is-menu-open {
        .SidebarListItem__actions {
            display: flex;
        }

        .SidebarListItem__draggable {
            display: flex;
        }

        // Accommodate menu button by moving stuff out of the way
        &.SidebarListItem--has-menu:not(.SidebarListItem--extended) .SidebarListItem__link,
        &.SidebarListItem--has-menu:not(.SidebarListItem--extended) .SidebarListItem__button {
            padding-right: calc(var(--sidebar-horizontal-padding) + 1.25rem);
        }

        &.SidebarListItem--has-menu.SidebarListItem--extended {
            &::after {
                position: absolute;

                // Position 1px away so that the :focus-visible border isn't overlaid
                top: 1px;
                right: 1px;
                bottom: 1px;
                width: 3.5rem;
                content: '';
                background: linear-gradient(
                    to left,
                    var(--sidebar-list-item-background) 0%,
                    var(--sidebar-list-item-background) 50%,
                    transparent 100%
                );
            }
        }
    }

    &.SidebarListItem--marker-fold,
    &.SidebarListItem--marker-ribbon {
        &::before {
            position: absolute;
            top: 0;
            left: 0;
            z-index: 1;
            display: block;
            content: '';
        }
    }

    &.SidebarListItem--marker-fold {
        &::before {
            width: 0;
            height: 0;
            border-bottom: var(--sidebar-list-item-fold-size) solid transparent;
            border-left: var(--sidebar-list-item-fold-size) solid var(--sidebar-list-item-status-color);
        }
    }

    &.SidebarListItem--marker-ribbon {
        --sidebar-list-item-marker-offset: var(--sidebar-list-item-ribbon-width);

        &::before {
            width: var(--sidebar-list-item-ribbon-width);
            height: 100%;
            background: var(--sidebar-list-item-status-color);
        }
    }

    &.SidebarListItem--marker-status-success {
        --sidebar-list-item-status-color: var(--success);
    }

    &.SidebarListItem--marker-status-warning {
        --sidebar-list-item-status-color: var(--warning);
    }

    &.SidebarListItem--marker-status-danger {
        --sidebar-list-item-status-color: var(--danger);
    }

    &.SidebarListItem--marker-status-completion {
        --sidebar-list-item-status-color: var(--purple);
    }

    &--is-dragging {
        opacity: 0.4;
    }

    &--overlay {
        padding: 0.5rem;
        cursor: grabbing;
        background: var(--bg-light);
        border: 1px solid var(--border);
        border-radius: var(--radius);
        box-shadow: var(--shadow-elevation);
    }
}

.SidebarListItem__button,
.SidebarListItem__link,
.SidebarListItem__rename {
    --sidebar-list-item-inset: calc(
        var(--accordion-inset, 0px) + var(--sidebar-horizontal-padding) + var(--sidebar-list-item-marker-offset, 0px)
    );

    position: relative;
    display: flex;
    width: 100%;
    height: 100%;
    color: var(--text-3000);

    &:focus-visible::after {
        position: absolute;
        inset: 0 0 -1px;
        pointer-events: none;
        content: '';
        border: 1px solid var(--border-primary);
    }
}

.SidebarListItem__link {
    flex-direction: column;
    row-gap: 1px;
    justify-content: center;
    padding: 0 var(--sidebar-horizontal-padding) 0 var(--sidebar-list-item-inset);

    .SidebarListItem[aria-disabled='true'] & {
        cursor: default;
    }
}

.SidebarListItem__button {
    flex-direction: row;
    gap: 0.25rem;
    row-gap: 1px;
    align-items: center;
    padding: 0 var(--sidebar-horizontal-padding) 0
        calc(0.25rem + var(--sidebar-horizontal-padding) + 1rem * var(--depth, 0));
<<<<<<< HEAD
    color: inherit !important; // Disable link color
=======
    font-size: 1.125rem; // Make icons bigger
>>>>>>> 30f79348
    cursor: pointer;
    background: var(--bg-light);

    &:hover {
        background: var(--border-primary);
    }

    .SidebarListItem__icon {
        flex-shrink: 0;
        font-size: 1.125rem; // Make icons bigger
    }
}

.SidebarListItem__rename {
    flex-direction: column;
    justify-content: center;

    // Pseudo-elements don't work on inputs, so we use a wrapper div
    background: var(--bg-surface-primary);

    input {
        width: 100%;
        height: 100%;
        padding: 0 calc(var(--sidebar-horizontal-padding) + 2.5rem) 0 var(--sidebar-list-item-inset);
        font-size: 0.75rem;
        color: var(--text-3000);
        background: none;
        outline: none;
    }

    &::after {
        position: absolute;
        inset: 0 0 -1px;
        pointer-events: none;
        content: '';
        border: 1px solid var(--border-primary);

        .SidebarListItem[aria-invalid='true'] & {
            border-color: var(--danger);
        }
    }
}

.SidebarListItem__error {
    position: absolute;
    top: 2rem;
    left: 0;
    z-index: 1;
    padding: 0 0.25rem;
    line-height: 1.25rem;
    color: #fff;
    white-space: normal;
    background: var(--danger);

    &::before {
        position: absolute;
        top: -0.5rem;
        left: 0;
        display: block;
        content: '';
        border: 0.25rem solid transparent;
        border-bottom-color: var(--danger);
        border-left-color: var(--danger);
    }
}

.SidebarListItem__draggable {
    position: absolute;
    top: 50%;
    left: var(--sidebar-horizontal-padding);
    z-index: 1;
    display: none;
    transform: translateY(-50%);
}

.SidebarListItem__actions {
    position: absolute;
    top: 50%;
    right: var(--sidebar-horizontal-padding);
    z-index: 1; // Show above .SidebarListItem::after gradient
    display: none; // Only show on hover/focus or for current page
    transform: translateY(-50%);
}<|MERGE_RESOLUTION|>--- conflicted
+++ resolved
@@ -624,11 +624,8 @@
     align-items: center;
     padding: 0 var(--sidebar-horizontal-padding) 0
         calc(0.25rem + var(--sidebar-horizontal-padding) + 1rem * var(--depth, 0));
-<<<<<<< HEAD
+    font-size: 1.125rem; // Make icons bigger
     color: inherit !important; // Disable link color
-=======
-    font-size: 1.125rem; // Make icons bigger
->>>>>>> 30f79348
     cursor: pointer;
     background: var(--bg-light);
 
