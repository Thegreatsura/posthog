--- conflicted
+++ resolved
@@ -92,30 +92,6 @@
                             />
                             <p className="text-muted mt-2">still to go</p>
                         </div>
-<<<<<<< HEAD
-                        {activeTasks.length > 0 && (
-                            <div className="mt-4">
-                                <div className="text-muted uppercase text-xs">What's next?</div>
-                                <ul>
-                                    {activeTasks.map((task: ActivationTaskType) => (
-                                        <ActivationTask key={task.id} {...task} />
-                                    ))}
-                                </ul>
-                            </div>
-                        )}
-                        {completedTasks.length > 0 && (
-                            <div className="mt-4">
-                                <div className="text-muted uppercase text-xs">Completed</div>
-                                <ul>
-                                    {completedTasks.map((task: ActivationTaskType) => (
-                                        <ActivationTask key={task.id} {...task} />
-                                    ))}
-                                </ul>
-                            </div>
-                        )}
-                    </>
-                )}
-=======
                         <div className="ActivationSideBar__hog">
                             <ProfessorHog className="max-h-full w-auto object-contain" />
                         </div>
@@ -125,7 +101,7 @@
                             <div className="text-muted uppercase text-xs">What's next?</div>
                             <ul>
                                 {activeTasks.map((task: ActivationTaskType) => (
-                                    <Task key={task.id} {...task} />
+                                    <ActivationTask key={task.id} {...task} />
                                 ))}
                             </ul>
                         </div>
@@ -135,13 +111,12 @@
                             <div className="text-muted uppercase text-xs">Completed</div>
                             <ul>
                                 {completedTasks.map((task: ActivationTaskType) => (
-                                    <Task key={task.id} {...task} />
+                                    <ActivationTask key={task.id} {...task} />
                                 ))}
                             </ul>
                         </div>
                     )}
                 </>
->>>>>>> 409b7238
             </div>
         </div>
     )
