--- conflicted
+++ resolved
@@ -334,27 +334,6 @@
     return (
         <section>
             {heading !== null && <h5>{heading || 'Query summary'}</h5>}
-<<<<<<< HEAD
-            <div className="InsightDetails__query">
-                {isTrendsQuery(query) && query.trendsFilter?.formula && (
-                    <>
-                        <LemonRow className="InsightDetails__formula" icon={<IconCalculate />} fullWidth>
-                            <span>
-                                Formula:<code>{query.trendsFilter?.formula}</code>
-                            </span>
-                        </LemonRow>
-                        <LemonDivider />
-                    </>
-                )}
-                <div className="InsightDetails__series">
-                    {isPathsQuery(query) ? (
-                        <PathsSummary query={query} />
-                    ) : isPathsV2Query(query) ? (
-                        <PathsV2Summary query={query} />
-                    ) : isRetentionQuery(query) ? (
-                        <RetentionSummary query={query} />
-                    ) : isInsightQueryWithSeries(query) ? (
-=======
             {isHogQLQuery(query) ? (
                 <CodeSnippet language={Language.SQL} maxLinesWithoutExpansion={8} compact>
                     {query.query}
@@ -362,7 +341,6 @@
             ) : (
                 <div className="InsightDetails__query">
                     {isTrendsQuery(query) && query.trendsFilter?.formula && (
->>>>>>> b80708fb
                         <>
                             <LemonRow className="InsightDetails__formula" icon={<IconCalculate />} fullWidth>
                                 <span>
@@ -375,6 +353,8 @@
                     <div className="InsightDetails__series">
                         {isPathsQuery(query) ? (
                             <PathsSummary query={query} />
+                        ) : isPathsV2Query(query) ? (
+                            <PathsV2Summary query={query} />
                         ) : isRetentionQuery(query) ? (
                             <RetentionSummary query={query} />
                         ) : isInsightQueryWithSeries(query) ? (
