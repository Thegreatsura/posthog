import { LemonSelectOptions } from '@posthog/lemon-ui'

import { ChartDisplayCategory, ChartDisplayType, Region, SSOProvider } from '../types'

// Sync with backend DISPLAY_TYPES_TO_CATEGORIES
export const DISPLAY_TYPES_TO_CATEGORIES: Record<ChartDisplayType, ChartDisplayCategory> = {
    [ChartDisplayType.ActionsLineGraph]: ChartDisplayCategory.TimeSeries,
    [ChartDisplayType.ActionsBar]: ChartDisplayCategory.TimeSeries,
    [ChartDisplayType.ActionsStackedBar]: ChartDisplayCategory.TimeSeries,
    [ChartDisplayType.ActionsAreaGraph]: ChartDisplayCategory.TimeSeries,
    [ChartDisplayType.ActionsLineGraphCumulative]: ChartDisplayCategory.CumulativeTimeSeries,
    [ChartDisplayType.BoldNumber]: ChartDisplayCategory.TotalValue,
    [ChartDisplayType.ActionsPie]: ChartDisplayCategory.TotalValue,
    [ChartDisplayType.ActionsBarValue]: ChartDisplayCategory.TotalValue,
    [ChartDisplayType.ActionsTable]: ChartDisplayCategory.TotalValue,
    [ChartDisplayType.WorldMap]: ChartDisplayCategory.TotalValue,
}
export const NON_TIME_SERIES_DISPLAY_TYPES = Object.entries(DISPLAY_TYPES_TO_CATEGORIES)
    .filter(([, category]) => category === ChartDisplayCategory.TotalValue)
    .map(([displayType]) => displayType as ChartDisplayType)

/** Display types for which `breakdown` is hidden and ignored. Sync with backend NON_BREAKDOWN_DISPLAY_TYPES. */
export const NON_BREAKDOWN_DISPLAY_TYPES = [ChartDisplayType.BoldNumber]
/** Display types which only work with a single series. */
export const SINGLE_SERIES_DISPLAY_TYPES = [ChartDisplayType.WorldMap, ChartDisplayType.BoldNumber]

export const NON_VALUES_ON_SERIES_DISPLAY_TYPES = [
    ChartDisplayType.ActionsTable,
    ChartDisplayType.WorldMap,
    ChartDisplayType.BoldNumber,
]

/** Display types for which a percent stack view is available. */
export const PERCENT_STACK_VIEW_DISPLAY_TYPE = [
    ChartDisplayType.ActionsBar,
    ChartDisplayType.ActionsAreaGraph,
    ChartDisplayType.ActionsPie,
]

export enum OrganizationMembershipLevel {
    Member = 1,
    Admin = 8,
    Owner = 15,
}

export enum TeamMembershipLevel {
    Member = 1,
    Admin = 8,
}

export type EitherMembershipLevel = OrganizationMembershipLevel | TeamMembershipLevel

/** See posthog/api/organization.py for details. */
export enum PluginsAccessLevel {
    None = 0,
    Config = 3,
    Install = 6,
    Root = 9,
}

/** Collaboration restriction level (which is a dashboard setting). Sync with DashboardPrivilegeLevel. */
export enum DashboardRestrictionLevel {
    EveryoneInProjectCanEdit = 21,
    OnlyCollaboratorsCanEdit = 37,
}

/** Collaboration privilege level (which is a user property). Sync with DashboardRestrictionLevel. */
export enum DashboardPrivilegeLevel {
    CanView = 21,
    CanEdit = 37,
    /** This is not a value that can be set in the DB – it's inferred. */
    _ProjectAdmin = 888,
    /** This is not a value that can be set in the DB – it's inferred. */
    _Owner = 999,
}

export const privilegeLevelToName: Record<DashboardPrivilegeLevel, string> = {
    [DashboardPrivilegeLevel.CanView]: 'can view',
    [DashboardPrivilegeLevel.CanEdit]: 'can edit',
    [DashboardPrivilegeLevel._Owner]: 'owner',
    [DashboardPrivilegeLevel._ProjectAdmin]: 'can edit',
}

// Persons
export const PERSON_DISTINCT_ID_MAX_SIZE = 3
// Sync with .../api/person.py and .../ingestion/hooks.ts
export const PERSON_DEFAULT_DISPLAY_NAME_PROPERTIES = [
    'email',
    'Email',
    'name',
    'Name',
    'username',
    'Username',
    'UserName',
]

// Feature Flags & Experiments
export const INSTANTLY_AVAILABLE_PROPERTIES = [
    '$geoip_city_name',
    '$geoip_country_name',
    '$geoip_country_code',
    '$geoip_continent_name',
    '$geoip_continent_code',
    '$geoip_postal_code',
    '$geoip_time_zone',
    // Person and group identifiers
    '$group_key',
    'distinct_id',
]
export const MAX_EXPERIMENT_VARIANTS = 20
export const EXPERIMENT_DEFAULT_DURATION = 14 // days

// Event constants
export const ACTION_TYPE = 'action_type'
export const EVENT_TYPE = 'event_type'
export const STALE_EVENT_SECONDS = 30 * 24 * 60 * 60 // 30 days

/** @deprecated: should be removed once backend is updated */
export enum ShownAsValue {
    VOLUME = 'Volume',
    STICKINESS = 'Stickiness',
    LIFECYCLE = 'Lifecycle',
}

// Retention constants
export const RETENTION_RECURRING = 'retention_recurring'
export const RETENTION_FIRST_TIME = 'retention_first_time'

export const WEBHOOK_SERVICES: Record<string, string> = {
    Slack: 'slack.com',
    Discord: 'discord.com',
    Teams: 'office.com',
}

// NOTE: Run `DEBUG=1 python manage.py sync_feature_flags` locally to sync these flags into your local project
// By default all flags are boolean but you can add `multivariate` to the comment to have it created as multivariate with "test" and "control" values

export const FEATURE_FLAGS = {
    // Experiments / beta features
    FUNNELS_CUE_OPT_OUT: 'funnels-cue-opt-out-7301', // owner: @neilkakkar
    HISTORICAL_EXPORTS_V2: 'historical-exports-v2', // owner @macobo
    INGESTION_WARNINGS_ENABLED: 'ingestion-warnings-enabled', // owner: @tiina303
    SESSION_RESET_ON_LOAD: 'session-reset-on-load', // owner: @benjackwhite
    DEBUG_REACT_RENDERS: 'debug-react-renders', // owner: @benjackwhite
    AUTO_ROLLBACK_FEATURE_FLAGS: 'auto-rollback-feature-flags', // owner: @EDsCODE
    ONBOARDING_V2_DEMO: 'onboarding-v2-demo', // owner: #team-growth
    QUERY_RUNNING_TIME: 'query_running_time', // owner: @mariusandra
    QUERY_TIMINGS: 'query-timings', // owner: @mariusandra
    POSTHOG_3000_NAV: 'posthog-3000-nav', // owner: @Twixes
    HEDGEHOG_MODE: 'hedgehog-mode', // owner: @benjackwhite
    HEDGEHOG_MODE_DEBUG: 'hedgehog-mode-debug', // owner: @benjackwhite
    HIGH_FREQUENCY_BATCH_EXPORTS: 'high-frequency-batch-exports', // owner: @tomasfarias
    PERSON_BATCH_EXPORTS: 'person-batch-exports', // owner: @tomasfarias
    SESSIONS_BATCH_EXPORTS: 'sessions-batch-exports', // owner: @tomasfarias
    FF_DASHBOARD_TEMPLATES: 'ff-dashboard-templates', // owner: @EDsCODE
    ARTIFICIAL_HOG: 'artificial-hog', // owner: @Twixes
    CS_DASHBOARDS: 'cs-dashboards', // owner: @pauldambra
    PRODUCT_SPECIFIC_ONBOARDING: 'product-specific-onboarding', // owner: @raquelmsmith
    REDIRECT_SIGNUPS_TO_INSTANCE: 'redirect-signups-to-instance', // owner: @raquelmsmith
    APPS_AND_EXPORTS_UI: 'apps-and-exports-ui', // owner: @benjackwhite
    HOGQL_DASHBOARD_ASYNC: 'hogql-dashboard-async', // owner: @webjunkie
    WEBHOOKS_DENYLIST: 'webhooks-denylist', // owner: #team-pipeline
    PIPELINE_UI: 'pipeline-ui', // owner: #team-pipeline
    PERSON_FEED_CANVAS: 'person-feed-canvas', // owner: #project-canvas
    FEATURE_FLAG_COHORT_CREATION: 'feature-flag-cohort-creation', // owner: @neilkakkar #team-feature-success
    INSIGHT_HORIZONTAL_CONTROLS: 'insight-horizontal-controls', // owner: @benjackwhite
    SURVEYS_ADAPTIVE_LIMITS: 'surveys-adaptive-limits', // owner: #team-surveys
    SURVEYS_ACTIONS: 'surveys-actions', // owner: #team-surveys
    SURVEYS_CUSTOM_FONTS: 'surveys-custom-fonts', // owner: #team-surveys
    SURVEYS_PARTIAL_RESPONSES: 'surveys-partial-responses', // owner: #team-surveys
    SESSION_REPLAY_EXPORT_MOBILE_DATA: 'session-replay-export-mobile-data', // owner: #team-replay
    DISCUSSIONS: 'discussions', // owner: @daibhin @benjackwhite
    REDIRECT_INSIGHT_CREATION_PRODUCT_ANALYTICS_ONBOARDING: 'redirect-insight-creation-product-analytics-onboarding', // owner: @biancayang
    AI_SESSION_SUMMARY: 'ai-session-summary', // owner: #team-replay
    AI_SESSION_PERMISSIONS: 'ai-session-permissions', // owner: #team-replay
    SESSION_REPLAY_DOCTOR: 'session-replay-doctor', // owner: #team-replay
    AUDIT_LOGS_ACCESS: 'audit-logs-access', // owner: #team-growth
    SUBSCRIBE_FROM_PAYGATE: 'subscribe-from-paygate', // owner: #team-growth
    HEATMAPS_UI: 'heatmaps-ui', // owner: @benjackwhite
    THEME: 'theme', // owner: @aprilfools
    PROXY_AS_A_SERVICE: 'proxy-as-a-service', // owner: #team-infrastructure
    SETTINGS_PERSONS_JOIN_MODE: 'settings-persons-join-mode', // owner: @robbie-c
    SETTINGS_PERSONS_ON_EVENTS_HIDDEN: 'settings-persons-on-events-hidden', // owner: @Twixes
    HOG: 'hog', // owner: @mariusandra
    HOG_FUNCTIONS_LINKED: 'hog-functions-linked', // owner: #team-cdp
    PERSONLESS_EVENTS_NOT_SUPPORTED: 'personless-events-not-supported', // owner: @raquelmsmith
    ALERTS: 'alerts', // owner: @anirudhpillai #team-product-analytics
    ERROR_TRACKING: 'error-tracking', // owner: #team-error-tracking
    SETTINGS_BOUNCE_RATE_PAGE_VIEW_MODE: 'settings-bounce-rate-page-view-mode', // owner: @robbie-c
    ONBOARDING_DASHBOARD_TEMPLATES: 'onboarding-dashboard-templates', // owner: @raquelmsmith
    MULTIPLE_BREAKDOWNS: 'multiple-breakdowns', // owner: @skoob13 #team-product-analytics
    SETTINGS_SESSION_TABLE_VERSION: 'settings-session-table-version', // owner: @robbie-c
    INSIGHT_FUNNELS_USE_UDF: 'insight-funnels-use-udf', // owner: @aspicer #team-product-analytics
    INSIGHT_FUNNELS_USE_UDF_TRENDS: 'insight-funnels-use-udf-trends', // owner: @aspicer #team-product-analytics
    INSIGHT_FUNNELS_USE_UDF_TIME_TO_CONVERT: 'insight-funnels-use-udf-time-to-convert', // owner: @aspicer #team-product-analytics
    BATCH_EXPORTS_POSTHOG_HTTP: 'posthog-http-batch-exports',
    DATA_MODELING: 'data-modeling', // owner: @EDsCODE #team-data-warehouse
    HEDGEHOG_SKIN_SPIDERHOG: 'hedgehog-skin-spiderhog', // owner: @benjackwhite
    INSIGHT_VARIABLES: 'insight_variables', // owner: @Gilbert09 #team-data-warehouse
    WEB_EXPERIMENTS: 'web-experiments', // owner: @team-feature-success
    BIGQUERY_DWH: 'bigquery-dwh', // owner: @Gilbert09 #team-data-warehouse
    ENVIRONMENTS: 'environments', // owner: @Twixes #team-product-analytics
    BILLING_PAYMENT_ENTRY_IN_APP: 'billing-payment-entry-in-app', // owner: @zach
    REPLAY_TEMPLATES: 'replay-templates', // owner: @raquelmsmith #team-replay
    EXPERIMENTS_HOGQL: 'experiments-hogql', // owner: @jurajmajerik #team-experiments
    ROLE_BASED_ACCESS_CONTROL: 'role-based-access-control', // owner: @zach
    MESSAGING: 'messaging', // owner @haven #team-messaging
    MESSAGING_AUTOMATION: 'messaging-automation', // owner @haven #team-messaging
    MESSAGING_LIBRARY: 'messaging-library', // owner @haven #team-messaging
<<<<<<< HEAD
    MESSAGING_PROVIDER: 'messaging-provider', // owner @haven #team-messaging
=======
>>>>>>> 057761e1
    EDIT_DWH_SOURCE_CONFIG: 'edit_dwh_source_config', // owner: @Gilbert09 #team-data-warehouse
    AI_SURVEY_RESPONSE_SUMMARY: 'ai-survey-response-summary', // owner: #team-surveys
    SELF_SERVE_CREDIT_OVERRIDE: 'self-serve-credit-override', // owner: @zach
    FEATURE_MANAGEMENT_UI: 'feature-management-ui', // owner: @haven #team-feature-flags
    CUSTOM_CSS_THEMES: 'custom-css-themes', // owner: @daibhin
    METALYTICS: 'metalytics', // owner: @surbhi
    REMOTE_CONFIG: 'remote-config', // owner: @benjackwhite
    SITE_DESTINATIONS: 'site-destinations', // owner: @mariusandra #team-cdp
    SITE_APP_FUNCTIONS: 'site-app-functions', // owner: @mariusandra #team-cdp
    HOG_TRANSFORMATIONS_CUSTOM_HOG_ENABLED: 'hog-transformation-custom-hog-code', // owner: #team-cdp
    HOG_TRANSFORMATIONS_WITH_FILTERS: 'hog-transformations-with-filters', // owner: #team-cdp
    REPLAY_HOGQL_FILTERS: 'replay-hogql-filters', // owner: @pauldambra #team-replay
    SUPPORT_MESSAGE_OVERRIDE: 'support-message-override', // owner: @abigail
    SUPPORT_SIDEBAR_MAX: 'support-sidebar-max', // owner: @steven #team-max
    INKEEP_MAX_SUPPORT_SIDEBAR: 'inkeep-max-support-sidebar', // owner: @steven #team-max
    BILLING_SKIP_FORECASTING: 'billing-skip-forecasting', // owner: @zach
    EXPERIMENT_STATS_V2: 'experiment-stats-v2', // owner: @danielbachhuber #team-experiments
    BILLING_USAGE_DASHBOARD: 'billing-usage-dashboard', // owner: @pato
    CDP_ACTIVITY_LOG_NOTIFICATIONS: 'cdp-activity-log-notifications', // owner: #team-cdp
    COOKIELESS_SERVER_HASH_MODE_SETTING: 'cookieless-server-hash-mode-setting', // owner: @robbie-c #team-web-analytics
    INSIGHT_COLORS: 'insight-colors', // owner: @thmsobrmlr #team-product-analytics
    WEB_ANALYTICS_FOR_MOBILE: 'web-analytics-for-mobile', // owner: @robbie-c #team-web-analytics
    REPLAY_FLAGS_FILTERS: 'replay-flags-filters', // owner: @pauldambra #team-replay
    WEB_REVENUE_TRACKING: 'web-revenue-tracking', // owner: @robbie-c #team-web-analytics
    LLM_OBSERVABILITY: 'llm-observability', // owner: #team-ai-product-manager
    ONBOARDING_SESSION_REPLAY_SEPARATE_STEP: 'onboarding-session-replay-separate-step', // owner: @joshsny #team-growth
    EXPERIMENT_INTERVAL_TIMESERIES: 'experiments-interval-timeseries', // owner: @jurajmajerik #team-experiments
    EXPERIMENT_P_VALUE: 'experiment-p-value', // owner: @jurajmajerik #team-experiments
    WEB_ANALYTICS_IMPROVED_PATH_CLEANING: 'web-analytics-improved-path-cleaning', // owner: @rafaeelaudibert #team-web-analytics
    EXPERIMENTAL_DASHBOARD_ITEM_RENDERING: 'experimental-dashboard-item-rendering', // owner: @thmsobrmlr #team-product-analytics
    RECORDINGS_AI_FILTER: 'recordings-ai-filter', // owner: @veryayskiy #team-replay
    PATHS_V2: 'paths-v2', // owner: @thmsobrmlr #team-product-analytics
    TREE_VIEW: 'tree-view', // owner: @mariusandra #team-devex
    EXPERIMENTS_NEW_QUERY_RUNNER: 'experiments-new-query-runner', // owner: #team-experiments
    RECORDINGS_AI_REGEX: 'recordings-ai-regex', // owner: @veryayskiy #team-replay
    EXPERIMENTS_NEW_QUERY_RUNNER_AA_TEST: 'experiments-new-query-runner-aa-test', // #team-experiments
    ONBOARDING_DATA_WAREHOUSE_FOR_PRODUCT_ANALYTICS: 'onboarding-data-warehouse-for-product-analytics', // owner: @joshsny #team-growth
    DELAYED_LOADING_ANIMATION: 'delayed-loading-animation', // owner: @raquelmsmith
    SESSION_RECORDINGS_PLAYLIST_COUNT_COLUMN: 'session-recordings-playlist-count-column', // owner: @pauldambra #team-replay
    ONBOARDING_NEW_INSTALLATION_STEP: 'onboarding-new-installation-step', // owner: @joshsny #team-growth
    WEB_ANALYTICS_TREND_VIZ_TOGGLE: 'web-analytics-trend-viz-toggle', // owner: @lricoy #team-web-analytics
    WEB_ANALYTICS_HIDE_MODAL_ACTORS: 'web-analytics-hide-modal-actors', // owner: @lricoy #team-web-analytics
    WEB_ANALYTICS_PAGE_REPORTS: 'web-analytics-page-reports', // owner: @lricoy #team-web-analytics
    SUPPORT_FORM_IN_ONBOARDING: 'support-form-in-onboarding', // owner: @joshsny #team-growth
    AI_SETUP_WIZARD: 'ai-setup-wizard', // owner: @joshsny #team-growth
    CRM_BLOCKING_QUERIES: 'crm-blocking-queries', // owner: @danielbachhuber #team-crm
    CRM_ITERATION_ONE: 'crm-iteration-one', // owner: @danielbachhuber #team-crm
    RECORDINGS_SIMILAR_RECORDINGS: 'recordings-similar-recordings', // owner: @veryayskiy #team-replay
    RECORDINGS_BLOBBY_V2_REPLAY: 'recordings-blobby-v2-replay', // owner: @pl #team-cdp
    SETTINGS_SESSIONS_V2_JOIN: 'settings-sessions-v2-join', // owner: @robbie-c #team-web-analytics
    WEB_ANALYTICS_DATA_WAREHOUSE_REVENUE_SETTINGS: 'web-analytics-data-warehouse-revenue-settings', // owner: @rafaeelaudibert #team-web-analytics
} as const
export type FeatureFlagKey = (typeof FEATURE_FLAGS)[keyof typeof FEATURE_FLAGS]

export const ENTITY_MATCH_TYPE = 'entities'
export const PROPERTY_MATCH_TYPE = 'properties'

export enum FunnelLayout {
    horizontal = 'horizontal',
    vertical = 'vertical',
}

export const BIN_COUNT_AUTO = 'auto' as const

export const RETENTION_MEAN_NONE = 'none' as const

// Cohort types
export enum CohortTypeEnum {
    Static = 'static',
    Dynamic = 'dynamic',
}

/**
 * Mock Node.js `process`, which is required by VFile that is used by ReactMarkdown.
 * See https://github.com/remarkjs/react-markdown/issues/339.
 */
export const MOCK_NODE_PROCESS = { cwd: () => '', env: {} } as unknown as NodeJS.Process

export const SSO_PROVIDER_NAMES: Record<SSOProvider, string> = {
    'google-oauth2': 'Google',
    github: 'GitHub',
    gitlab: 'GitLab',
    saml: 'Single sign-on (SAML)',
}

export const DOMAIN_REGEX = /^([a-z0-9]+(-[a-z0-9]+)*\.)+[a-z]{2,}$/
export const SECURE_URL_REGEX = /^(?:http(s)?:\/\/)[\w.-]+(?:\.[\w.-]+)+[\w\-._~:/?#[\]@!$&'()*+,;=]+$/gi

export const CLOUD_HOSTNAMES = {
    [Region.US]: 'us.posthog.com',
    [Region.EU]: 'eu.posthog.com',
}

export const SESSION_RECORDINGS_PLAYLIST_FREE_COUNT = 5

export const GENERATED_DASHBOARD_PREFIX = 'Generated Dashboard'

export const ACTIVITY_PAGE_SIZE = 20
export const EVENT_DEFINITIONS_PER_PAGE = 50
export const PROPERTY_DEFINITIONS_PER_EVENT = 5
export const EVENT_PROPERTY_DEFINITIONS_PER_PAGE = 50
export const LOGS_PORTION_LIMIT = 50

export const SESSION_REPLAY_MINIMUM_DURATION_OPTIONS: LemonSelectOptions<number | null> = [
    {
        label: 'no minimum',
        value: null,
    },
    {
        label: '1',
        value: 1000,
    },
    {
        label: '2',
        value: 2000,
    },
    {
        label: '5',
        value: 5000,
    },
    {
        label: '10',
        value: 10000,
    },
    {
        label: '15',
        value: 15000,
    },
]

export const UNSUBSCRIBE_SURVEY_ID = '018b6e13-590c-0000-decb-c727a2b3f462'
export const SESSION_RECORDING_OPT_OUT_SURVEY_ID = '0194a763-9a13-0000-8088-32b52acf7156'

export const TAILWIND_BREAKPOINTS = {
    sm: 526,
    md: 768,
    lg: 992,
    xl: 1200,
    '2xl': 1600,
}<|MERGE_RESOLUTION|>--- conflicted
+++ resolved
@@ -207,10 +207,7 @@
     MESSAGING: 'messaging', // owner @haven #team-messaging
     MESSAGING_AUTOMATION: 'messaging-automation', // owner @haven #team-messaging
     MESSAGING_LIBRARY: 'messaging-library', // owner @haven #team-messaging
-<<<<<<< HEAD
     MESSAGING_PROVIDER: 'messaging-provider', // owner @haven #team-messaging
-=======
->>>>>>> 057761e1
     EDIT_DWH_SOURCE_CONFIG: 'edit_dwh_source_config', // owner: @Gilbert09 #team-data-warehouse
     AI_SURVEY_RESPONSE_SUMMARY: 'ai-survey-response-summary', // owner: #team-surveys
     SELF_SERVE_CREDIT_OVERRIDE: 'self-serve-credit-override', // owner: @zach
