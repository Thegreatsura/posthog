--- conflicted
+++ resolved
@@ -233,11 +233,8 @@
     FUNNEL_PERSONS_MODAL: '4819-funnel-persons-modal',
     PLUGIN_METRICS: '4871-plugin-metrics',
     FUNNEL_BAR_VIZ: '4535-funnel-bar-viz',
-<<<<<<< HEAD
     TAXONOMIC_PROPERTY_FILTER: '4267-taxonomic-property-filter',
-=======
     SESSIONS_TABLE: '4964-sessions-table',
->>>>>>> f73193c2
 }
 
 export const ENVIRONMENT_LOCAL_STORAGE_KEY = '$environment'
